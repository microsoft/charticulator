// Copyright (c) Microsoft Corporation. All rights reserved.
// Licensed under the MIT license.
.attribute-editor {
  font-size: 14px;
  box-sizing: border-box;

  $line-height: 24px;

  &-unexpected {
    color: $gray-100;
  }

  .header {
    @include font-main;

    display: flex;
    flex-direction: row;
    font-size: 14px;
    line-height: 24px;
    padding-bottom: 4px;
    margin-bottom: 0px;
    border-bottom: 1px solid $gray-180;
    color: $black;

    .svg-image-icon {
      padding: 2px;
      width: 20px;
      height: 20px;
      vertical-align: top;
      margin-right: 2px;
    }
  }

  .attribute-list {
    label.category {
      color: $gray-100;
      font-size: 12px;
      display: block;
      height: $line-height;
      line-height: $line-height;
    }
  }

  .attribute-item {
    display: flex;
    flex-direction: row;
    line-height: $line-height;
    transition: background $transition-default;
    border-radius: 2px;
    overflow: hidden;

    & > label {
      flex-shrink: 0;
      width: 70px;
      font-size: 12px;
      line-height: $line-height;
      padding: 2px 0;
      text-align: right;
      padding-right: 4px;
      margin-right: 4px;
      text-overflow: ellipsis;
      overflow: hidden;
      transition: background-color $transition-default;
    }

    & > .content {
      flex: 1;
      display: flex;
      flex-direction: row;
      padding: 2px 0;
      overflow: hidden;
      line-height: $line-height;

      &.editable {
        &:hover {
          background: $color-primary-light;
          color: white;
        }

        cursor: pointer;
      }

      .mapping-scale {
        display: flex;
        flex-direction: row;
        line-height: 20px;
        height: 20px;
        white-space: nowrap;
        word-break: keep-all;
        margin: 2px 0;
        overflow: hidden;
        border-radius: 2px;
        background: $gray-200;
        transition: background $transition-default;

        svg {
          display: inline-block;
          flex-shrink: 0;
          vertical-align: top;
          height: 20px;

          path {
            fill: $gray-190;
            transition: fill $transition-default;
          }
        }

        .mapping-scale-scale {
          vertical-align: top;
          line-height: 20px;
          background: $gray-190;
          transition: background $transition-default, color $transition-default;
          height: 20px;
          display: inline-block;

          &.left {
            // border-radius: 2px 0 0 2px;
            padding-left: 4px;
            flex-grow: 0;
            flex-shrink: 1;
            overflow: hidden;
            text-overflow: ellipsis;
          }

          box-sizing: border-box;
        }

        .mapping-scale-column {
          vertical-align: top;
          line-height: 20px;
          height: 20px;
          display: inline-block;
          box-sizing: border-box;
          flex-grow: 0;
          flex-shrink: 0.5;
          overflow: hidden;
          padding: 0 2px;
          text-overflow: ellipsis;
        }

        &:hover {
          svg {
            path {
              fill: $color-primary;
            }
          }

          background: $color-primary-light;

          .mapping-scale-scale {
            background: $color-primary;
            color: $white;
          }
        }
      }

      .value-mapping-editor {
        outline: none;
        cursor: pointer;
        display: flex;
        flex: 1;
        line-height: $line-height;

        .button-flat {
          flex-shrink: 0;
        }

        .type-number {
          @include font-mono;

          height: $line-height;
        }

        .type-color {
          display: inline-block;
          vertical-align: top;
          height: $line-height - 4px;
          width: $line-height;
          border-radius: 2px;
          margin: 2px 0;
          box-sizing: border-box;
          border: 1px solid $white;
        }

        .type-unknown {
          color: $gray-100;
        }

        .type-number-editor {
          height: $line-height;
          display: flex;
          flex-direction: row;
          flex: 1;

          input {
            flex: 1;
            width: 80px;

            @include font-mono;
          }

          .slider-control {
            flex-shrink: 0;
            margin: 0 2px;
            height: $line-height;
          }
        }

        .type-text-alignment {
          @include icon-size(16px, 4px);
        }

        .type-string-editor {
          flex: 1;
        }

        .type-text-alignment-editor {
          flex: 1;
          display: flex;
          flex-direction: column;
        }

        .type-map-editor {
          flex: 1;
          display: flex;
          flex-direction: column;

          & > .editor-row {
            display: flex;
            flex-direction: row;

            & > label {
              display: block;
              width: 60px;
              text-align: right;
              margin-right: 5px;
              overflow: hidden;
              text-overflow: ellipsis;
            }
          }
        }

        input {
          @include font-main;

          margin: 0;
          padding: 0;
          outline: none;
          border: none;
          background: none;
          font-size: 14px;
          height: $line-height;
          padding-top: 1px;
          line-height: $line-height;
          border-bottom: 1px solid transparent;

          &:hover,
          &:focus {
            border-bottom: 1px solid $color-primary;
          }

          box-sizing: border-box;
          transition: border-color $transition-default;
        }
      }
    }

    & > .buttons {
      flex-shrink: 0;
      height: $line-height;
      line-height: $line-height;

      .button {
        display: inline-block;
        cursor: pointer;
        width: $line-height;
        height: $line-height;
        padding: 2px;
        border-radius: 2px;
        transition: background-color $transition-default;

        &:hover,
        &:active {
          background-color: $color-primary;

          .svg-image-icon {
            filter: invert(100%);
          }
        }

        .svg-image-icon {
          margin: 4px;
          width: 16px;
          height: 16px;
        }
      }
    }

    .fade {
      color: $gray-100;
    }

    &:hover {
      cursor: pointer;
      background: $gray-200;

      & > label {
        background: $gray-190;
      }
    }

    &.active {
      cursor: pointer;
      background: $color-primary-light;

      & > label {
        background: $color-primary;
        color: white;
      }

      & > .content {
        opacity: 0;
      }

      & > .buttons {
        opacity: 0;
      }

      position: relative;

      &:after {
        position: absolute;
        content: "Drop data here";
        opacity: 1;
        line-height: 28px;
        height: 28px;
        left: 80px;
        color: $color-primary-dark;
      }
    }
  }
}

.slider-control {
  cursor: default;

  line.track {
    stroke: $gray-180;
    stroke-width: 2;
    stroke-linecap: round;
  }

  .indicator {
    transition: stroke $transition-default, fill $transition-default;
  }

  svg {
    pointer-events: all;
    cursor: pointer;
  }

  .knob {
    cursor: pointer;

    .indicator {
      fill: $gray-140;
      stroke: none;
      stroke-width: 2;
      pointer-events: none;
    }

    .handle {
      stroke: none;
      fill: none;
      pointer-events: fill;
    }

    .track-highlight {
      stroke: $gray-140;
      stroke-width: 2;
      pointer-events: none;
      stroke-linecap: round;
    }

    &.invalid {
      .indicator {
        fill: $gray-180;
      }

      .track-highlight {
        stroke: none;
      }
    }

    &.active,
    &:hover {
      .track-highlight {
        stroke: $color-primary;
      }

      .indicator {
        fill: $color-primary;
        stroke: $color-primary;
      }
    }
  }
}

.charticulator {
  &__reorder-list-view {
    &-item {
      position: relative;

      &-drag-hint {
        position: absolute;
        left: 0;
        right: 0;
        top: 0;
        bottom: 0;
        z-index: 10;
        border: 1px dashed $color-primary;
        pointer-events: none;
      }

      &-hint {
        position: absolute;
        left: 0;
        right: 0;
        height: 2px;
        background: $color-primary;
        bottom: -1px;
        z-index: 10;
        pointer-events: none;

        &.is-top {
          top: -1px;
          bottom: none;
        }
      }
    }
  }

  &__minimizable-tree-view {
    $height: 24px;

    .el-children {
      & > span {
        display: block;
        color: $gray-100;
        margin: 2px 2px;
        font-size: 13px;
      }

      margin-left: 10px;
      margin-bottom: 5px;
    }

    &-item {
      display: flex;
      flex-direction: row;
      height: $height;
      line-height: $height;
      cursor: pointer;
      border-radius: 2px;

      .el-svg-icon {
        width: $height - 4px;
        height: $height - 4px;
        margin: 2px;
      }

      .el-text {
        flex: 1;
        margin-left: 4px;
      }

      &:hover {
        background: $gray-200;
      }

      &.is-active {
        background: $gray-190;
      }
    }
  }

  &__object-list-editor {
    $height: 24px;

    font-size: 14px;

    &-title {
      height: $height;
      line-height: $height;
      border-bottom: 1px solid $gray-180;
    }

    .charticulator__reorder-list-view {
      margin-left: 20px;
    }

    .el-object-item {
      display: flex;
      flex-direction: row;
      height: $height;
      line-height: $height;
      cursor: pointer;
      border-radius: 2px;

      .el-svg-icon {
        width: $height - 4px;
        height: $height - 4px;
        margin: 2px;
      }

      .el-text {
        flex: 1;
      }

      &:hover {
        background: $gray-220;
      }

      &.is-active {
        background: $color-is-active;
      }

      &.auto-height {
        height: auto;
      }
    }

    .el-object-scale-attribute {
      margin-left: 20px;
    }
  }

  &__object-scales {
    margin-left: -20px;
  }

  &__widget-container {
    font-size: 14px;
  }

  &__widget {
    $line-height: 24px;
    $line-header-height: 30px;

    // Vertical layout
    &-vertical {
      display: flex;
      flex-direction: column;
    }

    &-horizontal {
      flex: 1 1;
      display: flex;
      flex-direction: row;

      .el-layout-item {
        &:not(:last-child) {
          margin-right: 4px;
        }
      }

      .el-layout-item-col-0 {
        flex-grow: 0;
        flex-shrink: 0;
      }

      .el-layout-item-col-1 {
        flex: 1 1;
        overflow: hidden;
      }

      .el-layout-item-col-2 {
        overflow: hidden;
        flex: 2 2;
      }

      .el-layout-item-col-3 {
        overflow: hidden;
        flex: 3 3;
      }

      .el-layout-item-col-4 {
        overflow: hidden;
        flex: 4 4;
      }

      .el-layout-item-col-5 {
        overflow: hidden;
        flex: 5 5;
      }

      .el-layout-item-col-6 {
        overflow: hidden;
        flex: 6 6;
      }

      .el-layout-item-col-7 {
        overflow: hidden;
        flex: 7 7;
      }

      .el-layout-item-col-8 {
        overflow: hidden;
        flex: 8 8;
      }

      .el-layout-item-col-9 {
        overflow: hidden;
        flex: 9 9;
      }

      .el-layout-item-col-11 {
        overflow: hidden;
        flex: 11 11;
      }

      .el-layout-item-col-12 {
        overflow: hidden;
        flex: 12 12;
      }
    }

    &-table {
      width: 100%;
      border-collapse: collapse;

      td {
        height: $line-height;
        line-height: $line-height;

        & > .el-layout-item {
          vertical-align: top;
          width: 100%;
          display: inline-block;
          height: $line-height;
          line-height: $line-height;
        }

        padding: 0 5px;
      }
    }

    &-row {
      display: flex;
      flex-direction: row;
      margin: 2px 0;

      &-label {
        word-break: keep-all;
        white-space: nowrap;
        font-size: 12px;
        width: 70px;
        flex: 0 0;
        flex-basis: 70px;
        line-height: $line-height;
        text-align: right;
        padding-right: 4px;
        margin-right: 4px;
        text-overflow: ellipsis;
        overflow: hidden;
        display: block;
        color: $gray-100;
        transition: background-color $transition-default;
      }
    }

    &-row-fluentui {
      display: flex;
      flex-direction: column;
      margin: 2px 0;

      &-label {
        word-break: keep-all;
        white-space: nowrap;
        font-size: 12px;
        width: 70px;
        flex: 0 0;
        flex-basis: 70px;
        line-height: $line-height;
        text-align: right;
        padding-right: 4px;
        margin-right: 4px;
        text-overflow: ellipsis;
        overflow: hidden;
        display: block;
        color: $gray-100;
        transition: background-color $transition-default;
      }

      &-widget {
        display: flex;
        flex-direction: row;
      }
    }

    &-grid {
      display: flex;
      flex-direction: row;
    }

    &-array-view {
      &-item {
        margin: 2px;
        display: flex;
      }

      &-control {
        flex-shrink: 0;

        &:first-child {
          margin-right: 4px;
        }

        &:last-child {
          margin-left: 4px;
        }
      }

      &-order {
        .el-svg-icon {
          opacity: 0.2;
        }

        cursor: move;
      }

      &-content {
        flex: 1 1;
      }
    }

    &-scroll-list {
      margin: 2px 0;
      overflow-y: scroll;
      border-radius: 2px;
      border: 1px solid $gray-200;
      max-height: 200px;
      &-item:not(:last-child) {
        margin-bottom: 2px;
      }
    }

    &-section-header {
      color: $gray-100;
      font-size: 12px;
      height: $line-header-height;
      line-height: $line-header-height;
      display: flex;
      flex-direction: row;
      margin: 2px 0;

      &-title {
        flex: 1 1;
      }

      &-dropzone {
        transition: background $transition-default;

        .el-dropzone-hint {
          width: 100%;
          outline: 1px dashed $color-primary;
          padding: 0 4px;
          height: $line-height;
          line-height: $line-height;
          border-radius: 2px;
        }

        &.is-in-session {
          cursor: pointer;

          .el-dropzone-hint {
            background: transparentize($color-primary-light, 0.8);
          }
        }

        &.is-dragging-over {
          color: white;
          cursor: pointer;

          .el-dropzone-hint {
            background: $color-active;
            width: 100%;
            outline: 1px solid $color-active;
          }
        }
      }
    }

    &-label {
      line-height: $line-height;
      text-overflow: ellipsis;
      overflow: hidden;
      display: block;
      font-size: 12px;

      // padding: 0 4px;
      color: $gray-100;
      transition: background-color $transition-default;
    }

    &-text {
      line-height: $line-height;
      text-overflow: ellipsis;
      white-space: nowrap;
      overflow: hidden;
      display: block;
      font-size: 14px;

      // padding: 0 4px;
      // text-align: center;
      transition: background-color $transition-default;
    }

    &-sep {
      display: inline-block;
      vertical-align: top;
      border-left: 1px solid $gray-200;
      line-height: $line-height - 4px;
      height: $line-height - 4px;
      margin-top: 2px;
      margin-bottom: 2px;
    }

    $button-margin: 3px;

    &-control {
      &-input-field {
        @include font-mono;

        display: inline-block;
        vertical-align: top;
        margin: 0;
        padding: 0;
        outline: none;
        border: none;
        background: none;
        font-size: 14px;

        @include font-mono;

        height: $line-height;
        padding-top: 1px;
        line-height: $line-height;
        border-bottom: 1px solid $gray-190;

        &:hover,
        &:focus {
          border-bottom: 1px solid $color-primary;
        }

        box-sizing: border-box;
        transition: border-color $transition-default;
        width: 100%;
      }

      &-combo-box {
        display: inline-block;
        width: 100%;
        vertical-align: top;
        display: flex;
        flex-direction: row;
        overflow: hidden;

        & > .el-input {
          @include font-mono;

          flex: 1 1;
          vertical-align: top;
          margin: 0;
          padding: 0;
          outline: none;
          border: none;
          background: none;
          font-size: 14px;

          @include font-mono;

          height: $line-height;
          padding-top: 1px;
          line-height: $line-height;
          border-bottom: 1px solid $gray-190;

          &:hover,
          &:focus {
            border-bottom: 1px solid $color-primary;
          }

          box-sizing: border-box;
          transition: border-color $transition-default;
        }

        & > .el-dropdown {
          flex-shrink: 0;

          .svg-image-icon {
            width: 16px;
            height: 16px;
            margin: 3px 3px;
          }

          cursor: pointer;
          height: $line-height;
          box-sizing: border-box;
          border-bottom: 1px solid $gray-190;
          border-radius: 2px 2px 0 0;
          transition: border-color $transition-default;

          &:hover,
          &:focus {
            background: $gray-200;
            border-bottom: 1px solid $color-primary;
          }
        }

        &:hover {
          & > .el-dropdown,
          & > .el-input {
            border-bottom: 1px solid $color-primary;
          }
        }

        &-suggestions {
          overflow: hidden;
          display: flex;
          flex-direction: column;
          overflow-y: scroll;
          max-height: 300px;

          &-option {
            display: block;
          }

          .el-default-option-item {
            text-overflow: ellipsis;
            width: 100%;
            font-size: 14px;
            cursor: pointer;
            display: block;
            line-height: $line-height;
            padding: 2px 8px;

            &:hover,
            &:focus {
              background: $gray-210;
            }

            &.is-active {
              background: $gray-210;
              background-color: $gray-100;
              color: $white;
            }
          }
        }
      }

      &-input-expression {
        width: 100%;
        display: inline-block;
        vertical-align: top;

        &-error {
          display: block;
          margin-top: 4px;
          font-size: 12px;
        }

        &-input {
          @include font-mono;

          display: inline-block;
          vertical-align: top;
          margin: 0;
          padding: 0;
          outline: none;
          border: none;
          background: none;
          font-size: 14px;

          @include font-mono;

          height: $line-height;
          padding-top: 1px;
          line-height: $line-height;
          border-bottom: 1px solid $gray-190;

          &:hover,
          &:focus {
            border-bottom: 1px solid $color-primary;
          }

          &.is-error {
            border-bottom: 1px solid red;
          }

          box-sizing: border-box;
          transition: border-color $transition-default;
          width: 100%;
        }
      }

      &-input-number {
        display: flex;
        flex-direction: row;
        width: 100%;

        &-input {
          width: 100%;
        }

        & > *:not(:first-child) {
          flex-shrink: 0;
          flex-grow: 0;
        }
      }

      &-input-color {
        display: flex;
        flex-direction: row;
        width: 100%;

        .el-color-display {
          cursor: pointer;
          border-radius: 2px;
          flex-shrink: 0;
          display: inline-block;
          width: $line-height - 4px;
          height: $line-height - 4px;
          vertical-align: top;
          margin: 5px;
          margin-right: 8px;
<<<<<<< HEAD
          margin-top: 28px;
          border: 1px solid $gray-000;
=======
          border: 1px solid $gray-080;
>>>>>>> fdcbad61
        }
      }

      &-input-image {
        display: flex;
        flex-direction: row;
        width: 100%;
        cursor: pointer;
        border-radius: 2px;
        height: $line-height;
        line-height: $line-height;
        overflow: hidden;

        .el-image {
          flex-shrink: 0;
          height: $line-height;
          border: 1px solid $gray-180;
          background: $gray-210;
          border-radius: 2px;
          box-sizing: border-box;
        }

        .el-image2 {
          // todo extend
          flex-shrink: 0;
          height: $line-height;
          border: 1px solid $gray-180;
          background: $gray-210;
          border-radius: 2px;
          box-sizing: border-box;

          max-width: 34px;
          min-width: 34px;
        }

        .el-text-wrapper {
          flex: 1 1;
          display: inline-block;
          overflow: hidden;
        }

        .el-text {
          text-overflow: ellipsis;
          vertical-align: top;
          height: $line-height;
          padding-left: 4px;
        }

        &.is-none .el-text {
          color: $gray-100;
        }

        &:hover {
          background: $color-primary;

          .el-image {
            border: 1px solid $color-primary-dark;
          }

          .el-text {
            color: $white;
          }
        }

        .el-drag-over {
          display: block;
          width: 100%;
          border: 1px solid $color-active;
          padding-left: 4px;
          background: lighten($color-active, 30%);
        }
      }

      &-input-color-gradient {
        display: flex;
        flex-direction: row;
        width: 100%;
        cursor: pointer;

        .el-color-gradient-display {
          display: inline-block;
          width: 100%;

          .gradient-view {
            display: inline-block;
            width: 100%;

            canvas {
              width: 100%;
            }
          }
        }
      }

      &-input-color-gradient-inline {
        display: block;
        border-radius: 2px;
        // border: 1px solid $gray-200;
      }

      &-updown-button {
        display: inline-block;
        vertical-align: top;
        width: calc($line-height / 2 + 4px);
        height: $line-height;
        display: flex;
        flex-direction: column;

        .el-part {
          display: block;
          width: $line-height / 2;
          height: $line-height / 2;
          padding: 0 2px;

          .el-svg-icon {
            width: $line-height / 2;
            height: $line-height / 2;
            filter: invert(40%);
          }

          &:first-child {
            .el-svg-icon {
              margin-top: 2px;
            }
          }

          &:last-child {
            .el-svg-icon {
              margin-top: -2px;
            }
          }

          cursor: pointer;
          border-radius: 2px;

          &:hover {
            background: $color-primary;

            .el-svg-icon {
              filter: invert(100%);
            }
          }
        }
      }

      &-button {
        display: inline-block;
        vertical-align: top;
        cursor: pointer;
        height: $line-height;
        border-radius: 2px;

        &.has-text {
          background: $gray-200;
        }

        transition: background-color $transition-default;

        &:hover,
        &:active {
          background-color: $color-primary;

          .svg-image-icon {
            filter: invert(100%);
          }

          .el-text {
            color: white;
          }
        }

        &.is-active {
          background-color: $gray-100;

          .svg-image-icon {
            filter: invert(100%);
          }
        }

        .el-text {
          height: $line-height;
          line-height: $line-height;
          margin-right: 6px;

          &:first-child {
            margin-left: 6px;
          }
        }

        .svg-image-icon {
          margin: $button-margin;
          width: $line-height - $button-margin * 2;
          height: $line-height - $button-margin * 2;
        }

        &.is-disabled {
          color: $gray-180;
          cursor: not-allowed;
          .el-svg-icon {
            filter: invert(80%);
          }
          &:hover,
          &:active {
            background: $gray-200;
          }
        }
      }

      &-checkbox {
        overflow: hidden;
        text-overflow: ellipsis;
        white-space: nowrap;
        display: inline-block;
        vertical-align: top;
        cursor: pointer;
        height: $line-height;
        border-radius: 2px;

        &.is-fill-width {
          width: 100%;
        }

        transition: background-color $transition-default;

        &:hover,
        &:active {
          background-color: $color-primary;

          .svg-image-icon {
            filter: invert(100%);
          }

          .el-text {
            color: white;
          }
        }

        .el-text {
          white-space: nowrap;
          height: $line-height;
          line-height: $line-height;
          margin-right: 6px;

          &:first-child {
            margin-left: 6px;
          }
        }

        .svg-image-icon {
          margin: $button-margin;
          width: $line-height - $button-margin * 2;
          height: $line-height - $button-margin * 2;
        }
      }

      &-slider {
        cursor: default;
        height: $line-height;
        width: 100%;

        svg {
          pointer-events: all;
          cursor: pointer;

          .indicator {
            transition: stroke $transition-default, fill $transition-default;
          }

          .track {
            stroke: $gray-180;
            stroke-width: 2;
            stroke-linecap: round;
          }

          .indicator {
            fill: $gray-140;
            stroke: none;
            stroke-width: 2;
            pointer-events: none;
          }

          .track-highlight {
            stroke: $gray-140;
            stroke-width: 2;
            pointer-events: none;
            stroke-linecap: round;
          }

          &.invalid {
            .indicator {
              fill: $gray-180;
            }

            .track-highlight {
              stroke: none;
            }
          }

          &.active,
          &:hover {
            .track-highlight {
              stroke: $color-primary;
            }

            .indicator {
              fill: $color-primary;
              stroke: $color-primary;
            }
          }
        }
      }

      &-drop-button {
        display: inline-block;
        vertical-align: top;
        cursor: pointer;
        height: $line-height;
        box-sizing: border-box;
        border-radius: 2px;
        transition: background-color $transition-default;

        &:hover,
        &:active {
          background-color: $color-primary;

          .svg-image-icon {
            filter: invert(100%);
          }

          .el-text {
            color: white;
          }
        }

        &.is-active {
          background-color: $gray-100;

          .svg-image-icon {
            filter: invert(100%);
          }
        }

        .el-text {
          height: $line-height;
          line-height: $line-height;
          margin-right: 6px;

          &:first-child {
            margin-left: 6px;
          }
        }

        .svg-image-icon {
          margin: $button-margin;
          width: $line-height - $button-margin * 2;
          height: $line-height - $button-margin * 2;
        }

        &.is-active {
          background-color: $gray-100;

          .svg-image-icon {
            filter: invert(100%);
          }
        }

        &.is-in-session {
          border: 1px dashed $color-primary;
          background: transparentize($color-primary-light, 0.8);

          .svg-image-icon {
            margin: $button-margin - 1px;
            width: $line-height - $button-margin * 2;
            height: $line-height - $button-margin * 2;
            filter: none;
          }
        }

        &.is-dragging-over {
          border: none;
          background-color: $color-active;

          .svg-image-icon {
            margin: $button-margin;
            width: $line-height - $button-margin * 2;
            height: $line-height - $button-margin * 2;
            filter: invert(100%);
          }
        }
      }

      &-select-container {
        display: flex;
        flex-direction: column;
        :last-child {
          margin-top: 5px;
        }
      }

      &-select {
        :last-child {
          float: right;
        }
        display: inline-block;
        vertical-align: top;
        cursor: pointer;
        height: $line-height;
        border-radius: 2px;
        border: 0px solid $gray-200;
        transition: background-color $transition-default;

        &.has-text {
          background: $gray-230;
        }

        &:hover,
        &:active {
          background-color: $color-primary;

          .svg-image-icon {
            filter: invert(100%);
          }

          .el-text {
            color: white;
          }
        }

        .el-text {
          line-height: $line-height;
          padding: 0 2px;
          padding-left: 6px;
        }

        &.has-icon {
          .el-text {
            padding-left: 0px;
          }
        }

        .svg-image-icon {
          &:last-child {
            margin-left: -2px;
            margin-right: 0;
          }

          margin: $button-margin;
          width: $line-height - $button-margin * 2;
          height: $line-height - $button-margin * 2;
        }
      }

      &-order-widget {
        display: inline-block;
        vertical-align: top;
        cursor: pointer;
        height: $line-height;
        box-sizing: border-box;
        border-radius: 2px;
        transition: background-color $transition-default;

        &:hover,
        &:active {
          background-color: $color-primary;

          .svg-image-icon {
            filter: invert(100%);
          }

          .el-text {
            color: white;
          }
        }

        &.is-active {
          background-color: $gray-100;

          .svg-image-icon {
            filter: invert(100%);
          }
        }

        &.is-in-session {
          outline: 1px dashed $color-primary;
          background: transparentize($color-primary-light, 0.8);

          // .svg-image-icon {
          //     margin: $button-margin - 1px;
          //     &:last-child {
          //         margin-left: -1px;
          //         margin-right: -1px;
          //     }
          //     filter: none;
          // }
        }

        &.is-dragging-over {
          outline: 1px solid $color-active;
          background-color: $color-active;

          .svg-image-icon {
            margin: $button-margin;
            filter: invert(100%);
          }
        }

        .svg-image-icon {
          &:last-child {
            margin-left: -2px;
            margin-right: 0;
          }

          margin: $button-margin;
          width: $line-height - $button-margin * 2;
          height: $line-height - $button-margin * 2;
        }
      }

      &-drop-target {
        width: 100%;
        display: inline-block;
        vertical-align: top;
        height: $line-height;
        line-height: $line-height;

        .el-dropzone-hint {
          display: block;
          width: 100%;
          border: 1px dashed $color-primary;
          box-sizing: border-box;
          padding: 0 4px;
          height: $line-height;
          line-height: $line-height - 2px;
          border-radius: 2px;
          color: $gray-100;
          font-size: 12px;
        }

        &.is-in-session {
          cursor: pointer;

          .el-dropzone-hint {
            background: transparentize($color-primary-light, 0.8);
          }
        }

        &.is-dragging-over {
          color: white;
          cursor: pointer;

          .el-dropzone-hint {
            background: $color-active;
            width: 100%;
            color: white;
            border: 1px dashed $color-active;
          }
        }
      }

      &-radio {
        box-sizing: border-box;
        display: inline-block;
        vertical-align: top;
        height: $line-height;
        border-radius: 2px;
        background: $gray-230;
        overflow: hidden;

        &-item {
          cursor: pointer;
          display: inline-block;
          height: $line-height;
          border-radius: 2px;

          &:hover {
            background-color: $color-primary;

            .svg-image-icon {
              filter: invert(100%);
            }

            .el-text {
              color: white;
            }
          }

          &.is-active {
            background-color: $gray-080;

            .svg-image-icon {
              filter: invert(100%);
            }

            .el-text {
              color: white;
            }
          }

          .el-text {
            height: $line-height;
            line-height: $line-height;
            margin-right: 6px;
            margin-left: 6px;
          }

          .svg-image-icon {
            margin: $button-margin;
            width: $line-height - $button-margin * 2;
            height: $line-height - $button-margin * 2;
          }
        }
      }

      &-mapping-editor {
        flex: 1 1;
        position: relative;
        overflow: hidden;

        &.is-in-session {
          border-radius: 2px;
          cursor: pointer;
          outline: 1px dashed $color-primary;
          background: transparentize($color-primary-light, 0.8);
        }

        &.is-dragging-over {
          outline: 1px solid $color-active;
          background: $color-active;
          height: 100%;

          &:after {
            display: block;
            position: absolute;
            right: 10px;
            left: 0;
            top: 0;
            padding-left: 4px;
            padding-top: 4px;
            content: "Drop here to map data";
            text-align: end;
            color: white;
          }
        }

        // for (none), (auto)
        .el-clickable-label {
          display: inline-block;
          width: 100%;
          cursor: pointer;
          height: $line-height;
          line-height: $line-height;
          color: $gray-100;
          padding-left: 4px;
          border-radius: 2px;

          &:hover {
            background: $gray-200;
          }
        }

        .el-color-value {
          display: flex;
          flex-direction: row;

          .el-color-item {
            cursor: pointer;
            border-radius: 2px;
            flex-shrink: 0;
            display: inline-block;
            width: $line-height;
            height: $line-height;
            vertical-align: top;
            margin-top: 26px;
            margin-left: 8px;
            border: 1px solid $gray-200;
          }
        }

        .el-mapping-scale {
          max-width: 100%;
          display: inline-flex;
          line-height: 20px;
          height: 20px;
          white-space: nowrap;
          word-break: keep-all;
          margin: 2px 0;
          overflow: hidden;
          border-radius: 2px;
          background: $gray-230;
          transition: background $transition-default;
          cursor: pointer;

          svg {
            display: inline-block;
            flex-shrink: 0;
            flex-grow: 0;
            vertical-align: top;
            height: 20px;

            path {
              fill: $gray-190;
              transition: fill $transition-default;
            }
          }

          .el-mapping-scale-scale {
            vertical-align: top;
            line-height: 20px;
            background: $gray-190;
            transition: background $transition-default,
              color $transition-default;
            height: 20px;
            display: inline-block;
            text-overflow: ellipsis;

            &.is-left {
              // border-radius: 2px 0 0 2px;
              padding-left: 4px;
              flex-grow: 0;
              flex-shrink: 0;
              overflow: hidden;
              font-style: italic;
              text-overflow: ellipsis;

              .el-svg-icon {
                height: 20px;
                width: 20px;
              }
            }

            box-sizing: border-box;
          }

          .el-mapping-scale-column {
            vertical-align: top;
            line-height: 20px;
            height: 20px;
            display: inline-block;
            box-sizing: border-box;
            flex-grow: 0;
            flex-shrink: 1;
            overflow: hidden;
            padding: 0 2px;
            text-overflow: ellipsis;
            transition: background $transition-default,
              color $transition-default;

            @include font-mono;
          }

          &:hover {
            svg {
              path {
                fill: $color-primary;
              }
            }

            background: $color-primary-light;

            .el-mapping-scale-scale {
              background: $color-primary;
              color: $white;
            }

            .el-mapping-scale-column {
              color: $white;
            }
          }
        }
      }
    }

    &-popup {
      &-order-widget {
      }

      &-details {
        width: 300px;
        max-height: 500px;
        overflow-x: hidden;
        overflow-y: scroll;
        padding: 10px;
      }

      &-reorder-widget {
        font-size: 14px;
        padding: 0 10px;
        min-width: 100px;

        .el-row {
          margin: 10px 0;
        }

        .el-list-view {
          max-height: 500px;
          overflow-x: hidden;
          overflow-y: scroll;
          border-radius: 2px;
          border: 1px solid $gray-200;
        }

        .el-item {
          height: 20px;
          line-height: 20px;
          padding: 0 4px;
          cursor: pointer;

          &:hover {
            background: $gray-200;
          }
        }
      }
    }
  }
}

.charticulator-panel-list-view {
  $height: 28px;

  display: block;

  .el-item {
    display: block;
    cursor: pointer;
    border-radius: 2px;
    line-height: $height;
    height: $height;

    .el-svg-icon {
      width: $height - 2px;
      height: $height - 2px;
      margin: 1px;
    }

    .el-text {
      padding-left: 4px;
      padding-right: 8px;
    }

    &:hover {
      background: $gray-230;
    }

    &.is-active {
      background: $gray-080;
      color: white;

      .el-svg-icon {
        filter: invert(100%);
      }
    }
  }

  &.is-inline {
    display: inline-block;

    .el-item {
      display: inline-block;
    }
  }
}

.scale-editor-view {
  .action-buttons {
    text-align: right;
    margin-top: 10px;

    .charticulator__button-raised {
      margin-left: 5px;
      margin-right: 5px;
    }
  }
}

.charticulator__data-mapping-and-scale-editor {
  position: relative;

  & > .el-data-picker {
  }

  & > .el-scale-editor {
    background: $theme-secondary-background;
    position: absolute;
    left: calc(100% + 5px);
    bottom: 0;
    max-height: 400px;
    overflow-x: hidden;
    overflow-y: scroll;
    border: 1px solid $gray-100;
    border-radius: 2px;

    @include shadow-focused;
  }

  & > .el-scale-editor-left {
    @extend .el-scale-editor;
    right: calc(100% + 5px);
    left: unset;
  }

  .action-buttons {
    text-align: right;
    margin-top: 10px;
  }
}

.charticulator__filter-editor {
  width: 300px;
  padding: 10px;

  &-column-selector {
    width: 100%;
    border: 1px solid $gray-200;
    border-radius: 2px;
    overflow: hidden;
  }

  &-values-selector {
    width: 100%;

    .el-list {
      margin-top: 4px;
      border: 1px solid $gray-200;
      border-radius: 2px;
      max-height: 150px;
      overflow-y: scroll;
      overflow-x: hidden;

      .charticulator__widget-control-button {
        display: block;
      }
    }
  }
}<|MERGE_RESOLUTION|>--- conflicted
+++ resolved
@@ -1033,12 +1033,8 @@
           vertical-align: top;
           margin: 5px;
           margin-right: 8px;
-<<<<<<< HEAD
           margin-top: 28px;
-          border: 1px solid $gray-000;
-=======
           border: 1px solid $gray-080;
->>>>>>> fdcbad61
         }
       }
 
