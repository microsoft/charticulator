{
  "name": "charticulator",
  "version": "2.0.0",
  "private": true,
  "author": {
    "name": "Donghao Ren",
    "email": "donghao.ren@gmail.com",
    "url": "https://donghaoren.org"
  },
  "contributors": [
    "David Tittsworth <datittsw@microsoft.com>"
  ],
  "scripts": {
    "dev": "node build.js",
    "build": "node build.js --mode=production",
    "server": "node build.js server",
    "ssl_server": "node build.js ssl_server",
    "public_server": "node build.js public_server",
    "watch": "node build.js watch",
    "ssl_watch": "node build.js ssl_watch",
    "start": "node build.js dev watch",
    "ssl_start": "node build.js dev ssl_watch",
    "lint": "tslint 'src/**/*.{ts,tsx}'",
    "prettify": "prettier \"./src/**/*.{ts,tsx}\" \"./sass/**/*.{scss,sass}\"",
    "unit_test": "NODE_PATH=. mocha dist/scripts/tests/unit",
    "test": "yarn run lint && yarn run dev && yarn run unit_test",
    "add_licenses": "license-check-and-add",
    "create_cert": "openssl req -x509 -newkey rsa:4096 -keyout key.pem -out cert.pem -days 365 -nodes",
    "typedoc": "typedoc --options ./typedoc.json"
  },
  "lint-staged": {
    "*.{ts,tsx}": [
      "tslint --fix",
      "prettier --write",
      "license-check-and-add"
    ],
    "*.{scss,sass}": [
      "prettier --write",
      "license-check-and-add"
    ],
    "*.{js,jsx}": "license-check-and-add"
  },
  "dependencies": {
    "d3-color": "^1.4.1",
    "d3-dsv": "^1.0.8",
    "d3-force": "^1.1.0",
    "d3-format": "^1.3.0",
    "d3-scale": "^2.1.2",
    "d3-time-format": "^2.1.1",
    "file-saver": "^1.3.8",
    "hammerjs": "^2.0.8",
    "lscg-solver": "^1.2.1",
<<<<<<< HEAD
    "react": "^16.6.3",
    "react-dom": "^16.6.3",
    "@uifabric/icons": "7.5.18",
    "@fluentui/react": "^7.155.1",
    "styled-components": "5.2.0"
=======
    "react": "16.14.0",
    "react-dom": "16.14.0"
>>>>>>> 2cd94935
  },
  "license-check-and-add-config": {
    "folder": ".",
    "license": "header.txt",
    "exact_paths_method": "INCLUDE",
    "exact_paths": [
      "src",
      "sass"
    ],
    "file_type_method": "INCLUDE",
    "file_types": [
      ".js",
      ".tsx",
      ".ts",
      ".scss",
      ".sass"
    ],
    "license_formats": {
      "ts|js|tsx|scss|sass": {
        "eachLine": {
          "prepend": "// "
        }
      }
    },
    "insert_license": true
  },
  "devDependencies": {
    "@types/chai": "^4.0.1",
    "@types/d3": "^4.9.0",
    "@types/file-saver": "^1.3.0",
    "@types/hammerjs": "^2.0.35",
    "@types/mocha": "^5.2.5",
    "@types/node": "^13.13.4",
    "@types/react": "^16.3.14",
    "@types/react-dom": "^16.0.5",
    "@types/styled-components": "5.1.7",
    "chai": "^4.2.0",
    "dts-bundle": "^0.7.3",
    "file-loader": "^2.0.0",
    "fs-extra": "^7.0.1",
    "handlebars": "4.7.6",
    "http-server": "^0.12.0",
    "husky": "^4.3.0",
    "js-yaml": "^3.13.1",
    "license-check-and-add": "^2.3.6",
    "lint-staged": "^10.5.2",
    "mocha": "^5.2.0",
    "multirun": "^3.0.2",
    "pegjs": "^0.10.0",
    "preact": "^8.3.1",
    "preact-compat": "^3.18.3",
    "prettier": "2.1.2",
    "sass": "^1.32.4",
    "tslint": "6.1.3",
    "tslint-config-prettier": "^1.12.0",
    "tslint-react": "^3.6.0",
    "typedoc": "^0.20.29",
    "typedoc-plugin-external-module-name": "^4.0.6",
    "typescript": "3.9.7",
    "uglify-es": "^3.3.9",
    "url-loader": "^1.0.1",
    "webpack": "^4.25.1",
    "webpack-cli": "^3.1.2"
  },
  "husky": {
    "hooks": {
      "pre-commit": "lint-staged"
    }
  }
}<|MERGE_RESOLUTION|>--- conflicted
+++ resolved
@@ -50,16 +50,11 @@
     "file-saver": "^1.3.8",
     "hammerjs": "^2.0.8",
     "lscg-solver": "^1.2.1",
-<<<<<<< HEAD
-    "react": "^16.6.3",
-    "react-dom": "^16.6.3",
     "@uifabric/icons": "7.5.18",
     "@fluentui/react": "^7.155.1",
-    "styled-components": "5.2.0"
-=======
+    "styled-components": "5.2.0",
     "react": "16.14.0",
     "react-dom": "16.14.0"
->>>>>>> 2cd94935
   },
   "license-check-and-add-config": {
     "folder": ".",
