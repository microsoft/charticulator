--- conflicted
+++ resolved
@@ -1,10 +1,6 @@
 {
   "name": "charticulator",
-<<<<<<< HEAD
-  "version": "2.0.3",
-=======
   "version": "2.0.4",
->>>>>>> 561ff6ac
   "private": true,
   "author": {
     "name": "Donghao Ren",
@@ -95,10 +91,7 @@
     "@types/node": "^13.13.4",
     "@types/react": "^16.3.14",
     "@types/react-dom": "^16.0.5",
-<<<<<<< HEAD
     "@types/styled-components": "5.1.7",
-=======
->>>>>>> 561ff6ac
     "@typescript-eslint/eslint-plugin": "^4.22.0",
     "@typescript-eslint/parser": "^4.22.0",
     "eslint-plugin-react-hooks": "^4.2.0",
