--- conflicted
+++ resolved
@@ -247,14 +247,10 @@
         if (axisDataBinding.tickDataExpression) {
           axisDataBinding.tickDataExpression = null; // TODO: fixme
         }
-<<<<<<< HEAD
         if (!inference.disableAutoMin || !inference.disableAutoMax) {
-=======
         // disableAuto flag responsible for disabling/enabling configulration scale domains when new data is coming
         // If disableAuto is true, the same scales will be used for data
         // Example: If disableAuto is true, axis values will be same for all new data sets.
-        if (!inference.disableAuto) {
->>>>>>> a1e2d0f4
           let vector = getExpressionVector(
             expression,
             this.tableAssignment[inference.dataSource.table],
