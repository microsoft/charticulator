--- conflicted
+++ resolved
@@ -29,11 +29,8 @@
   ScaleMapping,
   ValueMapping,
 } from "../core/specification";
-<<<<<<< HEAD
 import { Region2DSublayoutOptions } from "../core/prototypes/plot_segments/region_2d/base";
-=======
 import { GuideAttributeNames } from "../core/prototypes/guides";
->>>>>>> 06640973
 
 export interface TemplateInstance {
   chart: Specification.Chart;
