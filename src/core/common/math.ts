// Copyright (c) Microsoft Corporation. All rights reserved.
// Licensed under the MIT license.
/** 2D point */
/* eslint-disable @typescript-eslint/no-namespace */

export interface Point {
  x: number;
  y: number;
}

/** 2D vector */
export type Vector = Point;

/** 2D line with two points */
export interface Line {
  p1: Point;
  p2: Point;
}

/** Rectangle */
export interface Rect {
  x1: number;
  y1: number;
  x2: number;
  y2: number;
}

/** Zooming information */
export interface ZoomInfo {
  /** The pixel location of the origin of the canvas, unit: px */
  centerX: number;
  centerY: number;
  /** The scale factor between pixel and canvas unit, unit: px / canvas unit */
  scale: number;
}

/** General geometry functions */
export namespace Geometry {
  /** Return the length of a vector */
  export function vectorLength(p: Vector): number {
    return Math.sqrt(p.x * p.x + p.y * p.y);
  }

  /** Return the distance between two points */
  export function pointDistance(p1: Point, p2: Point): number {
    return Math.sqrt(
      (p1.x - p2.x) * (p1.x - p2.x) + (p1.y - p2.y) * (p1.y - p2.y)
    );
  }

  /** Return the normalized version of a vector */
  export function vectorNormalize(p: Vector): Vector {
    const len = Math.sqrt(p.x * p.x + p.y * p.y);
    return { x: p.x / len, y: p.y / len };
  }

  /** Rotate a vector 90 degrees (counter-clock-wise, but clock-wise in screen coordiantes) */
  export function vectorRotate90(p: Vector): Vector {
    return { y: p.x, x: -p.y };
  }

  /** Rotate a vector by a angle in radians (counter-clock-wise, but clock-wise in screen coordiantes) */
  export function vectorRotate(p: Vector, radians: number): Vector {
    return {
      x: p.x * Math.cos(radians) + p.y * Math.sin(radians),
      y: -p.x * Math.sin(radians) + p.y * Math.cos(radians),
    };
  }

  /** Add two vectors */
  export function vectorAdd(p1: Vector, p2: Vector): Vector {
    return { x: p1.x + p2.x, y: p1.y + p2.y };
  }

  /** Subtract two vectors */
  export function vectorSub(p1: Vector, p2: Vector): Vector {
    return { x: p1.x - p2.x, y: p1.y - p2.y };
  }

  /** Multiply two vectors element-wise */
  export function vectorMul(p1: Vector, p2: Vector): Vector {
    return { x: p1.x * p2.x, y: p1.y * p2.y };
  }

  /** Divide two vectors element-wise */
  export function vectorDiv(p1: Vector, p2: Vector): Vector {
    return { x: p1.x / p2.x, y: p1.y / p2.y };
  }

  /** Scale a vector by a constant factor */
  export function vectorScale(p: Point, s: number) {
    return { x: p.x * s, y: p.y * s };
  }

  /** Compute the inner product between two vectors */
  export function vectorDot(p1: Vector, p2: Vector): number {
    return p1.x * p2.x + p1.y * p2.y;
  }

  /** Compute the cross product between two vectors */
  export function vectorCross(p1: Vector, p2: Vector): number {
    return p1.x * p2.y - p2.x * p1.y;
  }

  /** Determine if two intervals overlap */
  export function intervalOverlap(
    xMin: number,
    xMax: number,
    yMin: number,
    yMax: number
  ) {
    return !(xMax < yMin || yMax < xMin);
  }

  /** Determine if two rects overlap */
  export function rectOverlap(a1: Rect, a2: Rect) {
    return (
      intervalOverlap(
        Math.min(a1.x1, a1.x2),
        Math.max(a1.x1, a1.x2),
        Math.min(a2.x1, a2.x2),
        Math.max(a2.x1, a2.x2)
      ) &&
      intervalOverlap(
        Math.min(a1.y1, a1.y2),
        Math.max(a1.y1, a1.y2),
        Math.min(a2.y1, a2.y2),
        Math.max(a2.y1, a2.y2)
      )
    );
  }

  /** Apply zoom to a point (point to pixel) */
  export function applyZoom(zoom: ZoomInfo, pt: Point): Point {
    return {
      x: pt.x * zoom.scale + zoom.centerX,
      y: pt.y * zoom.scale + zoom.centerY,
    };
  }

  /** Unapply zoom to a point (pixel to point) */
  export function unapplyZoom(zoom: ZoomInfo, pt: Point): Point {
    return {
      x: (pt.x - zoom.centerX) / zoom.scale,
      y: (pt.y - zoom.centerY) / zoom.scale,
    };
  }

  export function degreesToRadians(degrees: number) {
    return (degrees / 180) * Math.PI;
  }
}

export function prettyNumber(x: number, digits: number = 8) {
  return x
    ?.toFixed(digits)
<<<<<<< HEAD
    .replace(/^([\+\-]?[0-9]*(\.[0-9]*[1-9]+)?)\.?0+$/, "$1");
=======
    .replace(/^([+-]?[0-9]*(\.[0-9]*[1-9]+)?)\.?0+$/, "$1");
>>>>>>> 89c5239f
}<|MERGE_RESOLUTION|>--- conflicted
+++ resolved
@@ -154,9 +154,5 @@
 export function prettyNumber(x: number, digits: number = 8) {
   return x
     ?.toFixed(digits)
-<<<<<<< HEAD
-    .replace(/^([\+\-]?[0-9]*(\.[0-9]*[1-9]+)?)\.?0+$/, "$1");
-=======
     .replace(/^([+-]?[0-9]*(\.[0-9]*[1-9]+)?)\.?0+$/, "$1");
->>>>>>> 89c5239f
 }