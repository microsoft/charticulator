// Copyright (c) Microsoft Corporation. All rights reserved.
// Licensed under the MIT license.

export enum MessageType {
  GeneralError,
  ParsingDataError,
  ConstraintSolvingError,
  LinkGuideCreatingError,
  InvalidLinksData,
  NoID,
  NoSourceOrTargetID,
}

export const messageTypes = Object.values(MessageType);
export const LinkSourceKeyColumn = "source_id";
export const LinkTargetKeyColumn = "target_id";

export const isReservedColumnName = (name: string) => {
  return (
    name === LinkSourceKeyColumn ||
    name === LinkTargetKeyColumn ||
    name === KeyColumn
  );
};

export const KeyColumn = "id";

export const defaultDelimiter = ",";
export const defaultNumberFormat = Object.freeze({
  remove: ",",
  decimal: ".",
});
export const defaultCurrency: [string, string] = ["$", ""];
<<<<<<< HEAD
export const defaultDigitsGroup: number[] = [3];

export const fontList = [
  "Arial Black",
  "Arial",
  "Comic Sans MS",
  "Consolas",
  "Courier New",
  "Geneva",
  "Georgia",
  "Helvetica",
  "Impact",
  "Inconsolata",
  "Lato",
  "Lucida Console",
  "Lucida Grande",
  "Palatino",
  "Tahoma",
  "Times",
  "Trebuchet MS",
  "Verdana",
];
=======
export const defaultDigitsGroup: number[] = [3];
>>>>>>> 1dc4d7c0
<|MERGE_RESOLUTION|>--- conflicted
+++ resolved
@@ -31,7 +31,6 @@
   decimal: ".",
 });
 export const defaultCurrency: [string, string] = ["$", ""];
-<<<<<<< HEAD
 export const defaultDigitsGroup: number[] = [3];
 
 export const fontList = [
@@ -53,7 +52,4 @@
   "Times",
   "Trebuchet MS",
   "Verdana",
-];
-=======
-export const defaultDigitsGroup: number[] = [3];
->>>>>>> 1dc4d7c0
+];