// Copyright (c) Microsoft Corporation. All rights reserved.
// Licensed under the MIT license.

export enum MessageType {
  GeneralError,
  ParsingDataError,
  ConstraintSolvingError,
  LinkGuideCreatingError,
  InvalidLinksData,
  NoID,
  NoSourceOrTargetID,
}

export const messageTypes = Object.values(MessageType);
export const LinkSourceKeyColumn = "source_id";
export const LinkTargetKeyColumn = "target_id";

export const KeyColumn = "id";

<<<<<<< HEAD

export const fontList = [
  "Arial Black",
  "Arial",
  "Comic Sans MS",
  "Consolas",
  "Courier New",
  "Geneva",
  "Georgia",
  "Helvetica",
  "Impact",
  "Inconsolata",
  "Lato",
  "Lucida Console",
  "Lucida Grande",
  "Palatino",
  "Tahoma",
  "Times",
  "Trebuchet MS",
  "Verdana",
];
=======
export const defaultDelimiter = ",";
export const defaultNumberFormat = Object.freeze({
  remove: ",",
  decimal: ".",
});
export const defaultCurrency: [string, string] = ["$",""];
export const defaultDigitsGroup: number[] = [3];
>>>>>>> b2765810
<|MERGE_RESOLUTION|>--- conflicted
+++ resolved
@@ -17,7 +17,13 @@
 
 export const KeyColumn = "id";
 
-<<<<<<< HEAD
+export const defaultDelimiter = ",";
+export const defaultNumberFormat = Object.freeze({
+  remove: ",",
+  decimal: ".",
+});
+export const defaultCurrency: [string, string] = ["$", ""];
+export const defaultDigitsGroup: number[] = [3];
 
 export const fontList = [
   "Arial Black",
@@ -38,13 +44,4 @@
   "Times",
   "Trebuchet MS",
   "Verdana",
-];
-=======
-export const defaultDelimiter = ",";
-export const defaultNumberFormat = Object.freeze({
-  remove: ",",
-  decimal: ".",
-});
-export const defaultCurrency: [string, string] = ["$",""];
-export const defaultDigitsGroup: number[] = [3];
->>>>>>> b2765810
+];