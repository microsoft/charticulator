import { Color } from "./color";
import { timeFormat } from "d3-time-format";

// Copyright (c) Microsoft Corporation. All rights reserved.
// Licensed under the MIT license.
/** zip two arrays, return an iterator */
export function* zip<T1, T2>(a: T1[], b: T2[]): IterableIterator<[T1, T2]> {
  for (let i = 0; i < a.length; i++) {
    yield [a[i], b[i]];
  }
}

/** zip two arrays, return a new array */
export function zipArray<T1, T2>(a: T1[], b: T2[]): Array<[T1, T2]> {
  if (a.length < b.length) {
    return a.map((elem, idx) => [elem, b[idx]] as [T1, T2]);
  } else {
    return b.map((elem, idx) => [a[idx], elem] as [T1, T2]);
  }
}

/** Transpose a matrix r[i][j] = matrix[j][i] */
export function transpose<T>(matrix: T[][]): T[][] {
  if (matrix == undefined) {
    return undefined;
  }
  if (matrix.length == 0) {
    return [];
  }
  const jLength = matrix[0].length;
  const r: T[][] = [];
  for (let j = 0; j < jLength; j++) {
    const rj: T[] = [];
    for (let i = 0; i < matrix.length; i++) {
      rj.push(matrix[i][j]);
    }
    r.push(rj);
  }
  return r;
}

/** Generate a range of integers: [start, end) */
export function makeRange(start: number, end: number) {
  const r: number[] = [];
  for (let i = start; i < end; i++) {
    r.push(i);
  }
  return r;
}

/** Deep clone an object. The object must be JSON-serializable */
export function deepClone<T>(obj: T): T {
  return JSON.parse(JSON.stringify(obj));
}

export function shallowClone<T>(obj: T): T {
  const r = {} as T;
  for (const key in obj) {
    if (obj.hasOwnProperty(key)) {
      r[key] = obj[key];
    }
  }
  return r;
}

export function max<T>(
  array: T[],
  accessor: (val: T, index: number, array: T[]) => number
): number {
  // Credit: https://github.com/d3/d3-array/blob/master/src/max.js
  let i: number = -1;
  const n = array.length;
  let value: number;
  let max: number;
  while (++i < n) {
    if ((value = accessor(array[i], i, array)) != null && value >= value) {
      max = value;
      while (++i < n) {
        if ((value = accessor(array[i], i, array)) != null && value > max) {
          max = value;
        }
      }
    }
  }
  return max;
}

export function argMax<T>(
  array: T[],
  accessor: (val: T, index: number, array: T[]) => number
): number {
  let i: number = -1;
  const n = array.length;
  let value: number;
  let max: number;
  let argmax: number = -1;
  while (++i < n) {
    if ((value = accessor(array[i], i, array)) != null && value >= value) {
      max = value;
      argmax = i;
      while (++i < n) {
        if ((value = accessor(array[i], i, array)) != null && value > max) {
          max = value;
          argmax = i;
        }
      }
    }
  }
  return argmax;
}

export function min<T>(
  array: T[],
  accessor: (val: T, index: number, array: T[]) => number
): number {
  // Credit: https://github.com/d3/d3-array/blob/master/src/min.js
  let i: number = -1;
  const n = array.length;
  let value: number;
  let min: number;
  while (++i < n) {
    if ((value = accessor(array[i], i, array)) != null && value >= value) {
      min = value;
      while (++i < n) {
        if ((value = accessor(array[i], i, array)) != null && min > value) {
          min = value;
        }
      }
    }
  }
  return min;
}

export function argMin<T>(
  array: T[],
  accessor: (val: T, index: number, array: T[]) => number
): number {
  let i: number = -1;
  const n = array.length;
  let value: number;
  let min: number;
  let argmin: number;
  while (++i < n) {
    if ((value = accessor(array[i], i, array)) != null && value >= value) {
      min = value;
      argmin = i;
      while (++i < n) {
        if ((value = accessor(array[i], i, array)) != null && min > value) {
          min = value;
          argmin = i;
        }
      }
    }
  }
  return argmin;
}

export type FieldType = string | number | Array<string | number>;

export function setField<ObjectType, ValueType>(
  obj: ObjectType,
  field: FieldType,
  value: ValueType
): ObjectType {
  let p = obj as any;
  if (typeof field == "string" || typeof field == "number") {
    p[field] = value;
  } else {
    for (let i = 0; i < field.length - 1; i++) {
      if (p[field[i]] == undefined) {
        p[field[i]] = {};
      }
      p = p[field[i]];
    }
    p[field[field.length - 1]] = value;
  }
  return obj;
}

export function getField<ObjectType, ValueType>(
  obj: ObjectType,
  field: FieldType
): ObjectType {
  let p = obj as any;
  if (typeof field == "string" || typeof field == "number") {
    return p[field];
  } else {
    const fieldList = field;
    for (let i = 0; i < fieldList.length - 1; i++) {
      if (p[fieldList[i]] == undefined) {
        return undefined;
      }
      p = p[fieldList[i]];
    }
    return p[fieldList[fieldList.length - 1]];
  }
}

/** Fill default values into an object */
export function fillDefaults<T extends {}>(obj: Partial<T>, defaults: T): T {
  if (obj == null) {
    obj = {} as T;
  }
  for (const key in defaults) {
    if (defaults.hasOwnProperty(key)) {
      if (!obj.hasOwnProperty(key)) {
        obj[key] = defaults[key];
      }
    }
  }
  return obj as T;
}

/** Find the index of the first element that satisfies the predicate, return -1 if not found */
export function indexOf<T>(
  array: T[],
  predicate: (item: T, idx: number) => boolean
) {
  for (let i = 0; i < array.length; i++) {
    if (predicate(array[i], i)) {
      return i;
    }
  }
  return -1;
}

/** Get the first element with element._id == id, return null if not found */
export function getById<T extends { _id: string }>(array: T[], id: string): T {
  for (let i = 0; i < array.length; i++) {
    if (array[i]._id == id) {
      return array[i];
    }
  }
  return null;
}

/** Get the index of the first element with element._id == id, return -1 if not found */
export function getIndexById<T extends { _id: string }>(
  array: T[],
  id: string
): number {
  for (let i = 0; i < array.length; i++) {
    if (array[i]._id == id) {
      return i;
    }
  }
  return -1;
}

/** Get the first element with element.name == name, return null if not found */
export function getByName<T extends { name: string }>(
  array: T[],
  name: string
): T {
  for (let i = 0; i < array.length; i++) {
    if (array[i].name == name) {
      return array[i];
    }
  }
  return null;
}

/** Get the index of the first element with element.name == name, return -1 if not found */
export function getIndexByName<T extends { name: string }>(
  array: T[],
  name: string
): number {
  for (let i = 0; i < array.length; i++) {
    if (array[i].name == name) {
      return i;
    }
  }
  return -1;
}

export function gather<T>(
  array: T[],
  keyFunction: (item: T, index: number) => string
): T[][] {
  const map = new Map<string, T[]>();
  array.forEach((item, index) => {
    const key = keyFunction(item, index);
    if (map.has(key)) {
      map.get(key).push(item);
    } else {
      map.set(key, [item]);
    }
  });
  const r: T[][] = [];
  for (const array of map.values()) {
    r.push(array);
  }
  return r;
}

/**
 * Sort an array with compare function, make sure when compare(a, b) == 0,
 * a and b are still in the original order (i.e., stable)
 */
export function stableSort<T>(
  array: T[],
  compare: (a: T, b: T) => number
): T[] {
  return (
    array
      // Convert to [ item, index ]
      .map((x, index) => [x, index] as [T, number])
      // Sort by compare then by index to stabilize
      .sort((a, b) => {
        const c = compare(a[0], b[0]);
        if (c != 0) {
          return c;
        } else {
          return a[1] - b[1];
        }
      })
      // Extract items back
      .map(x => x[0])
  );
}

/** Sort an array by key given by keyFunction */
export function sortBy<T>(
  array: T[],
  keyFunction: (a: T) => number | string,
  reverse: boolean = false
): T[] {
  if (reverse) {
    return array.sort((a: T, b: T) => {
      const ka = keyFunction(a);
      const kb = keyFunction(b);
      if (ka == kb) {
        return 0;
      }
      return ka < kb ? +1 : -1;
    });
  } else {
    return array.sort((a: T, b: T) => {
      const ka = keyFunction(a);
      const kb = keyFunction(b);
      if (ka == kb) {
        return 0;
      }
      return ka < kb ? -1 : +1;
    });
  }
}

/** Stable sort an array by key given by keyFunction */
export function stableSortBy<T>(
  array: T[],
  keyFunction: (a: T) => number | string,
  reverse: boolean = false
): T[] {
  if (reverse) {
    return stableSort(array, (a: T, b: T) => {
      const ka = keyFunction(a);
      const kb = keyFunction(b);
      if (ka == kb) {
        return 0;
      }
      return ka < kb ? +1 : -1;
    });
  } else {
    return stableSort(array, (a: T, b: T) => {
      const ka = keyFunction(a);
      const kb = keyFunction(b);
      if (ka == kb) {
        return 0;
      }
      return ka < kb ? -1 : +1;
    });
  }
}

/** Map object that maps (Object, string) into ValueType */
export class KeyNameMap<KeyType, ValueType> {
  private mapping = new Map<KeyType, { [name: string]: ValueType }>();

  /** Add a new entry to the map */
  public add(key: KeyType, name: string, value: ValueType) {
    if (this.mapping.has(key)) {
      this.mapping.get(key)[name] = value;
    } else {
      const item: { [name: string]: ValueType } = {};
      item[name] = value;
      this.mapping.set(key, item);
    }
  }

  /** Delete an entry (do nothing if not exist) */
  public delete(key: KeyType, name: string) {
    if (this.mapping.has(key)) {
      delete this.mapping.get(key)[name];
    }
  }

  /** Determine if the map has an entry */
  public has(key: KeyType, name: string) {
    if (this.mapping.has(key)) {
      return this.mapping.get(key).hasOwnProperty(name);
    }
    return false;
  }

  /** Get the value corresponding to an entry, return null if not found */
  public get(key: KeyType, name: string) {
    if (this.mapping.has(key)) {
      const m = this.mapping.get(key);
      if (m.hasOwnProperty(name)) {
        return m[name];
      }
      return null;
    }
    return null;
  }

  public forEach(
    callback: (value: ValueType, key: KeyType, name: string) => void
  ) {
    this.mapping.forEach((v, key) => {
      for (const p in v) {
        if (v.hasOwnProperty(p)) {
          callback(v[p], key, p);
        }
      }
    });
  }
}

export abstract class HashMap<KeyType, ValueType> {
  private map = new Map<string, ValueType>();

  /** Implement this hash function in your map */
  protected abstract hash(key: KeyType): string;

  public set(key: KeyType, value: ValueType) {
    this.map.set(this.hash(key), value);
  }

  public get(key: KeyType) {
    return this.map.get(this.hash(key));
  }

  public has(key: KeyType) {
    return this.map.has(this.hash(key));
  }

  public delete(key: KeyType) {
    this.map.delete(this.hash(key));
  }

  public clear() {
    this.map.clear();
  }

  public values() {
    return this.map.values();
  }
}

export class MultistringHashMap<ValueType> extends HashMap<
  string[],
  ValueType
> {
  protected separator: string = Math.random()
    .toString(36)
    .substr(2);
  protected hash(key: string[]): string {
    return key.join(this.separator);
  }
}

/** Parsed semver version number */
export interface ParsedVersion {
  major: number;
  minor: number;
  patch: number;
}

/** Parse semver version string into a ParsedVersion */
export function parseVersion(version: string) {
  const m = version.match(/^(\d+)\.(\d+)\.(\d+)$/);
  return {
    major: +m[1],
    minor: +m[2],
    patch: +m[3]
  };
}

/**
 * Compare two version strings
 * @param version1 version number 1
 * @param version2 version number 2
 * @returns negative if version1 < version2, zero if version1 == version2, positive if version1 > version2
 */
export function compareVersion(version1: string, version2: string) {
  const p1 = parseVersion(version1);
  const p2 = parseVersion(version2);
  // Compare major version first, then minor and patch.
  if (p1.major != p2.major) {
    return p1.major - p2.major;
  }
  if (p1.minor != p2.minor) {
    return p1.minor - p2.minor;
  }
  return p1.patch - p2.patch;
}

function componentToHex(c: number) {
  const hex = c.toString(16);
  return hex.length == 1 ? "0" + hex : hex;
}

/**
 * Converts Color object to Hex
 * @param color Color object
 * @returns Hex representation of color
 */
export function rgbToHex(color: Color) {
  if (!color) {
    return null;
  }
  return (
    "#" +
    componentToHex(color.r) +
    componentToHex(color.g) +
    componentToHex(color.b)
  );
}

/**
 * Converts Hex to Color object
 * @param color Color object
 * @returns Hex representation of color
 */
export function hexToRgb(hex: string): Color {
  const result = /^#?([a-f\d]{2})([a-f\d]{2})([a-f\d]{2})$/i.exec(hex);
  return result
    ? {
        r: parseInt(result[1], 16),
        g: parseInt(result[2], 16),
        b: parseInt(result[3], 16)
      }
    : null;
}

/**
 * Retunrs sort direction by comparing the first and the last values of string array
 */
export function getSortDirection(values: string[]): string {
  let direction = "ascending";
  if (values && values[0] && values[(values as any[]).length - 1]) {
    const a = values[0].toString();
    const b = values[(values as any[]).length - 1].toString();
    if (b && a && b.localeCompare(a) > -1) {
      direction = "ascending";
    } else {
      direction = "descending";
    }
  }
  return direction;
}

/**
 * Applies timeFormat function of d3 to value
 * @param value date value
 * @param format date format of d3
 */
export function applyDateFormat(value: Date, format: string): string {
  return timeFormat(format)(value);
}

<<<<<<< HEAD
/**
 * Compares attribute names
 */
export function compareMarkAttributeNames(a: string, b: string) {
  if (a === b) {
    return true;
  } else {
    // fill and stroke uses with color. Those preoperties has the same meaning for marks
    if ((a === "fill" && b === "stroke") || (b === "fill" && a === "stroke")) {
      return true;
    }
  }
=======
export function refineColumnName(name: string) {
  return name.replace(/[^0-9a-zA-Z\_]/g, "_");
>>>>>>> 18d43022
}<|MERGE_RESOLUTION|>--- conflicted
+++ resolved
@@ -571,7 +571,6 @@
   return timeFormat(format)(value);
 }
 
-<<<<<<< HEAD
 /**
  * Compares attribute names
  */
@@ -584,8 +583,7 @@
       return true;
     }
   }
-=======
+  
 export function refineColumnName(name: string) {
   return name.replace(/[^0-9a-zA-Z\_]/g, "_");
->>>>>>> 18d43022
 }