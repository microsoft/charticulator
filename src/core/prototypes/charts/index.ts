// Copyright (c) Microsoft Corporation. All rights reserved.
// Licensed under the MIT license.
import { indexOf } from "../../common";
import { ConstraintSolver, ConstraintStrength } from "../../solver";
import * as Specification from "../../specification";
import { DataflowManager } from "../dataflow";

import * as Expression from "../../expression";
import * as Graphics from "../../graphics";

import {
  AttributeDescription,
  Controls,
  Handles,
  ObjectClass,
  ObjectClasses,
  ObjectClassMetadata,
  SnappingGuides,
  TemplateParameters,
} from "../common";

import { Color } from "../../common";
import * as Scales from "../scales";
import { ChartStateManager } from "../state";
import { MappingType } from "../../specification";
import { strings } from "../../../strings";

export abstract class ChartClass extends ObjectClass {
  public readonly object: Specification.Chart;
  public readonly state: Specification.ChartState;
  public dataflow: DataflowManager;
  public manager: ChartStateManager;

  public static metadata: ObjectClassMetadata = {
    iconPath: "chart",
    displayName: "Chart",
  };

  public setDataflow(dataflow: DataflowManager) {
    this.dataflow = dataflow;
  }

  public setManager(manager: ChartStateManager) {
    this.manager = manager;
  }

  public getBackgroundGraphics(): Graphics.Element {
    return null;
  }

  // eslint-disable-next-line
  public resolveMapping<ValueType>(
    mapping: Specification.Mapping,
    defaultValue: Specification.AttributeValue
  ): (row: Expression.Context) => Specification.AttributeValue {
    if (mapping) {
      if (mapping.type == MappingType.value) {
        const value = (<Specification.ValueMapping>mapping).value;
        return () => value;
      }
      if (mapping.type == MappingType.scale) {
        const scaleMapping = <Specification.ScaleMapping>mapping;
        const idx = indexOf(
          this.object.scales,
          (x) => x._id == scaleMapping.scale
        );
        const scaleClass = <Scales.ScaleClass>(
          ObjectClasses.Create(
            this.parent,
            this.object.scales[idx],
            this.state.scales[idx]
          )
        );
        const expr = this.dataflow.cache.parse(scaleMapping.expression);
        return (row: Expression.Context) =>
          scaleClass.mapDataToAttribute(<any>expr.getValue(row));
      }
    }
    return () => defaultValue;
  }

  // Initialize the state of a mark so that everything has a valid value
  public abstract initializeState(): void;

  // Get intrinsic constraints between attributes (e.g., x2 - x1 = width for rectangles)
  public abstract buildIntrinsicConstraints(solver: ConstraintSolver): void;
  public abstract getSnappingGuides(): SnappingGuides.Description[];
  public abstract getHandles(): Handles.Description[];
}

interface RectangleChartAttributes extends Specification.AttributeMap {
  x1: number;
  y1: number;
  x2: number;
  y2: number;
  cx: number;
  cy: number;
  ox1: number;
  oy1: number;
  ox2: number;
  oy2: number;
  width: number;
  height: number;
  marginLeft: number;
  marginRight: number;
  marginTop: number;
  marginBottom: number;
  backgroundColor: Color;
}

interface RectangleChartState extends Specification.ChartState {
  attributes: RectangleChartAttributes;
}

export class RectangleChart extends ChartClass {
  public static classID = "chart.rectangle";
  public static type = "chart";

  public static defaultMappingValues: Specification.AttributeMap = {
    width: 900,
    height: 600,
    marginLeft: 50,
    marginRight: 50,
    marginTop: 50,
    marginBottom: 50,
    cx: 0,
    cy: 0,
  };

  public static defaultProperties: Specification.AttributeMap = {
    ...ObjectClass.defaultProperties,
    backgroundColor: null,
    backgroundOpacity: 1,
    enableContextMenu: true,
  };

  public readonly object: Specification.Chart & {
    properties: { backgroundColor: Color; backgroundOpacity: number };
  };
  public readonly state: RectangleChartState;

  // Get a list of elemnt attributes
  public attributeNames: string[] = [
    "x1",
    "y1",
    "x2",
    "y2",
    "cx",
    "cy",
    "ox1",
    "oy1",
    "ox2",
    "oy2",
    "width",
    "height",
    "marginLeft",
    "marginRight",
    "marginTop",
    "marginBottom",
  ];
  public attributes: { [name: string]: AttributeDescription } = {
    x1: {
      name: "x1",
      type: Specification.AttributeType.Number,
    },
    y1: {
      name: "y1",
      type: Specification.AttributeType.Number,
    },
    x2: {
      name: "x2",
      type: Specification.AttributeType.Number,
    },
    y2: {
      name: "y2",
      type: Specification.AttributeType.Number,
    },
    cx: {
      name: "cx",
      type: Specification.AttributeType.Number,
    },
    cy: {
      name: "cy",
      type: Specification.AttributeType.Number,
    },
    ox1: {
      name: "ox1",
      type: Specification.AttributeType.Number,
    },
    oy1: {
      name: "oy1",
      type: Specification.AttributeType.Number,
    },
    ox2: {
      name: "ox2",
      type: Specification.AttributeType.Number,
    },
    oy2: {
      name: "oy2",
      type: Specification.AttributeType.Number,
    },
    width: {
      name: "width",
      type: Specification.AttributeType.Number,
      defaultValue: 900,
    },
    height: {
      name: "height",
      type: Specification.AttributeType.Number,
      defaultValue: 600,
    },
    marginLeft: {
      name: "marginLeft",
      type: Specification.AttributeType.Number,
      defaultValue: 50,
    },
    marginRight: {
      name: "marginRight",
      type: Specification.AttributeType.Number,
      defaultValue: 50,
    },
    marginTop: {
      name: "marginTop",
      type: Specification.AttributeType.Number,
      defaultValue: 50,
    },
    marginBottom: {
      name: "marginBottom",
      type: Specification.AttributeType.Number,
      defaultValue: 50,
    },
  };

  // Initialize the state of a mark so that everything has a valid value
  public initializeState(): void {
    const attrs = this.state.attributes;
    attrs.width = 900;
    attrs.height = 600;
    attrs.marginLeft = 50;
    attrs.marginRight = 50;
    attrs.marginTop = 50;
    attrs.marginBottom = 50;
    attrs.cx = 0;
    attrs.cy = 0;
    attrs.x1 = -attrs.width / 2 + attrs.marginLeft;
    attrs.y1 = -attrs.height / 2 + attrs.marginBottom;
    attrs.x2 = +attrs.width / 2 - attrs.marginRight;
    attrs.y2 = +attrs.height / 2 - attrs.marginTop;
    attrs.ox1 = -attrs.width / 2;
    attrs.oy1 = -attrs.height / 2;
    attrs.ox2 = +attrs.width / 2;
    attrs.oy2 = +attrs.height / 2;
  }

  public getBackgroundGraphics() {
    const attrs = this.state.attributes;
    if (this.object.properties.backgroundColor != null) {
      return Graphics.makeRect(
        -attrs.width / 2,
        -attrs.height / 2,
        attrs.width / 2,
        attrs.height / 2,
        {
          fillColor: this.object.properties.backgroundColor,
          fillOpacity: this.object.properties.backgroundOpacity,
        }
      );
    }
  }

  // Get intrinsic constraints between attributes (e.g., x2 - x1 = width for rectangles)
  // eslint-disable-next-line
  public buildIntrinsicConstraints(solver: ConstraintSolver): void {
    const attrs = this.state.attributes;
    const [
      x1,
      y1,
      x2,
      y2,
      ox1,
      oy1,
      ox2,
      oy2,
      cx,
      cy,
      width,
      height,
      marginLeft,
      marginRight,
      marginTop,
      marginBottom,
    ] = solver.attrs(attrs, [
      "x1",
      "y1",
      "x2",
      "y2",
      "ox1",
      "oy1",
      "ox2",
      "oy2",
      "cx",
      "cy",
      "width",
      "height",
      "marginLeft",
      "marginRight",
      "marginTop",
      "marginBottom",
    ]);
    solver.makeConstant(attrs, "width");
    solver.makeConstant(attrs, "height");
    solver.makeConstant(attrs, "marginLeft");
    solver.makeConstant(attrs, "marginRight");
    solver.makeConstant(attrs, "marginTop");
    solver.makeConstant(attrs, "marginBottom");

    solver.addLinear(ConstraintStrength.HARD, 0, [[1, ox1]], [[-0.5, width]]);
    solver.addLinear(ConstraintStrength.HARD, 0, [[1, ox2]], [[+0.5, width]]);
    solver.addLinear(ConstraintStrength.HARD, 0, [[1, oy1]], [[-0.5, height]]);
    solver.addLinear(ConstraintStrength.HARD, 0, [[1, oy2]], [[+0.5, height]]);
    solver.addLinear(
      ConstraintStrength.HARD,
      0,
      [[1, x1]],
      [
        [-0.5, width],
        [+1, marginLeft],
      ]
    );
    solver.addLinear(
      ConstraintStrength.HARD,
      0,
      [[1, x2]],
      [
        [+0.5, width],
        [-1, marginRight],
      ]
    );
    solver.addLinear(
      ConstraintStrength.HARD,
      0,
      [[1, y1]],
      [
        [-0.5, height],
        [+1, marginBottom],
      ]
    );
    solver.addLinear(
      ConstraintStrength.HARD,
      0,
      [[1, y2]],
      [
        [+0.5, height],
        [-1, marginTop],
      ]
    );
    solver.addLinear(
      ConstraintStrength.HARD,
      0,
      [[2, cx]],
      [
        [1, x1],
        [1, x2],
      ]
    );
    solver.addLinear(
      ConstraintStrength.HARD,
      0,
      [[2, cy]],
      [
        [1, y1],
        [1, y2],
      ]
    );
  }

  public getSnappingGuides(): SnappingGuides.Description[] {
    const attrs = this.state.attributes;
    return [
      <SnappingGuides.Axis>{
        type: "x",
        value: attrs.x1,
        attribute: "x1",
        visible: true,
      },
      <SnappingGuides.Axis>{
        type: "x",
        value: attrs.x2,
        attribute: "x2",
        visible: true,
      },
      <SnappingGuides.Axis>{
        type: "y",
        value: attrs.y1,
        attribute: "y1",
        visible: true,
      },
      <SnappingGuides.Axis>{
        type: "y",
        value: attrs.y2,
        attribute: "y2",
        visible: true,
      },
      // <SnappingGuides.Axis>{ type: "x", value: attrs.ox1, attribute: "ox1", visible: true },
      // <SnappingGuides.Axis>{ type: "x", value: attrs.ox2, attribute: "ox2", visible: true },
      // <SnappingGuides.Axis>{ type: "y", value: attrs.oy1, attribute: "oy1", visible: true },
      // <SnappingGuides.Axis>{ type: "y", value: attrs.oy2, attribute: "oy2", visible: true },
      <SnappingGuides.Axis>{
        type: "x",
        value: attrs.cx,
        attribute: "cx",
        visible: true,
      },
      <SnappingGuides.Axis>{
        type: "y",
        value: attrs.cy,
        attribute: "cy",
        visible: true,
      },
    ];
  }

  public getHandles(): Handles.Description[] {
    const attrs = this.state.attributes;
    const { x1, y1, x2, y2 } = attrs;
    const inf = [-10000, 10000];
    return [
      <Handles.RelativeLine>{
        type: "relative-line",
        axis: "x",
        actions: [{ type: "attribute-value-mapping", attribute: "marginLeft" }],
        reference: x1 - attrs.marginLeft,
        sign: 1,
        value: attrs.marginLeft,
        span: inf,
      },
      <Handles.RelativeLine>{
        type: "relative-line",
        axis: "x",
        actions: [
          { type: "attribute-value-mapping", attribute: "marginRight" },
        ],
        reference: x2 + attrs.marginRight,
        sign: -1,
        value: attrs.marginRight,
        span: inf,
      },
      <Handles.RelativeLine>{
        type: "relative-line",
        axis: "y",
        actions: [{ type: "attribute-value-mapping", attribute: "marginTop" }],
        reference: y2 + attrs.marginTop,
        sign: -1,
        value: attrs.marginTop,
        span: inf,
      },
      <Handles.RelativeLine>{
        type: "relative-line",
        axis: "y",
        actions: [
          { type: "attribute-value-mapping", attribute: "marginBottom" },
        ],
        reference: y1 - attrs.marginBottom,
        sign: 1,
        value: attrs.marginBottom,
        span: inf,
      },
      // <Handles.RelativeLine>{
      //     type: "relative-line", axis: "x",
      //     value: attrs.width, sign: 1,
      //     reference: attrs.ox1,
      //     span: [attrs.oy1, attrs.oy2],
      //     actions: [
      //         { type: "attribute-value-mapping", attribute: "width", minimum: 50 }
      //     ]
      // },
      // <Handles.RelativeLine>{
      //     type: "relative-line", axis: "x",
      //     value: attrs.width, sign: -1,
      //     reference: attrs.ox2,
      //     span: [attrs.oy1, attrs.oy2],
      //     actions: [
      //         { type: "attribute-value-mapping", attribute: "width", minimum: 50 }
      //     ]
      // },
      // <Handles.RelativeLine>{
      //     type: "relative-line", axis: "y",
      //     value: attrs.height, sign: 1,
      //     reference: attrs.oy1,
      //     span: [attrs.ox1, attrs.ox2],

      //     actions: [
      //         { type: "attribute-value-mapping", attribute: "height", minimum: 50 }
      //     ]
      // },
      // <Handles.RelativeLine>{
      //     type: "relative-line", axis: "y",
      //     value: attrs.height, sign: -1,
      //     reference: attrs.oy2,
      //     span: [attrs.ox1, attrs.ox2],
      //     actions: [
      //         { type: "attribute-value-mapping", attribute: "height", minimum: 50 }
      //     ]
      // }
    ];
  }

  public getAttributePanelWidgets(
    manager: Controls.WidgetManager
  ): Controls.Widget[] {
    const result = [
<<<<<<< HEAD
      manager.sectionHeader(strings.objects.chart.dimensions),
      manager.mappingEditor(strings.objects.chart.width, "width", {}),
      manager.mappingEditor(strings.objects.chart.height, "height", {}),
      manager.sectionHeader(strings.objects.chart.margins),
      manager.mappingEditor(strings.objects.chart.left, "marginLeft", {}),
      manager.mappingEditor(strings.objects.chart.right, "marginRight", {}),
      manager.mappingEditor(strings.objects.chart.top, "marginTop", {}),
      manager.mappingEditor(strings.objects.chart.bottom, "marginBottom", {}),
      manager.sectionHeader(strings.objects.chart.background),
      manager.inputColor(
        { property: "backgroundColor" },
        { allowNull: true, label: strings.objects.chart.color }
=======
      manager.sectionHeader(strings.objects.dimensions),
      manager.mappingEditor(strings.objects.width, "width", {}),
      manager.mappingEditor(strings.objects.height, "height", {}),
      manager.sectionHeader(strings.margins.margins),
      manager.mappingEditor(strings.margins.left, "marginLeft", {}),
      manager.mappingEditor(strings.margins.right, "marginRight", {}),
      manager.mappingEditor(strings.margins.top, "marginTop", {}),
      manager.mappingEditor(strings.margins.bottom, "marginBottom", {}),
      manager.sectionHeader(strings.objects.background),
      manager.row(
        strings.objects.color,
        manager.inputColor({ property: "backgroundColor" }, { allowNull: true })
>>>>>>> 0734f062
      ),
      manager.sectionHeader(strings.objects.interactivity),
      manager.inputBoolean(
        { property: "enableContextMenu" },
        {
          type: "checkbox",
          label: strings.objects.contextMenu,
        }
      ),
    ];
    if (this.object.properties.backgroundColor != null) {
      result.push(
<<<<<<< HEAD
        manager.inputNumber(
          { property: "backgroundOpacity" },
          {
            showSlider: true,
            sliderRange: [0, 1],
            label: strings.objects.chart.opacity,
          }
=======
        manager.row(
          strings.objects.opacity,
          manager.inputNumber(
            { property: "backgroundOpacity" },
            { showSlider: true, sliderRange: [0, 1] }
          )
>>>>>>> 0734f062
        )
      );
    }
    return result;
  }

  public getTemplateParameters(): TemplateParameters {
    if (
      this.object.mappings.text &&
      this.object.mappings.text.type == MappingType.scale
    ) {
      return null;
    } else {
      return {
        properties: [
          {
            objectID: this.object._id,
            target: {
              attribute: "marginLeft",
            },
            type: Specification.AttributeType.Number,
            default: this.state.attributes.marginLeft,
          },
          {
            objectID: this.object._id,
            target: {
              attribute: "marginRight",
            },
            type: Specification.AttributeType.Number,
            default: this.state.attributes.marginRight,
          },
          {
            objectID: this.object._id,
            target: {
              attribute: "marginTop",
            },
            type: Specification.AttributeType.Number,
            default: this.state.attributes.marginTop,
          },
          {
            objectID: this.object._id,
            target: {
              attribute: "marginBottom",
            },
            type: Specification.AttributeType.Number,
            default: this.state.attributes.marginBottom,
          },
        ],
      };
    }
  }
}

export function registerClasses() {
  ObjectClasses.Register(RectangleChart);
}<|MERGE_RESOLUTION|>--- conflicted
+++ resolved
@@ -509,20 +509,6 @@
     manager: Controls.WidgetManager
   ): Controls.Widget[] {
     const result = [
-<<<<<<< HEAD
-      manager.sectionHeader(strings.objects.chart.dimensions),
-      manager.mappingEditor(strings.objects.chart.width, "width", {}),
-      manager.mappingEditor(strings.objects.chart.height, "height", {}),
-      manager.sectionHeader(strings.objects.chart.margins),
-      manager.mappingEditor(strings.objects.chart.left, "marginLeft", {}),
-      manager.mappingEditor(strings.objects.chart.right, "marginRight", {}),
-      manager.mappingEditor(strings.objects.chart.top, "marginTop", {}),
-      manager.mappingEditor(strings.objects.chart.bottom, "marginBottom", {}),
-      manager.sectionHeader(strings.objects.chart.background),
-      manager.inputColor(
-        { property: "backgroundColor" },
-        { allowNull: true, label: strings.objects.chart.color }
-=======
       manager.sectionHeader(strings.objects.dimensions),
       manager.mappingEditor(strings.objects.width, "width", {}),
       manager.mappingEditor(strings.objects.height, "height", {}),
@@ -532,10 +518,9 @@
       manager.mappingEditor(strings.margins.top, "marginTop", {}),
       manager.mappingEditor(strings.margins.bottom, "marginBottom", {}),
       manager.sectionHeader(strings.objects.background),
-      manager.row(
-        strings.objects.color,
-        manager.inputColor({ property: "backgroundColor" }, { allowNull: true })
->>>>>>> 0734f062
+      manager.inputColor(
+        { property: "backgroundColor" },
+        { allowNull: true, label: strings.objects.color }
       ),
       manager.sectionHeader(strings.objects.interactivity),
       manager.inputBoolean(
@@ -548,22 +533,13 @@
     ];
     if (this.object.properties.backgroundColor != null) {
       result.push(
-<<<<<<< HEAD
         manager.inputNumber(
           { property: "backgroundOpacity" },
           {
             showSlider: true,
             sliderRange: [0, 1],
-            label: strings.objects.chart.opacity,
+            label: strings.objects.opacity,
           }
-=======
-        manager.row(
-          strings.objects.opacity,
-          manager.inputNumber(
-            { property: "backgroundOpacity" },
-            { showSlider: true, sliderRange: [0, 1] }
-          )
->>>>>>> 0734f062
         )
       );
     }
