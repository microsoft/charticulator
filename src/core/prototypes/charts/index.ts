--- conflicted
+++ resolved
@@ -504,20 +504,6 @@
     manager: Controls.WidgetManager
   ): Controls.Widget[] {
     const result = [
-<<<<<<< HEAD
-      manager.sectionHeader("Dimensions"),
-      manager.mappingEditor("Width", "width", {}),
-      manager.mappingEditor("Height", "height", {}),
-      manager.sectionHeader("Margins"),
-      manager.mappingEditor("Left", "marginLeft", {}),
-      manager.mappingEditor("Right", "marginRight", {}),
-      manager.mappingEditor("Top", "marginTop", {}),
-      manager.mappingEditor("Bottom", "marginBottom", {}),
-      manager.sectionHeader("Background"),
-      manager.inputColor(
-        { property: "backgroundColor" },
-        { allowNull: true, label: "Color" }
-=======
       manager.sectionHeader(strings.objects.chart.dimensions),
       manager.mappingEditor(strings.objects.chart.width, "width", {}),
       manager.mappingEditor(strings.objects.chart.height, "height", {}),
@@ -527,10 +513,9 @@
       manager.mappingEditor(strings.objects.chart.top, "marginTop", {}),
       manager.mappingEditor(strings.objects.chart.bottom, "marginBottom", {}),
       manager.sectionHeader(strings.objects.chart.background),
-      manager.row(
-        strings.objects.chart.color,
-        manager.inputColor({ property: "backgroundColor" }, { allowNull: true })
->>>>>>> 1dc4d7c0
+      manager.inputColor(
+        { property: "backgroundColor" },
+        { allowNull: true, label: strings.objects.chart.color }
       ),
       manager.sectionHeader(strings.objects.interactivity),
       manager.row(
@@ -546,18 +531,13 @@
     ];
     if (this.object.properties.backgroundColor != null) {
       result.push(
-<<<<<<< HEAD
         manager.inputNumber(
           { property: "backgroundOpacity" },
-          { showSlider: true, sliderRange: [0, 1], label: "Opacity" }
-=======
-        manager.row(
-          strings.objects.chart.opacity,
-          manager.inputNumber(
-            { property: "backgroundOpacity" },
-            { showSlider: true, sliderRange: [0, 1] }
-          )
->>>>>>> 1dc4d7c0
+          {
+            showSlider: true,
+            sliderRange: [0, 1],
+            label: strings.objects.chart.opacity,
+          }
         )
       );
     }
