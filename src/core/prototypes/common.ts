<<<<<<< HEAD
/*
Copyright (c) Microsoft Corporation. All rights reserved.
Licensed under the MIT license.
*/
import { Color, Point } from "../common";
import { VariableStrength } from "../solver";
import * as Specification from "../specification";

=======
import { Point } from "../common";
>>>>>>> d8bd7122
import * as Graphics from "../graphics";
import * as Specification from "../specification";
import * as Controls from "./controls";
export * from "./chart_element";
export * from "./object";

export { Controls };

export interface OrderDescriptionItem extends Specification.AttributeMap {
  column: string;
  order: "ascending" | "descending";
}

export type OrderDescription = OrderDescriptionItem[];

export interface DataMappingHints {
  rangeNumber?: [number, number];
  autoRange?: boolean;
  rangeString?: string[];
  stringBehavior?: "default" | "categorical" | "text";
  newScale?: boolean;
}

export interface TemplateParameters {
  properties?: Specification.Template.Property[];
  inferences?: Specification.Template.Inference[];
}

export namespace DropZones {
  export interface Description {
    type: string;
    /** If set, restrict the data that can be dropped */
    accept?: DropFilter;
    /** Action to perform after drop */
    dropAction: DropAction;
  }

  export interface DropFilter {
    /** Only accept data from a certain table */
    table?: string;
    /** Only accept data with a certain kind */
    kind?: string;
    /** Only accept certain scaffolds */
    scaffolds?: string[];
  }

  export interface DropAction {
    /** Map data using inferred scale */
    scaleInference?: {
      attribute: string;
      attributeType: string;
      hints?: DataMappingHints;
    };
    /** Set AxisDataBinding to property */
    axisInference?: {
      property: string;
      /** If set, extend instead of replace the axis */
      appendToProperty?: string;
    };
    /** Extend a plot segment */
    extendPlotSegment?: {};
  }

  export interface Line extends Description {
    type: "line";
    p1: Point;
    p2: Point;
    title: string;
  }

  export interface Arc extends Description {
    type: "arc";
    center: Point;
    radius: number;
    angleStart: number;
    angleEnd: number;
    title: string;
  }

  export interface Region extends Description {
    type: "region";
    p1: Point;
    p2: Point;
    title: string;
  }

  export interface Rectangle extends Description {
    type: "rectangle";
    cx: number;
    cy: number;
    width: number;
    height: number;
    rotation: number; // in degrees
    title: string;
  }
}

export namespace Handles {
  export interface Description {
    type: string;
    visible?: boolean;
    actions: HandleAction[];
  }

  export interface HandleAction {
    type: "property" | "attribute" | "attribute-value-mapping";
    source?: string;
    property?: string;
    field?: string | string[];
    attribute?: string;

    minimum?: number;
    maximum?: number;
  }

  /** A point with x, y coordinates */
  export interface Point extends Description {
    type: "point";
    x: number;
    y: number;
  }

  /** A line with a x or y coordiante, and a span on the other */
  export interface Line extends Description {
    type: "line";
    axis: "x" | "y";
    value: number;
    span: [number, number];
  }

  export interface RelativeLine extends Description {
    type: "relative-line";
    axis: "x" | "y";
    reference: number;
    value: number;
    sign: number;
    span: [number, number];
  }

  /** A x or y gap */
  export interface GapRatio extends Description {
    type: "gap-ratio";
    axis: "x" | "y";
    reference: number;
    value: number;
    scale: number;
    span: [number, number];
    range: [number, number];
    coordinateSystem: Graphics.CoordinateSystem;
  }

  /** A x or y margin */
  export interface Margin extends Description {
    type: "margin";
    axis: "x" | "y";
    value: number;
    total?: number;
    range?: [number, number];
    sign: number;
    x: number;
    y: number;
  }

  export interface Angle extends Description {
    type: "angle";
    cx: number;
    cy: number;
    radius: number;
    value: number;
    clipAngles: [number, number];
    icon: ">" | "<" | "o";
  }

  export interface DistanceRatio extends Description {
    type: "distance-ratio";
    cx: number;
    cy: number;
    startAngle: number;
    endAngle: number;
    value: number;
    startDistance: number;
    endDistance: number;
    clipRange: [number, number];
  }

  export interface InputCurve extends Description {
    type: "input-curve";
    x1: number;
    y1: number;
    x2: number;
    y2: number;
  }

  export interface TextAlignment extends Description {
    type: "text-alignment";
    text: string;
    alignment: Specification.Types.TextAlignment;
    rotation: number;
    anchorX: number;
    anchorY: number;
    textWidth: number;
    textHeight: number;
  }
}

export namespace BoundingBox {
  export interface Description {
    type: string;
    visible?: boolean;
  }

  export interface Rectangle extends Description {
    type: "rectangle";
    cx: number;
    cy: number;
    width: number;
    height: number;
  }

  export interface AnchoredRectangle extends Description {
    type: "anchored-rectangle";
    cx: number;
    cy: number;
    width: number;
    height: number;
    rotation: number;

    anchorX: number;
    anchorY: number;
  }

  export interface Circle extends Description {
    type: "circle";
    cx: number;
    cy: number;
    radius: number;
  }

  export interface Line extends Description {
    type: "line";
    x1: number;
    y1: number;
    x2: number;
    y2: number;
    morphing?: boolean;
  }
}

export namespace SnappingGuides {
  export interface Description {
    type: string;
    visible: boolean;
  }

  export interface Axis extends Description {
    type: "x" | "y";
    value: number;
    attribute: string;
  }

  export interface Label extends Description {
    type: "label";
    x: number;
    y: number;
    text: string;
  }
}

export namespace LinkAnchor {
  export interface Description {
    element: string;
    points: Array<{
      x: number;
      y: number;
      xAttribute: string;
      yAttribute: string;
      direction?: {
        x: number;
        y: number;
      };
    }>;
  }
}

export namespace CreatingInteraction {
  export interface Description {
    type: string;
    mapping: { [name: string]: string };
    valueMappings?: { [name: string]: Specification.AttributeValue };
    attributes?: { [name: string]: Specification.AttributeValue };
  }

  export interface Point extends Description {
    type: "point";
    // x, y
  }

  export interface Rectangle extends Description {
    type: "rectangle";
    // xMin, yMin, xMax, yMax
  }

  export interface LineSegment extends Description {
    type: "line-segment";
    // x1, y1, x2, y2
  }

  export interface HLine extends Description {
    type: "hline";
    // y
  }

  export interface HLineSegment extends Description {
    type: "hline-segment";
    // xMin, xMax, y
  }

  export interface VLine extends Description {
    type: "vline";
    // x
  }

  export interface VLineSegment extends Description {
    type: "vline-segment";
    // yMin, yMax, x
  }
}

export namespace TemplateMetadata {
  export interface ChartMetadata {
    dataSlots: DataSlot[];
    inference: Array<{ id: string; infer: Inference }>;
    mappings: Array<{ id: string; attribute: string; slot: string }>;
  }

  export interface DataSlot {
    name: string;
    kind: "numerical" | "categorical";
  }

  export interface Inference {
    type: string;
    defaultLabel: string;
  }

  /** Infer axis parameter, set to axis property */
  export interface Axis extends Inference {
    type: "axis";
    property: string;
    field?: string[];

    dataExpression: string;

    kind: "numerical" | "categorical";
  }

  /** Infer scale parameter, set to scale's domain property */
  export interface Scale extends Inference {
    type: "scale";
    kind: "numerical" | "categorical";
    target: "number" | "color";

    properties: {
      min?: string;
      max?: string;
      mapping?: string;
    };
  }

  /** Infer order parameter, set to orderBy */
  export interface Order extends Inference {
    type: "order";
    property: string;
    field?: string[];

    dataExpression: string;
  }
}<|MERGE_RESOLUTION|>--- conflicted
+++ resolved
@@ -1,15 +1,8 @@
-<<<<<<< HEAD
 /*
 Copyright (c) Microsoft Corporation. All rights reserved.
 Licensed under the MIT license.
 */
-import { Color, Point } from "../common";
-import { VariableStrength } from "../solver";
-import * as Specification from "../specification";
-
-=======
 import { Point } from "../common";
->>>>>>> d8bd7122
 import * as Graphics from "../graphics";
 import * as Specification from "../specification";
 import * as Controls from "./controls";
