--- conflicted
+++ resolved
@@ -32,11 +32,8 @@
   DataAxisProperties,
   DataAxisExpression,
 } from "./data_axis.attrs";
-<<<<<<< HEAD
 import React = require("react");
-=======
 import { strings } from "../../../strings";
->>>>>>> 0734f062
 
 export { DataAxisAttributes, DataAxisProperties };
 
@@ -339,33 +336,19 @@
     );
     const r = [...axisWidgets];
     r.push(
-<<<<<<< HEAD
       manager.inputSelect(
         { property: "visibleOn" },
         {
-          labels: ["All", "First", "Last"],
+          labels: [
+            strings.objects.visibleOn.all,
+            strings.objects.visibleOn.first,
+            strings.objects.visibleOn.last,
+          ],
           showLabel: true,
           options: ["all", "first", "last"],
           type: "dropdown",
-          label: "Visible On",
+          label: strings.objects.visibleOn.label,
         }
-=======
-      manager.row(
-        strings.objects.visibleOn.label,
-        manager.inputSelect(
-          { property: "visibleOn" },
-          {
-            labels: [
-              strings.objects.visibleOn.all,
-              strings.objects.visibleOn.first,
-              strings.objects.visibleOn.last,
-            ],
-            showLabel: true,
-            options: ["all", "first", "last"],
-            type: "dropdown",
-          }
-        )
->>>>>>> 0734f062
       )
     );
     if (props.dataExpressions.length > 0) {
