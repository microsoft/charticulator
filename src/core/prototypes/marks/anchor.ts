--- conflicted
+++ resolved
@@ -98,11 +98,7 @@
   public getAttributePanelWidgets(
     manager: Controls.WidgetManager
   ): Controls.Widget[] {
-<<<<<<< HEAD
     const props = this.object.properties;
     return [manager.label(strings.objects.anchor.label)];
-=======
-    return [manager.label("(drag the anchor in the glyph editor)")];
->>>>>>> 89c5239f
   }
 }