// Copyright (c) Microsoft Corporation. All rights reserved.
// Licensed under the MIT license.

import {
  Point,
  replaceNewLineBySymbol,
  replaceSymbolByTab,
  replaceSymbolByNewLine,
  rgbToHex,
  splitStringByNewLine,
} from "../../common";
import * as Graphics from "../../graphics";
import { splitByWidth } from "../../graphics";
import { ConstraintSolver, ConstraintStrength } from "../../solver";
import * as Specification from "../../specification";
import { MappingType } from "../../specification";
import {
  BoundingBox,
  Controls,
  DropZones,
  Handles,
  LinkAnchor,
  ObjectClassMetadata,
  SnappingGuides,
  TemplateParameters,
} from "../common";
import { ChartStateManager } from "../state";
import { EmphasizableMarkClass } from "./emphasis";
import {
  textboxAttributes,
  TextboxElementAttributes,
  TextboxElementProperties,
} from "./textbox.attrs";

export { TextboxElementAttributes, TextboxElementProperties };

export class TextboxElementClass extends EmphasizableMarkClass<
  TextboxElementProperties,
  TextboxElementAttributes
> {
  public static classID = "mark.textbox";
  public static type = "mark";

  public static metadata: ObjectClassMetadata = {
    displayName: "Textbox",
    iconPath: "TextField",
    creatingInteraction: {
      type: "rectangle",
      mapping: { xMin: "x1", yMin: "y1", xMax: "x2", yMax: "y2" },
    },
  };

  public static defaultProperties: Partial<TextboxElementProperties> = {
    visible: true,
    paddingX: 0,
    paddingY: 0,
    alignX: "middle",
    alignY: "middle",
    wordWrap: false,
    overFlow: true,
    alignText: "start",
  };

  public static defaultMappingValues: Partial<TextboxElementAttributes> = {
    text: "Text",
    fontFamily: "Arial",
    fontSize: 14,
    color: { r: 0, g: 0, b: 0 },
    opacity: 1,
    visible: true,
  };

  public attributes = textboxAttributes;
  public attributeNames = Object.keys(textboxAttributes);

  // Initialize the state of an element so that everything has a valid value
  public initializeState(): void {
    const defaultWidth = 30;
    const defaultHeight = 50;
    const attrs = this.state.attributes;
    attrs.x1 = -defaultWidth / 2;
    attrs.y1 = -defaultHeight / 2;
    attrs.x2 = +defaultWidth / 2;
    attrs.y2 = +defaultHeight / 2;
    attrs.cx = 0;
    attrs.cy = 0;
    attrs.width = defaultWidth;
    attrs.height = defaultHeight;
    attrs.color = {
      r: 0,
      g: 0,
      b: 0,
    };
    attrs.visible = true;
    attrs.outline = null;
    attrs.opacity = 1;
    attrs.text = null;
    attrs.fontFamily = "Arial";
    attrs.fontSize = 14;
  }

  public getAttributePanelWidgets(
    manager: Controls.WidgetManager
  ): Controls.Widget[] {
    const props = this.object.properties;
    const parentWidgets = super.getAttributePanelWidgets(manager);
    const widgets: Controls.Widget[] = [
      manager.sectionHeader("Size"),
      manager.mappingEditor("Width", "width", {
        hints: { autoRange: true, startWithZero: "always" },
        acceptKinds: [Specification.DataKind.Numerical],
        defaultAuto: true,
      }),
      manager.mappingEditor("Height", "height", {
        hints: { autoRange: true, startWithZero: "always" },
        acceptKinds: [Specification.DataKind.Numerical],
        defaultAuto: true,
      }),
      manager.sectionHeader("Text"),
      manager.mappingEditor("Text", "text", {}),
      manager.mappingEditor("Font", "fontFamily", {
        defaultValue: "Arial",
      }),
      manager.mappingEditor("Size", "fontSize", {
        hints: { rangeNumber: [0, 36] },
        defaultValue: 14,
        numberOptions: {
          showUpdown: true,
          updownStyle: "font",
          minimum: 0,
          updownTick: 2,
        },
      }),
      manager.row(
        "Align X",
        manager.horizontal(
          [0, 1],
          manager.inputSelect(
            { property: "alignX" },
            {
              type: "radio",
              options: ["start", "middle", "end"],
              icons: [
                "AlignHorizontalLeft",
                "AlignHorizontalCenter",
                "AlignHorizontalRight",
              ],
              labels: ["Left", "Middle", "Right"],
            }
          ),
          props.alignX != "middle"
            ? manager.horizontal(
                [0, 1],
                manager.label("Margin:"),
                manager.inputNumber(
                  { property: "paddingX" },
                  {
                    updownTick: 1,
                    showUpdown: true,
                  }
                )
              )
            : null
        )
      ),
      manager.row(
        "Align Y",
        manager.horizontal(
          [0, 1],
          manager.inputSelect(
            { property: "alignY" },
            {
              type: "radio",
              options: ["start", "middle", "end"],
              icons: [
                "AlignVerticalBottom",
                "AlignVerticalCenter",
                "AlignVerticalTop",
              ],
              labels: ["Bottom", "Middle", "Top"],
            }
          ),
          props.alignY != "middle"
            ? manager.horizontal(
                [0, 1],
                manager.label("Margin:"),
                manager.inputNumber(
                  { property: "paddingY" },
                  {
                    updownTick: 1,
                    showUpdown: true,
                  }
                )
              )
            : null
        )
      ),
      manager.sectionHeader("Layout"),
      manager.row(
        "Wrap text",
        manager.inputBoolean(
          { property: "wordWrap" },
          {
            type: "checkbox",
          }
        )
      ),
      props.wordWrap
        ? manager.row(
            "Alignment",
            manager.horizontal(
              [0, 1],
              manager.inputSelect(
                { property: "alignText" },
                {
                  type: "radio",
                  options: ["end", "middle", "start"],
<<<<<<< HEAD
                  icons: [
                    "AlignVerticalBottom",
                    "AlignVerticalCenter",
                    "AlignVerticalTop",
                  ],
=======
                  icons: ["align/bottom", "align/y-middle", "align/top"],
>>>>>>> 2cd94935
                  labels: ["Bottom", "Middle", "Top"],
                }
              )
            )
          )
        : null,
      props.wordWrap
        ? manager.row(
            "Overflow",
            manager.inputBoolean(
              { property: "overFlow" },
              {
                type: "checkbox",
              }
            )
          )
        : null,
      manager.sectionHeader("Style"),
      manager.mappingEditor("Color", "color", {}),
      manager.mappingEditor("Outline", "outline", {}),
      manager.mappingEditor("Opacity", "opacity", {
        hints: { rangeNumber: [0, 1] },
        defaultValue: 1,
        numberOptions: { showSlider: true, minimum: 0, maximum: 1 },
      }),
      manager.mappingEditor("Visibility", "visible", {
        defaultValue: true,
      }),
    ];
    return widgets.concat(parentWidgets);
  }

  // Get intrinsic constraints between attributes (e.g., x2 - x1 = width for rectangles)
  public buildConstraints(solver: ConstraintSolver): void {
    const [x1, y1, x2, y2, cx, cy, width, height] = solver.attrs(
      this.state.attributes,
      ["x1", "y1", "x2", "y2", "cx", "cy", "width", "height"]
    );
    solver.addLinear(
      ConstraintStrength.HARD,
      0,
      [
        [1, x2],
        [-1, x1],
      ],
      [[1, width]]
    );
    solver.addLinear(
      ConstraintStrength.HARD,
      0,
      [
        [1, y2],
        [-1, y1],
      ],
      [[1, height]]
    );
    solver.addLinear(
      ConstraintStrength.HARD,
      0,
      [[2, cx]],
      [
        [1, x1],
        [1, x2],
      ]
    );
    solver.addLinear(
      ConstraintStrength.HARD,
      0,
      [[2, cy]],
      [
        [1, y1],
        [1, y2],
      ]
    );
  }

  // Get the graphical element from the element
  public getGraphics(
    cs: Graphics.CoordinateSystem,
    offset: Point,
    glyphIndex: number,
    manager: ChartStateManager
  ): Graphics.Element {
    const attrs = this.state.attributes;
    const props = this.object.properties;
    if (
      !attrs.text ||
      (!attrs.color && !attrs.outline) ||
      !attrs.visible ||
      attrs.opacity == 0
    ) {
      return Graphics.makeGroup([]);
    }
    const metrics = Graphics.TextMeasurer.Measure(
      attrs.text,
      attrs.fontFamily,
      attrs.fontSize
    );
    const helper = new Graphics.CoordinateSystemHelper(cs);
    const cheight = (metrics.middle - metrics.ideographicBaseline) * 2;
    let y = 0;
    switch (props.alignY) {
      case "start":
        {
          y = attrs.y1 - metrics.ideographicBaseline + props.paddingY;
        }
        break;
      case "middle":
        {
          y = attrs.cy - cheight / 2 - metrics.ideographicBaseline;
        }
        break;
      case "end":
        {
          y = attrs.y2 - cheight - metrics.ideographicBaseline - props.paddingY;
        }
        break;
    }
    let textElement: Graphics.Element;
    const applyStyles = (
      textElement: Graphics.TextOnPath,
      attrs: TextboxElementAttributes
    ) => {
      if (attrs.outline) {
        if (attrs.color) {
          const g = Graphics.makeGroup([
            {
              ...textElement,
              style: {
                strokeColor: attrs.outline,
              },
            } as Graphics.TextOnPath,
            {
              ...textElement,
              style: {
                fillColor: attrs.color,
              },
            } as Graphics.TextOnPath,
          ]);
          g.style = { opacity: attrs.opacity };
          return g;
        } else {
          return {
            ...textElement,
            style: {
              strokeColor: attrs.outline,
              opacity: attrs.opacity,
            },
          } as Graphics.TextOnPath;
        }
      } else {
        return {
          ...textElement,
          style: {
            fillColor: attrs.color,
            opacity: attrs.opacity,
          },
        } as Graphics.TextOnPath;
      }
    };
    const textContent = replaceNewLineBySymbol(attrs.text);
    if (
      (textContent && splitStringByNewLine(textContent).length > 1) ||
      props.wordWrap
    ) {
      const height = attrs.fontSize;
      // set limit of lines depends of height bounding box
      let maxLines = 1000;
      // if option enabled and no space for rest of text, set limit of lines count
      if (!props.overFlow) {
        maxLines = Math.floor(Math.abs(attrs.y2 - attrs.y1) / height);
      }

      let textContentList = [textContent];
      // auto wrap text content
      if (props.wordWrap) {
        textContentList = splitByWidth(
          replaceSymbolByTab(replaceSymbolByNewLine(attrs.text)),
          Math.abs(attrs.x2 - attrs.x1) - 10,
          maxLines,
          attrs.fontFamily,
          attrs.fontSize
        );
      }
      // add user input wrap
      textContentList = textContentList.flatMap((line) =>
        splitStringByNewLine(line)
      );
      const lines: Graphics.Element[] = [];
      let textBoxShift = 0;

      switch (props.alignY) {
        case "start":
          {
            switch (props.alignText) {
              case "start":
                textBoxShift = -height;
                break;
              case "middle":
                textBoxShift = (textContentList.length * height) / 2 - height;
                break;
              case "end":
                textBoxShift = textContentList.length * height - height;
                break;
            }
          }
          break;
        case "middle":
          {
            switch (props.alignText) {
              case "start":
                textBoxShift = -height / 2;
                break;
              case "middle":
                textBoxShift =
                  (textContentList.length * height) / 2 - height / 2;
                break;
              case "end":
                textBoxShift = textContentList.length * height - height / 2;
                break;
            }
          }
          break;
        case "end":
          {
            switch (props.alignText) {
              case "start":
                textBoxShift = 0;
                break;
              case "middle":
                textBoxShift = (textContentList.length * height) / 2;
                break;
              case "end":
                textBoxShift = textContentList.length * height;
                break;
            }
          }
          break;
      }

      for (let index = 0; index < textContentList.length; index++) {
        const pathMaker = new Graphics.PathMaker();
        helper.lineTo(
          pathMaker,
          attrs.x1 + offset.x + props.paddingX,
          y + offset.y + textBoxShift - height * index,
          attrs.x2 + offset.x - props.paddingX,
          y + offset.y + textBoxShift - height * index,
          true
        );
        const cmds = pathMaker.path.cmds;

        const textElement = applyStyles(
          {
            key: index,
            type: "text-on-path",
            pathCmds: cmds,
            text: textContentList[index],
            fontFamily: attrs.fontFamily,
            fontSize: attrs.fontSize,
            align: props.alignX,
          } as Graphics.TextOnPath,
          attrs
        );
        lines.push(textElement);
      }

      return Graphics.makeGroup(lines);
    } else {
      const pathMaker = new Graphics.PathMaker();
      helper.lineTo(
        pathMaker,
        attrs.x1 + offset.x + props.paddingX,
        y + offset.y,
        attrs.x2 + offset.x - props.paddingX,
        y + offset.y,
        true
      );
      const cmds = pathMaker.path.cmds;
      textElement = {
        type: "text-on-path",
        pathCmds: cmds,
        text: attrs.text,
        fontFamily: attrs.fontFamily,
        fontSize: attrs.fontSize,
        align: props.alignX,
      } as Graphics.TextOnPath;
      return applyStyles(textElement as Graphics.TextOnPath, attrs);
    }
  }

  /** Get link anchors for this mark */
  public getLinkAnchors(): LinkAnchor.Description[] {
    const attrs = this.state.attributes;
    const element = this.object._id;
    return [
      {
        element,
        points: [
          {
            x: attrs.x1,
            y: attrs.y1,
            xAttribute: "x1",
            yAttribute: "y1",
            direction: { x: -1, y: 0 },
          },
          {
            x: attrs.x1,
            y: attrs.y2,
            xAttribute: "x1",
            yAttribute: "y2",
            direction: { x: -1, y: 0 },
          },
        ],
      },
      {
        element,
        points: [
          {
            x: attrs.x2,
            y: attrs.y1,
            xAttribute: "x2",
            yAttribute: "y1",
            direction: { x: 1, y: 0 },
          },
          {
            x: attrs.x2,
            y: attrs.y2,
            xAttribute: "x2",
            yAttribute: "y2",
            direction: { x: 1, y: 0 },
          },
        ],
      },
      {
        element,
        points: [
          {
            x: attrs.x1,
            y: attrs.y1,
            xAttribute: "x1",
            yAttribute: "y1",
            direction: { x: 0, y: -1 },
          },
          {
            x: attrs.x2,
            y: attrs.y1,
            xAttribute: "x2",
            yAttribute: "y1",
            direction: { x: 0, y: -1 },
          },
        ],
      },
      {
        element,
        points: [
          {
            x: attrs.x1,
            y: attrs.y2,
            xAttribute: "x1",
            yAttribute: "y2",
            direction: { x: 0, y: 1 },
          },
          {
            x: attrs.x2,
            y: attrs.y2,
            xAttribute: "x2",
            yAttribute: "y2",
            direction: { x: 0, y: 1 },
          },
        ],
      },
      {
        element,
        points: [
          {
            x: attrs.cx,
            y: attrs.y1,
            xAttribute: "cx",
            yAttribute: "y1",
            direction: { x: 0, y: -1 },
          },
        ],
      },
      {
        element,
        points: [
          {
            x: attrs.cx,
            y: attrs.y2,
            xAttribute: "cx",
            yAttribute: "y2",
            direction: { x: 0, y: 1 },
          },
        ],
      },
      {
        element,
        points: [
          {
            x: attrs.x1,
            y: attrs.cy,
            xAttribute: "x1",
            yAttribute: "cy",
            direction: { x: -1, y: 0 },
          },
        ],
      },
      {
        element,
        points: [
          {
            x: attrs.x2,
            y: attrs.cy,
            xAttribute: "x2",
            yAttribute: "cy",
            direction: { x: 1, y: 0 },
          },
        ],
      },
    ];
  }

  // Get DropZones given current state
  public getDropZones(): DropZones.Description[] {
    const attrs = this.state.attributes;
    const { x1, y1, x2, y2 } = attrs;
    return [
      {
        type: "line",
        p1: { x: x2, y: y1 },
        p2: { x: x1, y: y1 },
        title: "width",
        accept: { kind: Specification.DataKind.Numerical },
        dropAction: {
          scaleInference: {
            attribute: "width",
            attributeType: Specification.AttributeType.Number,
            hints: { autoRange: true, startWithZero: "always" },
          },
        },
      } as DropZones.Line,
      {
        type: "line",
        p1: { x: x1, y: y1 },
        p2: { x: x1, y: y2 },
        title: "height",
        accept: { kind: Specification.DataKind.Numerical },
        dropAction: {
          scaleInference: {
            attribute: "height",
            attributeType: Specification.AttributeType.Number,
            hints: { autoRange: true, startWithZero: "always" },
          },
        },
      } as DropZones.Line,
    ];
  }
  // Get bounding rectangle given current state
  public getHandles(): Handles.Description[] {
    const attrs = this.state.attributes;
    const { x1, y1, x2, y2 } = attrs;
    return [
      {
        type: "line",
        axis: "x",
        actions: [{ type: "attribute", attribute: "x1" }],
        value: x1,
        span: [y1, y2],
      } as Handles.Line,
      {
        type: "line",
        axis: "x",
        actions: [{ type: "attribute", attribute: "x2" }],
        value: x2,
        span: [y1, y2],
      } as Handles.Line,
      {
        type: "line",
        axis: "y",
        actions: [{ type: "attribute", attribute: "y1" }],
        value: y1,
        span: [x1, x2],
      } as Handles.Line,
      {
        type: "line",
        axis: "y",
        actions: [{ type: "attribute", attribute: "y2" }],
        value: y2,
        span: [x1, x2],
      } as Handles.Line,
      {
        type: "point",
        x: x1,
        y: y1,
        actions: [
          { type: "attribute", source: "x", attribute: "x1" },
          { type: "attribute", source: "y", attribute: "y1" },
        ],
      } as Handles.Point,
      {
        type: "point",
        x: x1,
        y: y2,
        actions: [
          { type: "attribute", source: "x", attribute: "x1" },
          { type: "attribute", source: "y", attribute: "y2" },
        ],
      } as Handles.Point,
      {
        type: "point",
        x: x2,
        y: y1,
        actions: [
          { type: "attribute", source: "x", attribute: "x2" },
          { type: "attribute", source: "y", attribute: "y1" },
        ],
      } as Handles.Point,
      {
        type: "point",
        x: x2,
        y: y2,
        actions: [
          { type: "attribute", source: "x", attribute: "x2" },
          { type: "attribute", source: "y", attribute: "y2" },
        ],
      } as Handles.Point,
    ];
  }

  public getBoundingBox(): BoundingBox.Description {
    const attrs = this.state.attributes;
    const { x1, y1, x2, y2 } = attrs;
    return {
      type: "rectangle",
      cx: (x1 + x2) / 2,
      cy: (y1 + y2) / 2,
      width: Math.abs(x2 - x1),
      height: Math.abs(y2 - y1),
      rotation: 0,
    } as BoundingBox.Rectangle;
  }

  public getSnappingGuides(): SnappingGuides.Description[] {
    const attrs = this.state.attributes;
    const { x1, y1, x2, y2, cx, cy } = attrs;
    return [
      { type: "x", value: x1, attribute: "x1" } as SnappingGuides.Axis,
      { type: "x", value: x2, attribute: "x2" } as SnappingGuides.Axis,
      { type: "x", value: cx, attribute: "cx" } as SnappingGuides.Axis,
      { type: "y", value: y1, attribute: "y1" } as SnappingGuides.Axis,
      { type: "y", value: y2, attribute: "y2" } as SnappingGuides.Axis,
      { type: "y", value: cy, attribute: "cy" } as SnappingGuides.Axis,
    ];
  }

  public getTemplateParameters(): TemplateParameters {
    const properties = [];
    if (
      this.object.mappings.vistextible &&
      this.object.mappings.text.type === MappingType.value
    ) {
      properties.push({
        objectID: this.object._id,
        target: {
          attribute: "text",
        },
        type: Specification.AttributeType.Text,
        default: this.state.attributes.text,
      });
    }
    if (
      this.object.mappings.fontFamily &&
      this.object.mappings.fontFamily.type === MappingType.value
    ) {
      properties.push({
        objectID: this.object._id,
        target: {
          attribute: "fontFamily",
        },
        type: Specification.AttributeType.FontFamily,
        default: this.state.attributes.fontFamily,
      });
    }
    if (
      this.object.mappings.fontSize &&
      this.object.mappings.fontSize.type === MappingType.value
    ) {
      properties.push({
        objectID: this.object._id,
        target: {
          attribute: "fontSize",
        },
        type: Specification.AttributeType.Number,
        default: this.state.attributes.fontSize,
      });
    }
    if (
      this.object.mappings.color &&
      this.object.mappings.color.type === MappingType.value
    ) {
      properties.push({
        objectID: this.object._id,
        target: {
          attribute: "color",
        },
        type: Specification.AttributeType.Color,
        default: rgbToHex(this.state.attributes.color),
      });
    }
    if (
      this.object.mappings.visible &&
      this.object.mappings.visible.type === MappingType.value
    ) {
      properties.push({
        objectID: this.object._id,
        target: {
          attribute: "visible",
        },
        type: Specification.AttributeType.Boolean,
        default: this.state.attributes.visible,
      });
    }
    if (
      this.object.mappings.opacity &&
      this.object.mappings.opacity.type === MappingType.value
    ) {
      properties.push({
        objectID: this.object._id,
        target: {
          attribute: "opacity",
        },
        type: Specification.AttributeType.Number,
        default: this.state.attributes.opacity,
      });
    }
    if (this.object.properties.wordWrap !== undefined) {
      properties.push({
        objectID: this.object._id,
        target: {
          attribute: "wordWrap",
        },
        type: Specification.AttributeType.Boolean,
        default: this.object.properties.wordWrap,
      });
    }

    return {
      properties,
    };
  }
}<|MERGE_RESOLUTION|>--- conflicted
+++ resolved
@@ -215,15 +215,11 @@
                 {
                   type: "radio",
                   options: ["end", "middle", "start"],
-<<<<<<< HEAD
                   icons: [
                     "AlignVerticalBottom",
                     "AlignVerticalCenter",
                     "AlignVerticalTop",
                   ],
-=======
-                  icons: ["align/bottom", "align/y-middle", "align/top"],
->>>>>>> 2cd94935
                   labels: ["Bottom", "Middle", "Top"],
                 }
               )
