// Copyright (c) Microsoft Corporation. All rights reserved.
// Licensed under the MIT license.

import { strings } from "../../../strings";
import { Geometry, Point, rgbToHex } from "../../common";
import * as Graphics from "../../graphics";
import { ConstraintSolver, ConstraintStrength } from "../../solver";
import * as Specification from "../../specification";
import { MappingType } from "../../specification";
import {
  BoundingBox,
  Controls,
  DropZones,
  Handles,
  LinkAnchor,
  ObjectClass,
  ObjectClassMetadata,
  SnappingGuides,
  TemplateParameters,
} from "../common";
import { ChartStateManager } from "../state";
import { EmphasizableMarkClass } from "./emphasis";
import {
  imageAttributes,
  ImageElementAttributes,
  ImageElementProperties,
} from "./image.attrs";

export const imagePlaceholder: Specification.Types.Image = {
  src:
    "data:image/svg+xml;base64,PHN2ZyB4bWxucz0iaHR0cDovL3d3dy53My5vcmcvMjAwMC9zdmciIHZpZXdCb3g9IjAgMCAzMiAzMiI+PHRpdGxlPmljb25zPC90aXRsZT48cmVjdCB4PSI1LjE1MTI0IiB5PSI2LjY4NDYyIiB3aWR0aD0iMjEuNjk3NTIiIGhlaWdodD0iMTguNjEyNSIgc3R5bGU9ImZpbGw6bm9uZTtzdHJva2U6IzAwMDtzdHJva2UtbGluZWpvaW46cm91bmQ7c3Ryb2tlLXdpZHRoOjAuOTI2MTg0MTE3Nzk0MDM2OXB4Ii8+PHBvbHlnb24gcG9pbnRzPSIyMC4xNSAxMi45NDMgMTMuODExIDIxLjQwNCAxMC4xNTQgMTYuNDk4IDUuMTUxIDIzLjE3NiA1LjE1MSAyNS4zMDYgMTAuODg4IDI1LjMwNiAxNi43MTkgMjUuMzA2IDI2Ljg0OSAyNS4zMDYgMjYuODQ5IDIxLjkzIDIwLjE1IDEyLjk0MyIgc3R5bGU9ImZpbGwtb3BhY2l0eTowLjI7c3Ryb2tlOiMwMDA7c3Ryb2tlLWxpbmVjYXA6cm91bmQ7c3Ryb2tlLWxpbmVqb2luOnJvdW5kO3N0cm9rZS13aWR0aDowLjcwMDAwMDAwMDAwMDAwMDFweCIvPjxjaXJjbGUgY3g9IjExLjkyMDI3IiBjeT0iMTIuMzk5MjMiIHI9IjEuOTAyMTYiIHN0eWxlPSJmaWxsLW9wYWNpdHk6MC4yO3N0cm9rZTojMDAwO3N0cm9rZS1saW5lY2FwOnJvdW5kO3N0cm9rZS1saW5lam9pbjpyb3VuZDtzdHJva2Utd2lkdGg6MC43MDAwMDAwMDAwMDAwMDAxcHgiLz48L3N2Zz4=",
  width: 100,
  height: 100,
};

export { ImageElementAttributes, ImageElementProperties };

export class ImageElementClass extends EmphasizableMarkClass<
  ImageElementProperties,
  ImageElementAttributes
> {
  public static classID = "mark.image";
  public static type = "mark";

  public static metadata: ObjectClassMetadata = {
    displayName: "Image",
    iconPath: "mark/image",
    creatingInteraction: {
      type: "rectangle",
      mapping: { xMin: "x1", yMin: "y1", xMax: "x2", yMax: "y2" },
    },
  };

  public static defaultProperties: Partial<ImageElementProperties> = {
    ...ObjectClass.defaultProperties,
    visible: true,
    imageMode: "letterbox",
    paddingX: 0,
    paddingY: 0,
    alignX: "middle",
    alignY: "middle",
  };

  public static defaultMappingValues: Partial<ImageElementAttributes> = {
    strokeWidth: 1,
    opacity: 1,
    visible: true,
  };

  public attributes = imageAttributes;
  public attributeNames = Object.keys(imageAttributes);

  /** Initialize the state of an element so that everything has a valid value */
  public initializeState(): void {
    const defaultWidth = 30;
    const defaultHeight = 50;
    const attrs = this.state.attributes;
    attrs.x1 = -defaultWidth / 2;
    attrs.y1 = -defaultHeight / 2;
    attrs.x2 = +defaultWidth / 2;
    attrs.y2 = +defaultHeight / 2;
    attrs.cx = 0;
    attrs.cy = 0;
    attrs.width = defaultWidth;
    attrs.height = defaultHeight;
    attrs.stroke = null;
    attrs.fill = null;
    attrs.strokeWidth = 1;
    attrs.opacity = 1;
    attrs.visible = true;
    attrs.image = null;
  }

  // eslint-disable-next-line
  public getAttributePanelWidgets(
    manager: Controls.WidgetManager
  ): Controls.Widget[] {
    const parentWidgets = super.getAttributePanelWidgets(manager);
    let widgets: Controls.Widget[] = [
      manager.sectionHeader(strings.objects.size),
      manager.mappingEditor(strings.objects.width, "width", {
        hints: { autoRange: true, startWithZero: "always" },
        acceptKinds: [Specification.DataKind.Numerical],
        defaultAuto: true,
      }),
      manager.mappingEditor(strings.objects.height, "height", {
        hints: { autoRange: true, startWithZero: "always" },
        acceptKinds: [Specification.DataKind.Numerical],
        defaultAuto: true,
      }),
      manager.sectionHeader(strings.toolbar.image),
      manager.mappingEditor(strings.objects.icon.image, "image", {}),
      manager.row(
        strings.objects.image.imageMode,
        manager.inputSelect(
          { property: "imageMode" },
          {
            type: "dropdown",
            showLabel: true,
            labels: [
              strings.objects.image.letterbox,
              strings.objects.image.stretch,
            ],
            options: ["letterbox", "stretch"],
          }
        )
      ),
      ...(this.object.properties.imageMode == "letterbox"
        ? [
            manager.row(
              strings.alignment.align,
              manager.horizontal(
                [0, 1],
                manager.inputSelect(
                  { property: "alignX" },
                  {
                    type: "radio",
                    options: ["start", "middle", "end"],
<<<<<<< HEAD
                    icons: [
                      "AlignHorizontalLeft",
                      "AlignHorizontalCenter",
                      "AlignHorizontalRight",
                    ],
                    labels: ["Left", "Middle", "Right"],
=======
                    icons: ["align/left", "align/x-middle", "align/right"],
                    labels: [
                      strings.alignment.left,
                      strings.alignment.middle,
                      strings.alignment.right,
                    ],
>>>>>>> 0734f062
                  }
                ),
                manager.inputSelect(
                  { property: "alignY" },
                  {
                    type: "radio",
                    options: ["start", "middle", "end"],
<<<<<<< HEAD
                    icons: [
                      "AlignVerticalBottom",
                      "AlignVerticalCenter",
                      "AlignVerticalTop",
                    ],
                    labels: ["Bottom", "Middle", "Top"],
=======
                    icons: ["align/bottom", "align/y-middle", "align/top"],
                    labels: [
                      strings.alignment.bottom,
                      strings.alignment.middle,
                      strings.alignment.top,
                    ],
>>>>>>> 0734f062
                  }
                )
              )
            ),
          ]
        : []),
      manager.row(
        strings.alignment.padding,
        manager.horizontal(
          [0, 2, 0, 2],
          manager.label("x:"),
          manager.inputNumber(
            { property: "paddingX" },
            {
              updownTick: 1,
              showUpdown: true,
            }
          ),
          manager.label("y:"),
          manager.inputNumber(
            { property: "paddingY" },
            {
              updownTick: 1,
              showUpdown: true,
            }
          )
        )
      ),
      manager.sectionHeader(strings.objects.style),
      manager.mappingEditor(strings.objects.fill, "fill", {}),
      manager.mappingEditor(strings.objects.stroke, "stroke", {}),
    ];
    if (this.object.mappings.stroke != null) {
      widgets.push(
        manager.mappingEditor(strings.objects.strokeWidth, "strokeWidth", {
          hints: { rangeNumber: [0, 5] },
          defaultValue: 1,
          numberOptions: { showSlider: true, sliderRange: [0, 5], minimum: 0 },
        })
      );
    }
    widgets = widgets.concat([
      manager.mappingEditor(strings.objects.opacity, "opacity", {
        hints: { rangeNumber: [0, 1] },
        defaultValue: 1,
        numberOptions: { showSlider: true, minimum: 0, maximum: 1 },
      }),
      manager.mappingEditor(strings.objects.visibleOn.visibility, "visible", {
        defaultValue: true,
      }),
    ]);
    return widgets.concat(parentWidgets);
  }

  /**
   * Get intrinsic constraints between attributes (e.g., x2 - x1 = width for rectangles)
   * See description of {@link RectElementClass.buildConstraints} method for details. Image has the same shape, except center point.
   */
  public buildConstraints(solver: ConstraintSolver): void {
    const [x1, y1, x2, y2, cx, cy, width, height] = solver.attrs(
      this.state.attributes,
      ["x1", "y1", "x2", "y2", "cx", "cy", "width", "height"]
    );
    solver.addLinear(
      ConstraintStrength.HARD,
      0,
      [
        [1, x2],
        [-1, x1],
      ],
      [[1, width]]
    );
    solver.addLinear(
      ConstraintStrength.HARD,
      0,
      [
        [1, y2],
        [-1, y1],
      ],
      [[1, height]]
    );
    solver.addLinear(
      ConstraintStrength.HARD,
      0,
      [[2, cx]],
      [
        [1, x1],
        [1, x2],
      ]
    );
    solver.addLinear(
      ConstraintStrength.HARD,
      0,
      [[2, cy]],
      [
        [1, y1],
        [1, y2],
      ]
    );
  }

  // Get the graphical element from the element
  // eslint-disable-next-line
  public getGraphics(
    cs: Graphics.CoordinateSystem,
    offset: Point,
    // eslint-disable-next-line
    glyphIndex: number,
    // eslint-disable-next-line
    manager: ChartStateManager
  ): Graphics.Element {
    const attrs = this.state.attributes;
    const props = this.object.properties;
    if (!attrs.visible || !this.object.properties.visible) {
      return null;
    }
    const paddingX = props.paddingX || 0;
    const paddingY = props.paddingY || 0;
    const alignX = props.alignX || "middle";
    const alignY = props.alignY || "middle";
    let image = attrs.image || imagePlaceholder;
    if (typeof image == "string") {
      // Be compatible with old version
      image = { src: image, width: 100, height: 100 };
    }

    const helper = new Graphics.CoordinateSystemHelper(cs);
    const g = Graphics.makeGroup([]);

    // If fill color is specified, draw a background rect
    if (attrs.fill) {
      g.elements.push(
        helper.rect(
          attrs.x1 + offset.x,
          attrs.y1 + offset.y,
          attrs.x2 + offset.x,
          attrs.y2 + offset.y,
          {
            strokeColor: null,
            fillColor: attrs.fill,
          }
        )
      );
    }

    // Center in local coordiantes
    const cx = (attrs.x1 + attrs.x2) / 2;
    const cy = (attrs.y1 + attrs.y2) / 2;

    // Decide the width/height of the image area
    // For special coordinate systems, use the middle lines' length as width/height
    const containerWidth = Geometry.pointDistance(
      cs.transformPoint(attrs.x1 + offset.x, cy + offset.y),
      cs.transformPoint(attrs.x2 + offset.x, cy + offset.y)
    );
    const containerHeight = Geometry.pointDistance(
      cs.transformPoint(cx + offset.x, attrs.y1 + offset.y),
      cs.transformPoint(cx + offset.x, attrs.y2 + offset.y)
    );

    const boxWidth = Math.max(0, containerWidth - paddingX * 2);
    const boxHeight = Math.max(0, containerHeight - paddingY * 2);

    // Fit image into boxWidth x boxHeight, based on the specified option
    let imageWidth: number;
    let imageHeight: number;
    switch (props.imageMode) {
      case "stretch":
        {
          imageWidth = boxWidth;
          imageHeight = boxHeight;
        }
        break;
      case "letterbox":
      default:
        {
          if (image.width / image.height > boxWidth / boxHeight) {
            imageWidth = boxWidth;
            imageHeight = (image.height / image.width) * boxWidth;
          } else {
            imageHeight = boxHeight;
            imageWidth = (image.width / image.height) * boxHeight;
          }
        }
        break;
    }

    // Decide the anchor position (px, py) in local coordinates
    let px = cx;
    let py = cy;
    let imgX = -imageWidth / 2;
    let imgY = -imageHeight / 2;
    if (alignX == "start") {
      px = attrs.x1;
      imgX = paddingX;
    } else if (alignX == "end") {
      px = attrs.x2;
      imgX = -imageWidth - paddingX;
    }
    if (alignY == "start") {
      py = attrs.y1;
      imgY = paddingY;
    } else if (alignY == "end") {
      py = attrs.y2;
      imgY = -imageHeight - paddingY;
    }

    // Create the image element
    const gImage = Graphics.makeGroup([
      <Graphics.Image>{
        type: "image",
        src: image.src,
        x: imgX,
        y: imgY,
        width: imageWidth,
        height: imageHeight,
        mode: "stretch",
      },
    ]);
    gImage.transform = cs.getLocalTransform(px + offset.x, py + offset.y);
    g.elements.push(gImage);

    // If stroke color is specified, stroke a foreground rect
    if (attrs.stroke) {
      g.elements.push(
        helper.rect(
          attrs.x1 + offset.x,
          attrs.y1 + offset.y,
          attrs.x2 + offset.x,
          attrs.y2 + offset.y,
          {
            strokeColor: attrs.stroke,
            strokeWidth: attrs.strokeWidth,
            strokeLinejoin: "miter",
            fillColor: null,
          }
        )
      );
    }

    // Apply the opacity
    g.style = {
      opacity: attrs.opacity,
    };
    return g;
  }

  /** Get link anchors for this mark */
  // eslint-disable-next-line
  public getLinkAnchors(): LinkAnchor.Description[] {
    const attrs = this.state.attributes;
    const element = this.object._id;
    return [
      {
        element,
        points: [
          {
            x: attrs.x1,
            y: attrs.y1,
            xAttribute: "x1",
            yAttribute: "y1",
            direction: { x: -1, y: 0 },
          },
          {
            x: attrs.x1,
            y: attrs.y2,
            xAttribute: "x1",
            yAttribute: "y2",
            direction: { x: -1, y: 0 },
          },
        ],
      },
      {
        element,
        points: [
          {
            x: attrs.x2,
            y: attrs.y1,
            xAttribute: "x2",
            yAttribute: "y1",
            direction: { x: 1, y: 0 },
          },
          {
            x: attrs.x2,
            y: attrs.y2,
            xAttribute: "x2",
            yAttribute: "y2",
            direction: { x: 1, y: 0 },
          },
        ],
      },
      {
        element,
        points: [
          {
            x: attrs.x1,
            y: attrs.y1,
            xAttribute: "x1",
            yAttribute: "y1",
            direction: { x: 0, y: -1 },
          },
          {
            x: attrs.x2,
            y: attrs.y1,
            xAttribute: "x2",
            yAttribute: "y1",
            direction: { x: 0, y: -1 },
          },
        ],
      },
      {
        element,
        points: [
          {
            x: attrs.x1,
            y: attrs.y2,
            xAttribute: "x1",
            yAttribute: "y2",
            direction: { x: 0, y: 1 },
          },
          {
            x: attrs.x2,
            y: attrs.y2,
            xAttribute: "x2",
            yAttribute: "y2",
            direction: { x: 0, y: 1 },
          },
        ],
      },
      {
        element,
        points: [
          {
            x: attrs.cx,
            y: attrs.y1,
            xAttribute: "cx",
            yAttribute: "y1",
            direction: { x: 0, y: -1 },
          },
        ],
      },
      {
        element,
        points: [
          {
            x: attrs.cx,
            y: attrs.y2,
            xAttribute: "cx",
            yAttribute: "y2",
            direction: { x: 0, y: 1 },
          },
        ],
      },
      {
        element,
        points: [
          {
            x: attrs.x1,
            y: attrs.cy,
            xAttribute: "x1",
            yAttribute: "cy",
            direction: { x: -1, y: 0 },
          },
        ],
      },
      {
        element,
        points: [
          {
            x: attrs.x2,
            y: attrs.cy,
            xAttribute: "x2",
            yAttribute: "cy",
            direction: { x: 1, y: 0 },
          },
        ],
      },
    ];
  }

  // Get DropZones given current state
  public getDropZones(): DropZones.Description[] {
    const attrs = this.state.attributes;
    const { x1, y1, x2, y2 } = attrs;
    return [
      <DropZones.Line>{
        type: "line",
        p1: { x: x2, y: y1 },
        p2: { x: x1, y: y1 },
        title: "width",
        accept: { kind: Specification.DataKind.Numerical },
        dropAction: {
          scaleInference: {
            attribute: "width",
            attributeType: Specification.AttributeType.Number,
            hints: { autoRange: true, startWithZero: "always" },
          },
        },
      },
      <DropZones.Line>{
        type: "line",
        p1: { x: x1, y: y1 },
        p2: { x: x1, y: y2 },
        title: "height",
        accept: { kind: Specification.DataKind.Numerical },
        dropAction: {
          scaleInference: {
            attribute: "height",
            attributeType: Specification.AttributeType.Number,
            hints: { autoRange: true, startWithZero: "always" },
          },
        },
      },
    ];
  }
  // Get bounding rectangle given current state
  public getHandles(): Handles.Description[] {
    const attrs = this.state.attributes;
    const { x1, y1, x2, y2 } = attrs;
    return [
      <Handles.Line>{
        type: "line",
        axis: "x",
        actions: [{ type: "attribute", attribute: "x1" }],
        value: x1,
        span: [y1, y2],
      },
      <Handles.Line>{
        type: "line",
        axis: "x",
        actions: [{ type: "attribute", attribute: "x2" }],
        value: x2,
        span: [y1, y2],
      },
      <Handles.Line>{
        type: "line",
        axis: "y",
        actions: [{ type: "attribute", attribute: "y1" }],
        value: y1,
        span: [x1, x2],
      },
      <Handles.Line>{
        type: "line",
        axis: "y",
        actions: [{ type: "attribute", attribute: "y2" }],
        value: y2,
        span: [x1, x2],
      },
      <Handles.Point>{
        type: "point",
        x: x1,
        y: y1,
        actions: [
          { type: "attribute", source: "x", attribute: "x1" },
          { type: "attribute", source: "y", attribute: "y1" },
        ],
      },
      <Handles.Point>{
        type: "point",
        x: x1,
        y: y2,
        actions: [
          { type: "attribute", source: "x", attribute: "x1" },
          { type: "attribute", source: "y", attribute: "y2" },
        ],
      },
      <Handles.Point>{
        type: "point",
        x: x2,
        y: y1,
        actions: [
          { type: "attribute", source: "x", attribute: "x2" },
          { type: "attribute", source: "y", attribute: "y1" },
        ],
      },
      <Handles.Point>{
        type: "point",
        x: x2,
        y: y2,
        actions: [
          { type: "attribute", source: "x", attribute: "x2" },
          { type: "attribute", source: "y", attribute: "y2" },
        ],
      },
    ];
  }

  public getBoundingBox(): BoundingBox.Description {
    const attrs = this.state.attributes;
    const { x1, y1, x2, y2 } = attrs;
    return <BoundingBox.Rectangle>{
      type: "rectangle",
      cx: (x1 + x2) / 2,
      cy: (y1 + y2) / 2,
      width: Math.abs(x2 - x1),
      height: Math.abs(y2 - y1),
      rotation: 0,
    };
  }

  public getSnappingGuides(): SnappingGuides.Description[] {
    const attrs = this.state.attributes;
    const { x1, y1, x2, y2, cx, cy } = attrs;
    return [
      <SnappingGuides.Axis>{ type: "x", value: x1, attribute: "x1" },
      <SnappingGuides.Axis>{ type: "x", value: x2, attribute: "x2" },
      <SnappingGuides.Axis>{ type: "x", value: cx, attribute: "cx" },
      <SnappingGuides.Axis>{ type: "y", value: y1, attribute: "y1" },
      <SnappingGuides.Axis>{ type: "y", value: y2, attribute: "y2" },
      <SnappingGuides.Axis>{ type: "y", value: cy, attribute: "cy" },
    ];
  }

  public getTemplateParameters(): TemplateParameters {
    const properties = [];
    if (
      this.object.mappings.strokeWidth &&
      this.object.mappings.strokeWidth.type === MappingType.value
    ) {
      properties.push({
        objectID: this.object._id,
        target: {
          attribute: "strokeWidth",
        },
        type: Specification.AttributeType.Number,
        default: this.state.attributes.strokeWidth,
      });
    }
    if (
      this.object.mappings.opacity &&
      this.object.mappings.opacity.type === MappingType.value
    ) {
      properties.push({
        objectID: this.object._id,
        target: {
          attribute: "opacity",
        },
        type: Specification.AttributeType.Number,
        default: this.state.attributes.opacity,
      });
    }
    if (
      this.object.mappings.visible &&
      this.object.mappings.visible.type === MappingType.value
    ) {
      properties.push({
        objectID: this.object._id,
        target: {
          attribute: "visible",
        },
        type: Specification.AttributeType.Number,
        default: this.state.attributes.visible,
      });
    }
    if (
      this.object.mappings.image &&
      this.object.mappings.image.type === MappingType.value
    ) {
      properties.push({
        objectID: this.object._id,
        target: {
          attribute: "image",
        },
        type: Specification.AttributeType.Image,
        default: this.state.attributes.image.src,
      });
    }
    if (
      this.object.mappings.fill &&
      this.object.mappings.fill.type === MappingType.value
    ) {
      properties.push({
        objectID: this.object._id,
        target: {
          attribute: "fill",
        },
        type: Specification.AttributeType.Color,
        default: rgbToHex(this.state.attributes.fill),
      });
    }
    if (
      this.object.mappings.stroke &&
      this.object.mappings.stroke.type === MappingType.value
    ) {
      properties.push({
        objectID: this.object._id,
        target: {
          attribute: "stroke",
        },
        type: Specification.AttributeType.Color,
        default: rgbToHex(this.state.attributes.stroke),
      });
    }
    return {
      properties,
    };
  }
}<|MERGE_RESOLUTION|>--- conflicted
+++ resolved
@@ -136,21 +136,16 @@
                   {
                     type: "radio",
                     options: ["start", "middle", "end"],
-<<<<<<< HEAD
                     icons: [
                       "AlignHorizontalLeft",
                       "AlignHorizontalCenter",
                       "AlignHorizontalRight",
                     ],
-                    labels: ["Left", "Middle", "Right"],
-=======
-                    icons: ["align/left", "align/x-middle", "align/right"],
                     labels: [
                       strings.alignment.left,
                       strings.alignment.middle,
                       strings.alignment.right,
                     ],
->>>>>>> 0734f062
                   }
                 ),
                 manager.inputSelect(
@@ -158,21 +153,16 @@
                   {
                     type: "radio",
                     options: ["start", "middle", "end"],
-<<<<<<< HEAD
                     icons: [
                       "AlignVerticalBottom",
                       "AlignVerticalCenter",
                       "AlignVerticalTop",
                     ],
-                    labels: ["Bottom", "Middle", "Top"],
-=======
-                    icons: ["align/bottom", "align/y-middle", "align/top"],
                     labels: [
                       strings.alignment.bottom,
                       strings.alignment.middle,
                       strings.alignment.top,
                     ],
->>>>>>> 0734f062
                   }
                 )
               )
