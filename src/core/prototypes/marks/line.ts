--- conflicted
+++ resolved
@@ -14,13 +14,8 @@
   Controls,
   DropZones,
   Handles,
-<<<<<<< HEAD
-  ObjectClass,
-  ObjectClasses,
-=======
   LinkAnchor,
   ObjectClass,
->>>>>>> 89c5239f
   ObjectClassMetadata,
   SnappingGuides,
   strokeStyleToDashArray,
