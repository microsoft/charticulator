// Copyright (c) Microsoft Corporation. All rights reserved.
// Licensed under the MIT license.

<<<<<<< HEAD
import {
  deepClone,
  fillDefaults,
  Scale,
  rgbToHex,
  splitStringByNewLine,
  replaceSymbolByTab,
  replaceSymbolByNewLine,
  Color,
  Geometry,
} from "../../common";
=======
import { deepClone, fillDefaults, Scale, rgbToHex, splitStringByNewLine, replaceSymbolByTab, replaceSymbolByNewLine, Color, Geometry, getFormat } from "../../common";
>>>>>>> b2765810
import {
  CoordinateSystem,
  Group,
  makeGroup,
  makeLine,
  makeText,
  PathMaker,
  makePath,
  Style,
} from "../../graphics";
import {
  splitByWidth,
  TextMeasurer,
} from "../../graphics/renderer/text_measurer";
import { Graphics, Specification } from "../../index";
<<<<<<< HEAD
import {
  Controls,
  strokeStyleToDashArray,
  TemplateParameters,
} from "../common";
import { format } from "d3-format";
=======
import { Controls, strokeStyleToDashArray, TemplateParameters } from "../common";
>>>>>>> b2765810
import { AttributeMap } from "../../specification";

export const defaultAxisStyle: Specification.Types.AxisRenderingStyle = {
  tickColor: { r: 0, g: 0, b: 0 },
  lineColor: { r: 0, g: 0, b: 0 },
  fontFamily: "Arial",
  fontSize: 12,
  tickSize: 5,
  wordWrap: false,
  gridlineStyle: "none",
  gridlineColor: {
    r: 234,
    g: 234,
    b: 234,
  } as Color,
  gridlineWidth: 1,
};

function fillDefaultAxisStyle(
  style?: Partial<Specification.Types.AxisRenderingStyle>
) {
  return fillDefaults(style, defaultAxisStyle);
}

export interface TickDescription {
  position: number;
  label: string;
}

export class AxisRenderer {
  public ticks: TickDescription[] = [];
  public style: Specification.Types.AxisRenderingStyle = defaultAxisStyle;
  public rangeMin: number = 0;
  public rangeMax: number = 1;
  public valueToPosition: (value: any) => number;
  public oppositeSide: boolean = false;

  private static textMeasurer = new TextMeasurer();

  public setStyle(style?: Partial<Specification.Types.AxisRenderingStyle>) {
    if (!style) {
      this.style = defaultAxisStyle;
    } else {
      this.style = fillDefaultAxisStyle(deepClone(style));
    }
    return this;
  }

  public setAxisDataBinding(
    data: Specification.Types.AxisDataBinding,
    rangeMin: number,
    rangeMax: number,
    enablePrePostGap: boolean,
    reverse: boolean,
    getTickFormat?: (value: any) => string
  ) {
    this.rangeMin = rangeMin;
    this.rangeMax = rangeMax;

    if (!data) {
      return this;
    }
    this.setStyle(data.style);
    this.oppositeSide = data.side == "opposite";
    switch (data.type) {
      case "numerical":
        {
          if (!data.numericalMode || data.numericalMode == "linear") {
            this.setLinearScale(
              data.domainMin,
              data.domainMax,
              rangeMin,
              rangeMax,
              data.tickFormat
            );
          }
          if (data.numericalMode == "logarithmic") {
            this.setLogarithmicScale(
              data.domainMin,
              data.domainMax,
              rangeMin,
              rangeMax,
              data.tickFormat
            );
          }
          if (data.numericalMode == "temporal") {
            this.setTemporalScale(
              data.domainMin,
              data.domainMax,
              rangeMin,
              rangeMax,
              data.tickFormat
            );
          }
        }
        break;
      case "categorical":
        {
          this.setCategoricalScale(
            data.categories,
            getCategoricalAxis(data, enablePrePostGap, reverse).ranges,
            rangeMin,
            rangeMax,
            getTickFormat
          );
        }
        break;
      case "default":
        {
        }
        break;
    }
    return this;
  }

  public ticksData: Array<{ tick: any; value: any }>;
  public setTicksByData(ticks: Array<{ tick: any; value: any }>) {
    const position2Tick = new Map<number, string>();
    for (const tick of ticks) {
      const pos = this.valueToPosition(tick.value);
      position2Tick.set(pos, tick.tick as string);
    }
    this.ticks = [];
    for (const [pos, tick] of position2Tick.entries()) {
      this.ticks.push({
        position: pos,
        label: tick,
      });
    }
  }

  public static getTickFormat(
    tickFormat: string,
    defaultFormat: (d: number) => string
  ) {
    if (tickFormat == null || tickFormat == "") {
      return defaultFormat;
    } else {
      // {.0%}
      return (value: number) => {
        return tickFormat.replace(/\{([^}]+)\}/g, (_, spec) => {
          return getFormat()(spec)(value);
        });
      };
    }
  }

  public setLinearScale(
    domainMin: number,
    domainMax: number,
    rangeMin: number,
    rangeMax: number,
    tickFormat: string
  ) {
    const scale = new Scale.LinearScale();
    scale.domainMin = domainMin;
    scale.domainMax = domainMax;
    const rangeLength = Math.abs(rangeMax - rangeMin);
    const ticks = scale.ticks(Math.round(Math.min(10, rangeLength / 40)));
    const defaultFormat = scale.tickFormat(
      Math.round(Math.min(10, rangeLength / 40))
    );

    const resolvedFormat = AxisRenderer.getTickFormat(
      tickFormat,
      defaultFormat
    );

    const r: TickDescription[] = [];
    for (let i = 0; i < ticks.length; i++) {
      const tx =
        ((ticks[i] - domainMin) / (domainMax - domainMin)) *
          (rangeMax - rangeMin) +
        rangeMin;
      r.push({
        position: tx,
        label: resolvedFormat(ticks[i]),
      });
    }
    this.valueToPosition = (value) =>
      ((value - domainMin) / (domainMax - domainMin)) * (rangeMax - rangeMin) +
      rangeMin;
    this.ticks = r;
    this.rangeMin = rangeMin;
    this.rangeMax = rangeMax;
    return this;
  }

  public setLogarithmicScale(
    domainMin: number,
    domainMax: number,
    rangeMin: number,
    rangeMax: number,
    tickFormat: string
  ) {
    const scale = new Scale.LogarithmicScale();
    scale.domainMin = domainMin;
    scale.domainMax = domainMax;
    const rangeLength = Math.abs(rangeMax - rangeMin);
    const ticks = scale.ticks(Math.round(Math.min(10, rangeLength / 40)));
    const defaultFormat = scale.tickFormat(
      Math.round(Math.min(10, rangeLength / 40))
    );

    const resolvedFormat = AxisRenderer.getTickFormat(
      tickFormat,
      defaultFormat
    );

    const r: TickDescription[] = [];
    for (let i = 0; i < ticks.length; i++) {
      const tx =
        ((Math.log(ticks[i]) - Math.log(domainMin)) /
          (Math.log(domainMax) - Math.log(domainMin))) *
          (rangeMax - rangeMin) +
        rangeMin;
      r.push({
        position: tx,
        label: resolvedFormat(ticks[i]),
      });
    }
    this.valueToPosition = (value) =>
      ((value - domainMin) / (domainMax - domainMin)) * (rangeMax - rangeMin) +
      rangeMin;
    this.ticks = r;
    this.rangeMin = rangeMin;
    this.rangeMax = rangeMax;
    return this;
  }

  public setTemporalScale(
    domainMin: number,
    domainMax: number,
    rangeMin: number,
    rangeMax: number,
    tickFormatString: string
  ) {
    const scale = new Scale.DateScale();
    scale.domainMin = domainMin;
    scale.domainMax = domainMax;
    const rangeLength = Math.abs(rangeMax - rangeMin);
    const ticksCount = Math.round(Math.min(10, rangeLength / 40));
    const ticks = scale.ticks(ticksCount);
    const tickFormat = scale.tickFormat(ticksCount, tickFormatString);
    const r: TickDescription[] = [];
    for (let i = 0; i < ticks.length; i++) {
      const tx =
        ((ticks[i] - domainMin) / (domainMax - domainMin)) *
          (rangeMax - rangeMin) +
        rangeMin;
      r.push({
        position: tx,
        label: tickFormat(ticks[i]),
      });
    }
    this.valueToPosition = (value) =>
      ((value - domainMin) / (domainMax - domainMin)) * (rangeMax - rangeMin) +
      rangeMin;
    this.ticks = r;
    this.rangeMin = rangeMin;
    this.rangeMax = rangeMax;
    return this;
  }

  public setCategoricalScale(
    domain: string[],
    range: Array<[number, number]>,
    rangeMin: number,
    rangeMax: number,
    tickFormat?: (value: any) => string
  ) {
    const r: TickDescription[] = [];
    for (let i = 0; i < domain.length; i++) {
      r.push({
        position:
          ((range[i][0] + range[i][1]) / 2) * (rangeMax - rangeMin) + rangeMin,
        label: tickFormat ? tickFormat(domain[i]) : domain[i],
      });
    }
    this.valueToPosition = (value) => {
      const i = domain.indexOf(value);
      if (i >= 0) {
        return (
          ((range[i][0] + range[i][1]) / 2) * (rangeMax - rangeMin) + rangeMin
        );
      } else {
        return 0;
      }
    };
    this.ticks = r;
    this.rangeMin = rangeMin;
    this.rangeMax = rangeMax;
    return this;
  }

  public renderGridLine(
    x: number,
    y: number,
    angle: number,
    side: number,
    size: number
  ) {
    const style = this.style;
    if (style.gridlineStyle === "none") {
      return;
    }
    const g = makeGroup([]);
    const cos = Math.cos(Geometry.degreesToRadians(angle));
    const sin = Math.sin(Geometry.degreesToRadians(angle));
    const rangeMin = this.rangeMin;
    const rangeMax = this.rangeMax;
    const x1 = x + rangeMin * cos;
    const y1 = y + rangeMin * sin;
    const x2 = x + rangeMax * cos;
    const y2 = y + rangeMax * sin;
    const tickSize = size;
    const lineStyle: Style = {
      strokeLinecap: "round",
      // strokeColor: style.lineColor,
      strokeColor: style.gridlineColor,
      strokeWidth: style.gridlineWidth,
      strokeDasharray: strokeStyleToDashArray(style.gridlineStyle),
    };
    // Base line
    g.elements.push(makeLine(x1, y1, x2, y2, lineStyle));
    // Ticks
    for (const tickPosition of this.ticks
      .map((x) => x.position)
      .concat([rangeMin, rangeMax])) {
      const tx = x + tickPosition * cos;
      const ty = y + tickPosition * sin;
      const dx = -side * tickSize * sin;
      const dy = side * tickSize * cos;
      g.elements.push(makeLine(tx, ty, tx + dx, ty + dy, lineStyle));
    }

    return g;
  }

  public renderGridlinesForAxes(
    x: number,
    y: number,
    axis: "x" | "y",
    size: number
  ): Group {
    switch (axis) {
      case "x": {
        return this.renderGridLine(x, y, 0, 1, size);
      }
      case "y": {
        return this.renderGridLine(x, y, 90, -1, size);
      }
    }
  }

  public renderLine(x: number, y: number, angle: number, side: number): Group {
    const g = makeGroup([]);
    const style = this.style;
    const rangeMin = this.rangeMin;
    const rangeMax = this.rangeMax;
    const tickSize = style.tickSize;
    const lineStyle: Style = {
      strokeLinecap: "square",
      strokeColor: style.lineColor,
    };
    AxisRenderer.textMeasurer.setFontFamily(style.fontFamily);
    AxisRenderer.textMeasurer.setFontSize(style.fontSize);
    if (this.oppositeSide) {
      side = -side;
    }

    const cos = Math.cos(Geometry.degreesToRadians(angle));
    const sin = Math.sin(Geometry.degreesToRadians(angle));
    const x1 = x + rangeMin * cos;
    const y1 = y + rangeMin * sin;
    const x2 = x + rangeMax * cos;
    const y2 = y + rangeMax * sin;
    // Base line
    g.elements.push(makeLine(x1, y1, x2, y2, lineStyle));
    // Ticks
    for (const tickPosition of this.ticks
      .map((x) => x.position)
      .concat([rangeMin, rangeMax])) {
      const tx = x + tickPosition * cos;
      const ty = y + tickPosition * sin;
      const dx = side * tickSize * sin;
      const dy = -side * tickSize * cos;
      g.elements.push(makeLine(tx, ty, tx + dx, ty + dy, lineStyle));
    }
    // Tick texts
    const ticks = this.ticks.map((x) => {
      return {
        position: x.position,
        label: x.label,
        measure: AxisRenderer.textMeasurer.measure(x.label),
      };
    });
    let maxTextWidth = 0;
    let maxTickDistance = 0;
    for (let i = 0; i < ticks.length; i++) {
      maxTextWidth = Math.max(maxTextWidth, ticks[i].measure.width);
      if (i > 0) {
        maxTickDistance = Math.max(
          maxTickDistance,
          Math.abs(ticks[i - 1].position - ticks[i].position)
        );
      }
    }
    for (const tick of ticks) {
      const tx = x + tick.position * cos,
        ty = y + tick.position * sin;
      const offset = 3;
      const dx = side * (tickSize + offset) * sin,
        dy = -side * (tickSize + offset) * cos;

      if (Math.abs(cos) < 0.5) {
        if (style.wordWrap || splitStringByNewLine(tick.label).length > 0) {
          let textContent: string[] = splitByWidth(
            replaceSymbolByTab(replaceSymbolByNewLine(tick.label)),
            maxTickDistance,
            10000,
            style.fontFamily,
            style.fontSize
          );
          textContent = textContent.flatMap((line) =>
            splitStringByNewLine(line)
          );
          const lines: Graphics.Element[] = [];
          for (let index = 0; index < textContent.length; index++) {
            const [px, py] = TextMeasurer.ComputeTextPosition(
              0,
              0,
              AxisRenderer.textMeasurer.measure(textContent[index]),
              side * sin < 0 ? "right" : "left",
              "middle",
              0
            );
            const text = makeText(
              px,
              py -
                style.fontSize * index +
                (side * cos > 0
                  ? 0
                  : (textContent.length * style.fontSize - style.fontSize) / 2),
              textContent[index],
              style.fontFamily,
              style.fontSize,
              {
                fillColor: style.tickColor,
              }
            );
            lines.push(text);
            const gText = makeGroup(lines);
            gText.transform = {
              x: tx + dx,
              y: ty + dy,
              angle: 0,
            };
            g.elements.push(gText);
          }
        } else {
          // 60 ~ 120 degree
          const [px, py] = TextMeasurer.ComputeTextPosition(
            0,
            0,
            tick.measure,
            side * sin < 0 ? "right" : "left",
            "middle",
            0
          );
          const gText = makeGroup([
            makeText(px, py, tick.label, style.fontFamily, style.fontSize, {
              fillColor: style.tickColor,
            }),
          ]);
          gText.transform = {
            x: tx + dx,
            y: ty + dy,
            angle: 0,
          };
          g.elements.push(gText);
        }
      } else if (Math.abs(cos) < Math.sqrt(3) / 2) {
        const [px, py] = TextMeasurer.ComputeTextPosition(
          0,
          0,
          tick.measure,
          side * sin < 0 ? "right" : "left",
          "middle",
          0
        );
        const gText = makeGroup([
          makeText(px, py, tick.label, style.fontFamily, style.fontSize, {
            fillColor: style.tickColor,
          }),
        ]);
        gText.transform = {
          x: tx + dx,
          y: ty + dy,
          angle: 0,
        };
        g.elements.push(gText);
      } else {
        if (
          !style.wordWrap &&
          maxTextWidth > maxTickDistance &&
          splitStringByNewLine(tick.label).length === 1
        ) {
          const [px, py] = TextMeasurer.ComputeTextPosition(
            0,
            0,
            tick.measure,
            side * cos > 0 ? "right" : "left",
            side * cos > 0 ? "top" : "bottom",
            0
          );
          const gText = makeGroup([
            makeText(px, py, tick.label, style.fontFamily, style.fontSize, {
              fillColor: style.tickColor,
            }),
          ]);
          gText.transform = {
            x: tx + dx,
            y: ty + dy,
            angle: cos > 0 ? 36 + angle : 36 + angle - 180,
          };
          g.elements.push(gText);
        } else {
          if (style.wordWrap || splitStringByNewLine(tick.label).length > 1) {
            let textContent = [
              replaceSymbolByTab(replaceSymbolByNewLine(tick.label)),
            ];
            if (style.wordWrap) {
              textContent = splitByWidth(
                replaceSymbolByTab(replaceSymbolByNewLine(tick.label)),
                maxTickDistance,
                10000,
                style.fontFamily,
                style.fontSize
              );
            }
            textContent = textContent.flatMap((line) =>
              splitStringByNewLine(line)
            );
            const lines: Graphics.Element[] = [];
            for (let index = 0; index < textContent.length; index++) {
              const [px, py] = TextMeasurer.ComputeTextPosition(
                0,
                0,
                AxisRenderer.textMeasurer.measure(textContent[index]),
                style.wordWrap ? "middle" : side * cos > 0 ? "right" : "left",
                side * cos > 0 ? "top" : "bottom",
                0
              );
              const text = makeText(
                px,
                py -
                  style.fontSize * index +
                  (side * cos > 0 ? 0 : textContent.length * style.fontSize),
                textContent[index],
                style.fontFamily,
                style.fontSize,
                {
                  fillColor: style.tickColor,
                }
              );
              lines.push(text);
            }
            const gText = makeGroup(lines);
            gText.transform = {
              x: tx + dx,
              y: ty + dy,
              angle: style.wordWrap
                ? 0
                : cos > 0
                ? 36 + angle
                : 36 + angle - 180,
            };
            g.elements.push(gText);
          } else {
            const [px, py] = TextMeasurer.ComputeTextPosition(
              0,
              0,
              tick.measure,
              "middle",
              side * cos > 0 ? "top" : "bottom",
              0
            );
            const gText = makeGroup([
              makeText(px, py, tick.label, style.fontFamily, style.fontSize, {
                fillColor: style.tickColor,
              }),
            ]);
            gText.transform = {
              x: tx + dx,
              y: ty + dy,
              angle: 0,
            };
            g.elements.push(gText);
          }
        }
      }
    }
    return g;
  }

  public renderCartesian(x: number, y: number, axis: "x" | "y"): Group {
    switch (axis) {
      case "x": {
        return this.renderLine(x, y, 0, 1);
      }
      case "y": {
        return this.renderLine(x, y, 90, -1);
      }
    }
  }

  public renderPolarRadialGridLine(
    x: number,
    y: number,
    innerRadius: number,
    outerRadius: number,
    startAngle: number,
    endAngle: number
  ) {
    const style = this.style;
    if (style.gridlineStyle === "none") {
      return;
    }
    const g = makeGroup([]);
    const rangeMin = this.rangeMin;
    const rangeMax = this.rangeMax;
    const gridineArcRotate = 90;
    const lineStyle: Style = {
      strokeLinecap: "round",
      strokeColor: style.gridlineColor,
      strokeWidth: style.gridlineWidth,
      strokeDasharray: strokeStyleToDashArray(style.gridlineStyle),
    };
    for (const tickPosition of this.ticks
      .map((x) => x.position)
      .concat([rangeMin, rangeMax])) {
      const cos = Math.cos(
        Geometry.degreesToRadians(-tickPosition + gridineArcRotate)
      );
      const sin = Math.sin(
        Geometry.degreesToRadians(-tickPosition + gridineArcRotate)
      );
      const tx1 = x + cos * innerRadius;
      const ty1 = y + sin * innerRadius;
      const tx2 = x + cos * outerRadius;
      const ty2 = y + sin * outerRadius;
      g.elements.push(makeLine(tx1, ty1, tx2, ty2, lineStyle));
    }

    return g;
  }

  public renderPolarArcGridLine(
    x: number,
    y: number,
    innerRadius: number,
    outerRadius: number,
    startAngle: number,
    endAngle: number
  ) {
    const style = this.style;
    if (style.gridlineStyle === "none") {
      return;
    }
    const g = makeGroup([]);
    const startCos = Math.cos(Geometry.degreesToRadians(startAngle));
    const startSin = Math.sin(Geometry.degreesToRadians(startAngle));
    const rangeMin = this.rangeMin;
    const rangeMax = this.rangeMax;
    const gridineArcRotate = 90;
    const lineStyle: Style = {
      strokeLinecap: "round",
      strokeColor: style.gridlineColor,
      strokeWidth: style.gridlineWidth,
      strokeDasharray: strokeStyleToDashArray(style.gridlineStyle),
    };
    let radius = (outerRadius - innerRadius) / this.ticks.length;
    for (const tickPosition of this.ticks
      .map((x) => x.position)
      .concat([rangeMin, rangeMax])) {
      const tx1 = x + tickPosition * startCos;
      const ty1 = y + tickPosition * startSin;
      const arc = makePath(lineStyle);
      arc.moveTo(tx1, ty1);
      arc.polarLineTo(
        x,
        y,
        -startAngle + gridineArcRotate,
        tickPosition,
        -endAngle + gridineArcRotate,
        tickPosition,
        true
      );
      g.elements.push(arc.path);
      radius += radius;
    }

    return g;
  }

  public renderPolar(
    cx: number,
    cy: number,
    radius: number,
    side: number
  ): Group {
    const style = this.style;
    const rangeMin = this.rangeMin;
    const rangeMax = this.rangeMax;
    const tickSize = style.tickSize;
    const lineStyle: Style = {
      strokeLinecap: "round",
      strokeColor: style.lineColor,
    };
    const g = makeGroup([]);
    g.transform.x = cx;
    g.transform.y = cy;

    const hintStyle = {
      strokeColor: { r: 0, g: 0, b: 0 },
      strokeOpacity: 0.1,
    };
    AxisRenderer.textMeasurer.setFontFamily(style.fontFamily);
    AxisRenderer.textMeasurer.setFontSize(style.fontSize);

    const margins = 10;
    const maxTickDistance =
      Geometry.degreesToRadians(
        radius * ((rangeMax - rangeMin) / this.ticks.length)
      ) -
      margins * 2; // lenght of arc for all ticks
    for (const tick of this.ticks) {
      const angle = tick.position;
      const radians = Geometry.degreesToRadians(angle);
      const tx = Math.sin(radians) * radius;
      const ty = Math.cos(radians) * radius;

      const lablel =
        tick.label && replaceSymbolByTab(replaceSymbolByNewLine(tick.label));
      if (
        lablel &&
        (style.wordWrap || splitStringByNewLine(lablel).length > 1)
      ) {
        let textContent = [lablel];
        if (style.wordWrap) {
          textContent = splitByWidth(
            lablel,
            maxTickDistance,
            10000,
            style.fontFamily,
            style.fontSize
          );
        }
        textContent = textContent.flatMap((line) => splitStringByNewLine(line));
        const lines: Graphics.Element[] = [];
        for (let index = 0; index < textContent.length; index++) {
          const [textX, textY] = TextMeasurer.ComputeTextPosition(
            0,
            style.tickSize * side,
            AxisRenderer.textMeasurer.measure(textContent[index]),
            "middle",
            side > 0 ? "bottom" : "top",
            0,
            2
          );

          const gt = makeText(
            textX,
            textY -
              style.fontSize * index +
              (side > 0
                ? style.fontSize * textContent.length - style.fontSize
                : 0),
            textContent[index],
            style.fontFamily,
            style.fontSize,
            {
              fillColor: style.tickColor,
            }
          );
          lines.push(gt);
        }

        const gt = makeGroup([
          makeLine(0, 0, 0, style.tickSize * side, lineStyle),
          ...lines,
        ]);

        gt.transform.angle = -angle;
        gt.transform.x = tx;
        gt.transform.y = ty;
        g.elements.push(gt);
      } else {
        const [textX, textY] = TextMeasurer.ComputeTextPosition(
          0,
          style.tickSize * side,
          AxisRenderer.textMeasurer.measure(tick.label),
          "middle",
          side > 0 ? "bottom" : "top",
          0,
          2
        );
        const gt = makeGroup([
          makeLine(0, 0, 0, style.tickSize * side, lineStyle),
          makeText(textX, textY, tick.label, style.fontFamily, style.fontSize, {
            fillColor: style.tickColor,
          }),
        ]);

        gt.transform.angle = -angle;
        gt.transform.x = tx;
        gt.transform.y = ty;
        g.elements.push(gt);
      }
    }
    return g;
  }

  public renderCurve(
    coordinateSystem: CoordinateSystem,
    y: number,
    side: number
  ): Group {
    const style = this.style;
    const rangeMin = this.rangeMin;
    const rangeMax = this.rangeMax;
    const tickSize = style.tickSize;
    const lineStyle: Style = {
      strokeLinecap: "round",
      strokeColor: style.lineColor,
    };
    const g = makeGroup([]);
    g.transform = coordinateSystem.getBaseTransform();

    const hintStyle = {
      strokeColor: { r: 0, g: 0, b: 0 },
      strokeOpacity: 0.1,
    };
    AxisRenderer.textMeasurer.setFontFamily(style.fontFamily);
    AxisRenderer.textMeasurer.setFontSize(style.fontSize);

    for (const tick of this.ticks) {
      const tangent = tick.position;

      const metrics = AxisRenderer.textMeasurer.measure(tick.label);
      const [textX, textY] = TextMeasurer.ComputeTextPosition(
        0,
        -style.tickSize * side,
        metrics,
        "middle",
        side < 0 ? "bottom" : "top",
        0,
        2
      );
      const gt = makeGroup([
        makeLine(0, 0, 0, -style.tickSize * side, lineStyle),
        makeText(textX, textY, tick.label, style.fontFamily, style.fontSize, {
          fillColor: style.tickColor,
        }),
      ]);

      gt.transform = coordinateSystem.getLocalTransform(tangent, y);
      g.elements.push(gt);
    }
    return g;
  }
}

export function getCategoricalAxis(
  data: Specification.Types.AxisDataBinding,
  enablePrePostGap: boolean,
  reverse: boolean
) {
  if (data.enablePrePostGap) {
    enablePrePostGap = true;
  }
  const chunkSize = (1 - data.gapRatio) / data.categories.length;
  let preGap: number, postGap: number, gap: number, gapScale: number;
  if (enablePrePostGap) {
    gap = data.gapRatio / data.categories.length;
    gapScale = 1 / data.categories.length;
    preGap = gap / 2;
    postGap = gap / 2;
  } else {
    if (data.categories.length == 1) {
      gap = 0;
      gapScale = 1;
    } else {
      gap = data.gapRatio / (data.categories.length - 1);
      gapScale = 1 / (data.categories.length - 1);
    }
    preGap = 0;
    postGap = 0;
  }
  const chunkRanges = data.categories.map((c, i) => {
    return [
      preGap + (gap + chunkSize) * i,
      preGap + (gap + chunkSize) * i + chunkSize,
    ] as [number, number];
  });
  if (reverse) {
    chunkRanges.reverse();
  }
  return {
    gap,
    preGap,
    postGap,
    gapScale,
    ranges: chunkRanges,
  };
}

export function getNumericalInterpolate(
  data: Specification.Types.AxisDataBinding
) {
  if (data.numericalMode == "logarithmic") {
    const p1 = Math.log(data.domainMin);
    const p2 = Math.log(data.domainMax);
    const pdiff = p2 - p1;
    return (x: number) => (Math.log(x) - p1) / pdiff;
  } else {
    const p1 = data.domainMin;
    const p2 = data.domainMax;
    const pdiff = p2 - p1;
    return (x: number) => (x - p1) / pdiff;
  }
}

export function buildAxisAppearanceWidgets(
  isVisible: boolean,
  axisProperty: string,
  m: Controls.WidgetManager
) {
  if (isVisible) {
    return [
      m.vertical(
        m.inputBoolean(
          { property: axisProperty, field: "visible" },
          { type: "checkbox", label: "Visible", headerLabel: "Appearance" }
        ),
        m.inputSelect(
          { property: axisProperty, field: "side" },
          {
            type: "dropdown",
            showLabel: true,
            label: "Position:",
            options: ["default", "opposite"],
            labels: ["Default", "Opposite"],
          }
        ),
        m.sectionHeader("Axis Style"),
        m.inputColor(
          {
            property: axisProperty,
            field: ["style", "lineColor"],
          },
          {
            label: "Line Color",
          }
        ),
        m.inputColor(
          {
            property: axisProperty,
            field: ["style", "tickColor"],
          },
          {
            label: "Tick Color",
          }
        ),
        m.inputNumber(
          {
            property: axisProperty,
            field: ["style", "tickSize"],
          },
          {
            label: "Tick Size",
          }
        ),
        m.inputFontFamily(
          {
            property: axisProperty,
            field: ["style", "fontFamily"],
          },
          {
            label: "Font Family",
          }
        ),
        m.inputNumber(
          { property: axisProperty, field: ["style", "fontSize"] },
          {
            showUpdown: true,
            updownStyle: "font",
            updownTick: 2,
            label: "Font Size",
          }
        ),
        m.inputBoolean(
          { property: axisProperty, field: ["style", "wordWrap"] },
          {
            type: "checkbox",
            headerLabel: "Text displaying",
            label: "Wrap text",
          }
        )
      ),
    ];
  } else {
    return m.inputBoolean(
      { property: axisProperty, field: "visible" },
      { type: "checkbox", label: "Visible", headerLabel: "Appearance" }
    );
  }
}

export function buildAxisWidgets(
  data: Specification.Types.AxisDataBinding,
  axisProperty: string,
  m: Controls.WidgetManager,
  axisName: string
): Controls.Widget[] {
  const widgets = [];
  const dropzoneOptions: Controls.RowOptions = {
    dropzone: {
      type: "axis-data-binding",
      property: axisProperty,
      prompt: axisName + ": drop here to assign data",
    },
  };
  const makeAppearance = () => {
    return buildAxisAppearanceWidgets(data.visible, axisProperty, m);
  };
  if (data != null) {
    switch (data.type) {
      case "numerical":
        {
          widgets.push(
            m.sectionHeader(
              axisName + ": Numerical",
              m.clearButton({ property: axisProperty }, null, true),
              dropzoneOptions
            )
          );
          if (axisName != "Data Axis") {
            widgets.push(
              m.inputExpression(
                {
                  property: axisProperty,
                  field: "expression",
                },
                {
                  label: "Data",
                }
              )
            );
          }
          if (data.valueType === "date") {
            widgets.push(
              m.row(
                "Range",
                m.vertical(
                  m.horizontal(
                    [0, 1],
                    m.label("start"),
                    m.inputDate({ property: axisProperty, field: "domainMin" })
                  ),
                  m.horizontal(
                    [0, 1],
                    m.label("end"),
                    m.inputDate({ property: axisProperty, field: "domainMax" })
                  )
                )
              )
            );
          } else {
            widgets.push(
              m.vertical(
                m.label("Range"),
                m.horizontal(
                  [1, 0, 1],
                  m.inputNumber({ property: axisProperty, field: "domainMin" }),
                  m.label(" - "),
                  m.inputNumber({ property: axisProperty, field: "domainMax" })
                )
              )
            );
          }
          if (data.numericalMode != "temporal") {
            widgets.push(
              m.inputSelect(
                { property: axisProperty, field: "numericalMode" },
                {
                  options: ["linear", "logarithmic"],
                  labels: ["Linear", "Logarithmic"],
                  showLabel: true,
                  type: "dropdown",
                  label: "Mode",
                }
              )
            );
          }
          widgets.push(
            m.inputExpression(
              {
                property: axisProperty,
                field: "tickDataExpression",
              },
              {
                label: "Tick Data",
              }
            )
          );
          widgets.push(
            m.inputText(
              {
                property: axisProperty,
                field: "tickFormat",
              },
              {
                placeholder: "(auto)",
                label: "Tick Format",
              }
            )
          );
          widgets.push(makeAppearance());
        }
        break;
      case "categorical":
        {
          widgets.push(
            m.sectionHeader(
              axisName + ": Categorical",
              m.clearButton({ property: axisProperty }, null, true),
              dropzoneOptions
            )
          );
          widgets.push(
            m.vertical(
              m.label("Data"),
              m.horizontal(
                [1, 0],
                m.inputExpression({
                  property: axisProperty,
                  field: "expression",
                }),
                m.reorderWidget(
                  { property: axisProperty, field: "categories" },
                  true
                )
              )
            )
          );
          if (data.valueType === "date") {
            widgets.push(
              m.inputExpression(
                {
                  property: axisProperty,
                  field: "tickDataExpression",
                },
                {
                  label: "Tick Data",
                }
              )
            );
            widgets.push(
              m.inputText(
                {
                  property: axisProperty,
                  field: "tickFormat",
                },
                {
                  placeholder: "(auto)",
                  label: "Tick Format",
                }
              )
            );
          }
          widgets.push(
            m.inputNumber(
              { property: axisProperty, field: "gapRatio" },
              {
                minimum: 0,
                maximum: 1,
                percentage: true,
                showSlider: true,
                label: "Gap",
              }
            )
          );
          widgets.push(makeAppearance());
        }
        break;
      case "default":
        {
          widgets.push(
            m.sectionHeader(
              axisName + ": Stacking",
              m.clearButton({ property: axisProperty }, null, true),
              dropzoneOptions
            )
          );
          widgets.push(
            m.inputNumber(
              { property: axisProperty, field: "gapRatio" },
              {
                minimum: 0,
                maximum: 1,
                percentage: true,
                showSlider: true,
                label: "Gap",
              }
            )
          );
        }
        break;
    }
    widgets.push(m.sectionHeader(axisName + " export properties"));
    widgets.push(
      m.row(
        "",
        m.vertical(
          m.horizontal(
            [0, 1],
            m.label("Auto range min value"),
            null,
            m.inputBoolean(
              {
                property: axisProperty,
                field: "autoDomainMin",
              },
              {
                type: "checkbox",
              }
            )
          ),
          m.horizontal(
            [0, 1],
            m.label("Auto range max value"),
            null,
            m.inputBoolean(
              {
                property: axisProperty,
                field: "autoDomainMax",
              },
              {
                type: "checkbox",
              }
            )
          )
        )
      )
    );
  } else {
    widgets.push(m.sectionHeader(axisName + ": (none)", null, dropzoneOptions));
  }
  return widgets;
}

export function buildAxisInference(
  plotSegment: Specification.PlotSegment,
  property: string
): Specification.Template.Inference {
  const axis = plotSegment.properties[
    property
  ] as Specification.Types.AxisDataBinding;
  return {
    objectID: plotSegment._id,
    dataSource: {
      table: plotSegment.table,
      groupBy: plotSegment.groupBy,
    },
    axis: {
      expression: axis.expression,
      type: axis.type,
      style: axis.style,
      property,
    },
  };
}

export function buildAxisProperties(
  plotSegment: Specification.PlotSegment,
  property: string
): Specification.Template.Property[] {
  const axisObject = plotSegment.properties[property] as AttributeMap;
  const style: any = axisObject.style;
  if (!style) {
    return [];
  }
  return [
    {
      objectID: plotSegment._id as string,
      target: {
        property: {
          property,
          field: "style",
          subfield: "tickSize",
        },
      },
      type: Specification.AttributeType.Number,
      default: style.tickSize,
    },
    {
      objectID: plotSegment._id as string,
      target: {
        property: {
          property,
          field: "style",
          subfield: "fontSize",
        },
      },
      type: Specification.AttributeType.Number,
      default: style.fontSize,
    },
    {
      objectID: plotSegment._id as string,
      target: {
        property: {
          property,
          field: "style",
          subfield: "fontFamily",
        },
      },
      type: Specification.AttributeType.FontFamily,
      default: style.fontFamily,
    },
    {
      objectID: plotSegment._id as string,
      target: {
        property: {
          property,
          field: "style",
          subfield: "lineColor",
        },
      },
      type: Specification.AttributeType.Color,
      default: rgbToHex(style.lineColor),
    },
    {
      objectID: plotSegment._id as string,
      target: {
        property: {
          property,
          field: "style",
          subfield: "tickColor",
        },
      },
      type: Specification.AttributeType.Color,
      default: rgbToHex(style.tickColor),
    },
  ];
}<|MERGE_RESOLUTION|>--- conflicted
+++ resolved
@@ -1,7 +1,6 @@
 // Copyright (c) Microsoft Corporation. All rights reserved.
 // Licensed under the MIT license.
 
-<<<<<<< HEAD
 import {
   deepClone,
   fillDefaults,
@@ -12,10 +11,8 @@
   replaceSymbolByNewLine,
   Color,
   Geometry,
+  getFormat,
 } from "../../common";
-=======
-import { deepClone, fillDefaults, Scale, rgbToHex, splitStringByNewLine, replaceSymbolByTab, replaceSymbolByNewLine, Color, Geometry, getFormat } from "../../common";
->>>>>>> b2765810
 import {
   CoordinateSystem,
   Group,
@@ -31,16 +28,12 @@
   TextMeasurer,
 } from "../../graphics/renderer/text_measurer";
 import { Graphics, Specification } from "../../index";
-<<<<<<< HEAD
 import {
   Controls,
   strokeStyleToDashArray,
   TemplateParameters,
 } from "../common";
 import { format } from "d3-format";
-=======
-import { Controls, strokeStyleToDashArray, TemplateParameters } from "../common";
->>>>>>> b2765810
 import { AttributeMap } from "../../specification";
 
 export const defaultAxisStyle: Specification.Types.AxisRenderingStyle = {
