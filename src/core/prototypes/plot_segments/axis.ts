--- conflicted
+++ resolved
@@ -9,11 +9,8 @@
   fillDefaults,
   Geometry,
   getFormat,
-<<<<<<< HEAD
   makeRange,
-=======
   getRandomNumber,
->>>>>>> 099f4398
   replaceSymbolByNewLine,
   replaceSymbolByTab,
   rgbToHex,
