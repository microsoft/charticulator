/* eslint-disable max-lines-per-function */
// Copyright (c) Microsoft Corporation. All rights reserved.
// Licensed under the MIT license.

import {
  deepClone,
  fillDefaults,
  Scale,
  rgbToHex,
  splitStringByNewLine,
  replaceSymbolByTab,
  replaceSymbolByNewLine,
  Color,
  Geometry,
  getFormat,
  tickFormatParserExpression,
} from "../../common";
import {
  CoordinateSystem,
  Group,
  makeGroup,
  makeLine,
  makeText,
  makePath,
  Style,
} from "../../graphics";
import {
  splitByWidth,
  TextMeasurer,
} from "../../graphics/renderer/text_measurer";
import { Graphics, Specification } from "../../index";
import { Controls, strokeStyleToDashArray } from "../common";
import { AttributeMap, DataType } from "../../specification";
import { strings } from "../../../strings";
import { defaultFont, defaultFontSize } from "../../../app/stores/defaults";
import { NumericalMode } from "../../specification/types";

export const defaultAxisStyle: Specification.Types.AxisRenderingStyle = {
  tickColor: { r: 0, g: 0, b: 0 },
  lineColor: { r: 0, g: 0, b: 0 },
  fontFamily: defaultFont,
  fontSize: defaultFontSize,
  tickSize: 5,
  wordWrap: false,
  verticalText: false,
  gridlineStyle: "none",
  gridlineColor: <Color>{
    r: 234,
    g: 234,
    b: 234,
  },
  gridlineWidth: 1,
};

function fillDefaultAxisStyle(
  style?: Partial<Specification.Types.AxisRenderingStyle>
) {
  return fillDefaults(style, defaultAxisStyle);
}

export interface TickDescription {
  position: number;
  label: string;
}

export class AxisRenderer {
  public ticks: TickDescription[] = [];
  public style: Specification.Types.AxisRenderingStyle = defaultAxisStyle;
  public rangeMin: number = 0;
  public rangeMax: number = 1;
  public valueToPosition: (value: any) => number;
  public oppositeSide: boolean = false;

  private static textMeasurer = new TextMeasurer();

  public setStyle(style?: Partial<Specification.Types.AxisRenderingStyle>) {
    if (!style) {
      this.style = defaultAxisStyle;
    } else {
      this.style = fillDefaultAxisStyle(deepClone(style));
    }
    return this;
  }

  public setAxisDataBinding(
    data: Specification.Types.AxisDataBinding,
    rangeMin: number,
    rangeMax: number,
    enablePrePostGap: boolean,
    reverse: boolean,
    getTickFormat?: (value: any) => string
  ) {
    this.rangeMin = rangeMin;
    this.rangeMax = rangeMax;

    if (!data) {
      return this;
    }
    this.setStyle(data.style);
    this.oppositeSide = data.side == "opposite";
    switch (data.type) {
      case "numerical":
        {
          if (!data.numericalMode || data.numericalMode == "linear") {
            this.setLinearScale(
              data.domainMin,
              data.domainMax,
              rangeMin,
              rangeMax,
              data.tickFormat
            );
          }
          if (data.numericalMode == "logarithmic") {
            this.setLogarithmicScale(
              data.domainMin,
              data.domainMax,
              rangeMin,
              rangeMax,
              data.tickFormat
            );
          }
          if (data.numericalMode == "temporal") {
            this.setTemporalScale(
              data.domainMin,
              data.domainMax,
              rangeMin,
              rangeMax,
              data.tickFormat
            );
          }
        }
        break;
      case "categorical":
        {
          this.setCategoricalScale(
            data.categories,
            getCategoricalAxis(data, enablePrePostGap, reverse).ranges,
            rangeMin,
            rangeMax,
            getTickFormat
          );
        }
        break;
      // case "default":
      //   {
      //   }
      //   break;
    }
    return this;
  }

  public ticksData: { tick: any; value: any }[];
  public setTicksByData(ticks: { tick: any; value: any }[]) {
    const position2Tick = new Map<number, string>();
    for (const tick of ticks) {
      const pos = this.valueToPosition(tick.value);
      position2Tick.set(pos, <string>tick.tick);
    }
    this.ticks = [];
    for (const [pos, tick] of position2Tick.entries()) {
      this.ticks.push({
        position: pos,
        label: tick,
      });
    }
  }

  public static getTickFormat(
    tickFormat: string,
    defaultFormat: (d: number) => string
  ) {
    if (tickFormat == null || tickFormat == "") {
      return defaultFormat;
    } else {
      // {.0%}
      return (value: number) => {
        return tickFormat.replace(tickFormatParserExpression(), (_, spec) => {
          return getFormat()(spec)(value);
        });
      };
    }
  }

  public setLinearScale(
    domainMin: number,
    domainMax: number,
    rangeMin: number,
    rangeMax: number,
    tickFormat: string
  ) {
    const scale = new Scale.LinearScale();
    scale.domainMin = domainMin;
    scale.domainMax = domainMax;
    const rangeLength = Math.abs(rangeMax - rangeMin);
    const ticks = scale.ticks(Math.round(Math.min(10, rangeLength / 40)));
    const defaultFormat = scale.tickFormat(
      Math.round(Math.min(10, rangeLength / 40))
    );

    const resolvedFormat = AxisRenderer.getTickFormat(
      tickFormat,
      defaultFormat
    );

    const r: TickDescription[] = [];
    for (let i = 0; i < ticks.length; i++) {
      const tx =
        ((ticks[i] - domainMin) / (domainMax - domainMin)) *
          (rangeMax - rangeMin) +
        rangeMin;
      r.push({
        position: tx,
        label: resolvedFormat(ticks[i]),
      });
    }
    this.valueToPosition = (value) =>
      ((value - domainMin) / (domainMax - domainMin)) * (rangeMax - rangeMin) +
      rangeMin;
    this.ticks = r;
    this.rangeMin = rangeMin;
    this.rangeMax = rangeMax;
    return this;
  }

  public setLogarithmicScale(
    domainMin: number,
    domainMax: number,
    rangeMin: number,
    rangeMax: number,
    tickFormat: string
  ) {
    const scale = new Scale.LogarithmicScale();
    scale.domainMin = domainMin;
    scale.domainMax = domainMax;
    const rangeLength = Math.abs(rangeMax - rangeMin);
    const ticks = scale.ticks(Math.round(Math.min(10, rangeLength / 40)));
    const defaultFormat = scale.tickFormat(
      Math.round(Math.min(10, rangeLength / 40))
    );

    const resolvedFormat = AxisRenderer.getTickFormat(
      tickFormat,
      defaultFormat
    );

    const r: TickDescription[] = [];
    for (let i = 0; i < ticks.length; i++) {
      const tx =
        ((Math.log(ticks[i]) - Math.log(domainMin)) /
          (Math.log(domainMax) - Math.log(domainMin))) *
          (rangeMax - rangeMin) +
        rangeMin;
      r.push({
        position: tx,
        label: resolvedFormat(ticks[i]),
      });
    }
    this.valueToPosition = (value) =>
      ((value - domainMin) / (domainMax - domainMin)) * (rangeMax - rangeMin) +
      rangeMin;
    this.ticks = r;
    this.rangeMin = rangeMin;
    this.rangeMax = rangeMax;
    return this;
  }

  public setTemporalScale(
    domainMin: number,
    domainMax: number,
    rangeMin: number,
    rangeMax: number,
    tickFormatString: string
  ) {
    const scale = new Scale.DateScale();
    scale.domainMin = domainMin;
    scale.domainMax = domainMax;
    const rangeLength = Math.abs(rangeMax - rangeMin);
    const ticksCount = Math.round(Math.min(10, rangeLength / 40));
    const ticks = scale.ticks(ticksCount);
    const tickFormat = scale.tickFormat(
      ticksCount,
      tickFormatString?.replace(tickFormatParserExpression(), "$1")
    );
    const r: TickDescription[] = [];
    for (let i = 0; i < ticks.length; i++) {
      const tx =
        ((ticks[i] - domainMin) / (domainMax - domainMin)) *
          (rangeMax - rangeMin) +
        rangeMin;
      r.push({
        position: tx,
        label: tickFormat(ticks[i]),
      });
    }
    this.valueToPosition = (value) =>
      ((value - domainMin) / (domainMax - domainMin)) * (rangeMax - rangeMin) +
      rangeMin;
    this.ticks = r;
    this.rangeMin = rangeMin;
    this.rangeMax = rangeMax;
    return this;
  }

  public setCategoricalScale(
    domain: string[],
    range: [number, number][],
    rangeMin: number,
    rangeMax: number,
    tickFormat?: (value: any) => string
  ) {
    const r: TickDescription[] = [];
    for (let i = 0; i < domain.length; i++) {
      r.push({
        position:
          ((range[i][0] + range[i][1]) / 2) * (rangeMax - rangeMin) + rangeMin,
        label: tickFormat ? tickFormat(domain[i]) : domain[i],
      });
    }
    this.valueToPosition = (value) => {
      const i = domain.indexOf(value);
      if (i >= 0) {
        return (
          ((range[i][0] + range[i][1]) / 2) * (rangeMax - rangeMin) + rangeMin
        );
      } else {
        return 0;
      }
    };
    this.ticks = r;
    this.rangeMin = rangeMin;
    this.rangeMax = rangeMax;
    return this;
  }

  public renderGridLine(
    x: number,
    y: number,
    angle: number,
    side: number,
    size: number
  ) {
    const style = this.style;
    if (style.gridlineStyle === "none") {
      return;
    }
    const g = makeGroup([]);
    const cos = Math.cos(Geometry.degreesToRadians(angle));
    const sin = Math.sin(Geometry.degreesToRadians(angle));
    const rangeMin = this.rangeMin;
    const rangeMax = this.rangeMax;
    const x1 = x + rangeMin * cos;
    const y1 = y + rangeMin * sin;
    const x2 = x + rangeMax * cos;
    const y2 = y + rangeMax * sin;
    const tickSize = size;
    const lineStyle: Style = {
      strokeLinecap: "round",
      // strokeColor: style.lineColor,
      strokeColor: style.gridlineColor,
      strokeWidth: style.gridlineWidth,
      strokeDasharray: strokeStyleToDashArray(style.gridlineStyle),
    };
    // Base line
    g.elements.push(makeLine(x1, y1, x2, y2, lineStyle));
    // Ticks
    for (const tickPosition of this.ticks
      .map((x) => x.position)
      .concat([rangeMin, rangeMax])) {
      const tx = x + tickPosition * cos;
      const ty = y + tickPosition * sin;
      const dx = -side * tickSize * sin;
      const dy = side * tickSize * cos;
      g.elements.push(makeLine(tx, ty, tx + dx, ty + dy, lineStyle));
    }

    return g;
  }

  public renderGridlinesForAxes(
    x: number,
    y: number,
    axis: "x" | "y",
    size: number
  ): Group {
    switch (axis) {
      case "x": {
        return this.renderGridLine(x, y, 0, 1, size);
      }
      case "y": {
        return this.renderGridLine(x, y, 90, -1, size);
      }
    }
  }

  // eslint-disable-next-line
  public renderLine(x: number, y: number, angle: number, side: number): Group {
    const g = makeGroup([]);
    const style = this.style;
    const rangeMin = this.rangeMin;
    const rangeMax = this.rangeMax;
    const tickSize = style.tickSize;
    const lineStyle: Style = {
      strokeLinecap: "square",
      strokeColor: style.lineColor,
    };
    AxisRenderer.textMeasurer.setFontFamily(style.fontFamily);
    AxisRenderer.textMeasurer.setFontSize(style.fontSize);
    if (this.oppositeSide) {
      side = -side;
    }

    const cos = Math.cos(Geometry.degreesToRadians(angle));
    const sin = Math.sin(Geometry.degreesToRadians(angle));
    const x1 = x + rangeMin * cos;
    const y1 = y + rangeMin * sin;
    const x2 = x + rangeMax * cos;
    const y2 = y + rangeMax * sin;
    // Base line
    g.elements.push(makeLine(x1, y1, x2, y2, lineStyle));
    // Ticks
    for (const tickPosition of this.ticks
      .map((x) => x.position)
      .concat([rangeMin, rangeMax])) {
      const tx = x + tickPosition * cos;
      const ty = y + tickPosition * sin;
      const dx = side * tickSize * sin;
      const dy = -side * tickSize * cos;
      g.elements.push(makeLine(tx, ty, tx + dx, ty + dy, lineStyle));
    }
    // Tick texts
    const ticks = this.ticks.map((x) => {
      return {
        position: x.position,
        label: x.label,
        measure: AxisRenderer.textMeasurer.measure(x.label),
      };
    });
    let maxTextWidth = 0;
    let maxTickDistance = 0;
    for (let i = 0; i < ticks.length; i++) {
      maxTextWidth = Math.max(maxTextWidth, ticks[i].measure.width);
      if (i > 0) {
        maxTickDistance = Math.max(
          maxTickDistance,
          Math.abs(ticks[i - 1].position - ticks[i].position)
        );
      }
    }
    for (const tick of ticks) {
      const tx = x + tick.position * cos,
        ty = y + tick.position * sin;
      const offset = 3;
      const dx = side * (tickSize + offset) * sin,
        dy = -side * (tickSize + offset) * cos;

      if (Math.abs(cos) < 0.5) {
        if (style.wordWrap || splitStringByNewLine(tick.label).length > 1) {
          let textContent: string[] = splitByWidth(
            replaceSymbolByTab(replaceSymbolByNewLine(tick.label)),
            maxTickDistance,
            10000,
            style.fontFamily,
            style.fontSize
          );
          textContent = textContent.flatMap((line) =>
            splitStringByNewLine(line)
          );
          const lines: Graphics.Element[] = [];
          for (let index = 0; index < textContent.length; index++) {
            const [px, py] = TextMeasurer.ComputeTextPosition(
              0,
              0,
              AxisRenderer.textMeasurer.measure(textContent[index]),
              style.verticalText ? "middle" : side * sin < 0 ? "right" : "left",
              style.verticalText
                ? side * sin < 0
                  ? "bottom"
                  : "top"
                : "middle",
              0
            );
            const text = makeText(
              px,
              py -
                style.fontSize * index +
                (side * cos > 0
                  ? 0
                  : (textContent.length * style.fontSize - style.fontSize) / 2),
              textContent[index],
              style.fontFamily,
              style.fontSize,
              {
                fillColor: style.tickColor,
              }
            );
            lines.push(text);
          }
          const gText = makeGroup(lines);
          gText.transform = {
            x: tx + dx,
            y: ty + dy,
            angle: style.verticalText ? angle : 90 - angle,
          };
          g.elements.push(gText);
        } else {
          // 60 ~ 120 degree
          const [px, py] = TextMeasurer.ComputeTextPosition(
            0,
            0,
            tick.measure,
            style.verticalText ? "middle" : side * sin < 0 ? "right" : "left",
            style.verticalText ? (side * sin < 0 ? "bottom" : "top") : "middle",
            0
          );
          const gText = makeGroup([
            makeText(px, py, tick.label, style.fontFamily, style.fontSize, {
              fillColor: style.tickColor,
            }),
          ]);
          gText.transform = {
            x: tx + dx,
            y: ty + dy,
            angle: style.verticalText ? angle : 90 - angle,
          };
          g.elements.push(gText);
        }
      } else if (Math.abs(cos) < Math.sqrt(3) / 2) {
        const [px, py] = TextMeasurer.ComputeTextPosition(
          0,
          0,
          tick.measure,
          style.verticalText ? "middle" : side * sin < 0 ? "right" : "left",
          style.verticalText ? (side * sin < 0 ? "top" : "bottom") : "middle",
          0
        );
        const gText = makeGroup([
          makeText(px, py, tick.label, style.fontFamily, style.fontSize, {
            fillColor: style.tickColor,
          }),
        ]);
        gText.transform = {
          x: tx + dx,
          y: ty + dy,
          angle: style.verticalText ? 90 + angle : 0 + angle,
        };
        g.elements.push(gText);
      } else {
        if (
          !style.wordWrap &&
          maxTextWidth > maxTickDistance &&
          splitStringByNewLine(tick.label).length === 1
        ) {
          const [px, py] = TextMeasurer.ComputeTextPosition(
            0,
            0,
            tick.measure,
            style.verticalText 
              ? side * cos > 0
                ? "right"
                : "left"
              : style.wordWrap
              ? "middle"
              : side * cos > 0
              ? "right"
              : "left",
            style.verticalText ? "middle" : style.wordWrap
            ? "middle"
            : side * cos > 0
            ? "top"
            : "bottom",
            0
          );
          const gText = makeGroup([
            makeText(px, py, tick.label, style.fontFamily, style.fontSize, {
              fillColor: style.tickColor,
            }),
          ]);
          gText.transform = {
            x: tx + dx,
            y: ty + dy,
            angle: style.verticalText
              ? cos > 0
                ? 90 - angle
                : angle
              : cos > 0
              ? 36 + angle
              : 36 + angle - 180,
          };
          g.elements.push(gText);
        } else {
          if (style.wordWrap || splitStringByNewLine(tick.label).length > 1) {
            let textContent = [
              replaceSymbolByTab(replaceSymbolByNewLine(tick.label)),
            ];
            if (style.wordWrap) {
              textContent = splitByWidth(
                replaceSymbolByTab(replaceSymbolByNewLine(tick.label)),
                maxTickDistance,
                10000,
                style.fontFamily,
                style.fontSize
              );
            }
            textContent = textContent.flatMap((line) =>
              splitStringByNewLine(line)
            );
            const lines: Graphics.Element[] = [];
            for (let index = 0; index < textContent.length; index++) {
              const [px, py] = TextMeasurer.ComputeTextPosition(
                0,
                0,
                AxisRenderer.textMeasurer.measure(textContent[index]),
                style.verticalText
                  ? side * cos > 0
                    ? "right"
                    : "left"
                  : style.wordWrap
                  ? "middle"
                  : side * cos > 0
                  ? "right"
                  : "left",
                style.verticalText
                  ? "middle"
                  : side * cos > 0
                  ? "top"
                  : "bottom",
                0
              );
              const text = makeText(
                px,
                py -
                  style.fontSize * index +
                  (side * cos > 0 ? 0 : textContent.length * style.fontSize),
                textContent[index],
                style.fontFamily,
                style.fontSize,
                {
                  fillColor: style.tickColor,
                }
              );
              lines.push(text);
            }
            const gText = makeGroup(lines);
            console.log(angle);

            gText.transform = {
              x: tx + dx,
              y: ty + dy,
              angle: style.verticalText
                ? cos > 0
                  ? 90 + angle
                  : angle
                : style.wordWrap
                ? 0
                : cos > 0
                ? 36 + angle
                : 36 + angle - 180,
            };
            g.elements.push(gText);
          } else {
            const [px, py] = TextMeasurer.ComputeTextPosition(
              0,
              0,
              tick.measure,
              style.verticalText
                ? side * cos > 0
                  ? "right"
                  : "left"
                : "middle",
              style.verticalText ? "middle" : side * cos > 0 ? "top" : "bottom",
              0
            );
            const gText = makeGroup([
              makeText(px, py, tick.label, style.fontFamily, style.fontSize, {
                fillColor: style.tickColor,
              }),
            ]);
            gText.transform = {
              x: tx + dx,
              y: ty + dy,
              angle: style.verticalText ? 90 + angle : angle,
            };
            g.elements.push(gText);
          }
        }
      }
    }
    return g;
  }

  public renderCartesian(x: number, y: number, axis: "x" | "y"): Group {
    switch (axis) {
      case "x": {
        return this.renderLine(x, y, 0, 1);
      }
      case "y": {
        return this.renderLine(x, y, 90, -1);
      }
    }
  }

  public renderPolarRadialGridLine(
    x: number,
    y: number,
    innerRadius: number,
    outerRadius: number
  ) {
    const style = this.style;
    if (style.gridlineStyle === "none") {
      return;
    }
    const g = makeGroup([]);
    const rangeMin = this.rangeMin;
    const rangeMax = this.rangeMax;
    const gridineArcRotate = 90;
    const lineStyle: Style = {
      strokeLinecap: "round",
      strokeColor: style.gridlineColor,
      strokeWidth: style.gridlineWidth,
      strokeDasharray: strokeStyleToDashArray(style.gridlineStyle),
    };
    for (const tickPosition of this.ticks
      .map((x) => x.position)
      .concat([rangeMin, rangeMax])) {
      const cos = Math.cos(
        Geometry.degreesToRadians(-tickPosition + gridineArcRotate)
      );
      const sin = Math.sin(
        Geometry.degreesToRadians(-tickPosition + gridineArcRotate)
      );
      const tx1 = x + cos * innerRadius;
      const ty1 = y + sin * innerRadius;
      const tx2 = x + cos * outerRadius;
      const ty2 = y + sin * outerRadius;
      g.elements.push(makeLine(tx1, ty1, tx2, ty2, lineStyle));
    }

    return g;
  }

  public renderPolarArcGridLine(
    x: number,
    y: number,
    innerRadius: number,
    outerRadius: number,
    startAngle: number,
    endAngle: number
  ) {
    const style = this.style;
    if (style.gridlineStyle === "none") {
      return;
    }
    const g = makeGroup([]);
    const startCos = Math.cos(Geometry.degreesToRadians(startAngle));
    const startSin = Math.sin(Geometry.degreesToRadians(startAngle));
    const rangeMin = this.rangeMin;
    const rangeMax = this.rangeMax;
    const gridineArcRotate = 90;
    const lineStyle: Style = {
      strokeLinecap: "round",
      strokeColor: style.gridlineColor,
      strokeWidth: style.gridlineWidth,
      strokeDasharray: strokeStyleToDashArray(style.gridlineStyle),
    };
    let radius = (outerRadius - innerRadius) / this.ticks.length;
    for (const tickPosition of this.ticks
      .map((x) => x.position)
      .concat([rangeMin, rangeMax])) {
      const tx1 = x + tickPosition * startCos;
      const ty1 = y + tickPosition * startSin;
      const arc = makePath(lineStyle);
      arc.moveTo(tx1, ty1);
      arc.polarLineTo(
        x,
        y,
        -startAngle + gridineArcRotate,
        tickPosition,
        -endAngle + gridineArcRotate,
        tickPosition,
        true
      );
      g.elements.push(arc.path);
      radius += radius;
    }

    return g;
  }

  // eslint-disable-next-line
  public renderPolar(
    cx: number,
    cy: number,
    radius: number,
    side: number
  ): Group {
    const style = this.style;
    const rangeMin = this.rangeMin;
    const rangeMax = this.rangeMax;
    const lineStyle: Style = {
      strokeLinecap: "round",
      strokeColor: style.lineColor,
    };
    const g = makeGroup([]);
    g.transform.x = cx;
    g.transform.y = cy;

    AxisRenderer.textMeasurer.setFontFamily(style.fontFamily);
    AxisRenderer.textMeasurer.setFontSize(style.fontSize);

    const margins = 10;
    const maxTickDistance =
      Geometry.degreesToRadians(
        radius * ((rangeMax - rangeMin) / this.ticks.length)
      ) -
      margins * 2; // lenght of arc for all ticks
    for (const tick of this.ticks) {
      const angle = tick.position;
      const radians = Geometry.degreesToRadians(angle);
      const tx = Math.sin(radians) * radius;
      const ty = Math.cos(radians) * radius;

      const lablel =
        tick.label && replaceSymbolByTab(replaceSymbolByNewLine(tick.label));
      if (
        lablel &&
        (style.wordWrap || splitStringByNewLine(lablel).length > 1)
      ) {
        let textContent = [lablel];
        if (style.wordWrap) {
          textContent = splitByWidth(
            lablel,
            maxTickDistance,
            10000,
            style.fontFamily,
            style.fontSize
          );
        }
        textContent = textContent.flatMap((line) => splitStringByNewLine(line));
        const lines: Graphics.Element[] = [];
        for (let index = 0; index < textContent.length; index++) {
          const [textX, textY] = TextMeasurer.ComputeTextPosition(
            0,
            style.tickSize * side,
            AxisRenderer.textMeasurer.measure(textContent[index]),
            "middle",
            side > 0 ? "bottom" : "top",
            0,
            2
          );

          const gt = makeText(
            textX,
            textY -
              style.fontSize * index +
              (side > 0
                ? style.fontSize * textContent.length - style.fontSize
                : 0),
            textContent[index],
            style.fontFamily,
            style.fontSize,
            {
              fillColor: style.tickColor,
            }
          );
          lines.push(gt);
        }

        const gt = makeGroup([
          makeLine(0, 0, 0, style.tickSize * side, lineStyle),
          ...lines,
        ]);

        gt.transform.angle = -angle;
        gt.transform.x = tx;
        gt.transform.y = ty;
        g.elements.push(gt);
      } else {
        const [textX, textY] = TextMeasurer.ComputeTextPosition(
          0,
          style.tickSize * side,
          AxisRenderer.textMeasurer.measure(tick.label),
          "middle",
          side > 0 ? "bottom" : "top",
          0,
          2
        );
        const gt = makeGroup([
          makeLine(0, 0, 0, style.tickSize * side, lineStyle),
          makeText(textX, textY, tick.label, style.fontFamily, style.fontSize, {
            fillColor: style.tickColor,
          }),
        ]);

        gt.transform.angle = -angle;
        gt.transform.x = tx;
        gt.transform.y = ty;
        g.elements.push(gt);
      }
    }
    return g;
  }

  public renderCurve(
    coordinateSystem: CoordinateSystem,
    y: number,
    side: number
  ): Group {
    const style = this.style;
    const lineStyle: Style = {
      strokeLinecap: "round",
      strokeColor: style.lineColor,
    };
    const g = makeGroup([]);
    g.transform = coordinateSystem.getBaseTransform();

    AxisRenderer.textMeasurer.setFontFamily(style.fontFamily);
    AxisRenderer.textMeasurer.setFontSize(style.fontSize);

    for (const tick of this.ticks) {
      const tangent = tick.position;

      const metrics = AxisRenderer.textMeasurer.measure(tick.label);
      const [textX, textY] = TextMeasurer.ComputeTextPosition(
        0,
        -style.tickSize * side,
        metrics,
        "middle",
        side < 0 ? "bottom" : "top",
        0,
        2
      );
      const gt = makeGroup([
        makeLine(0, 0, 0, -style.tickSize * side, lineStyle),
        makeText(textX, textY, tick.label, style.fontFamily, style.fontSize, {
          fillColor: style.tickColor,
        }),
      ]);

      gt.transform = coordinateSystem.getLocalTransform(tangent, y);
      g.elements.push(gt);
    }
    return g;
  }
}

export function getCategoricalAxis(
  data: Specification.Types.AxisDataBinding,
  enablePrePostGap: boolean,
  reverse: boolean
) {
  if (data.enablePrePostGap) {
    enablePrePostGap = true;
  }
  const chunkSize = (1 - data.gapRatio) / data.categories.length;
  let preGap: number, postGap: number, gap: number, gapScale: number;
  if (enablePrePostGap) {
    gap = data.gapRatio / data.categories.length;
    gapScale = 1 / data.categories.length;
    preGap = gap / 2;
    postGap = gap / 2;
  } else {
    if (data.categories.length == 1) {
      gap = 0;
      gapScale = 1;
    } else {
      gap = data.gapRatio / (data.categories.length - 1);
      gapScale = 1 / (data.categories.length - 1);
    }
    preGap = 0;
    postGap = 0;
  }
  const chunkRanges = data.categories.map((c, i) => {
    return <[number, number]>[
      preGap + (gap + chunkSize) * i,
      preGap + (gap + chunkSize) * i + chunkSize,
    ];
  });
  if (reverse) {
    chunkRanges.reverse();
  }
  return {
    gap,
    preGap,
    postGap,
    gapScale,
    ranges: chunkRanges,
  };
}

export function getNumericalInterpolate(
  data: Specification.Types.AxisDataBinding
) {
  if (data.numericalMode == "logarithmic") {
    const p1 = Math.log(data.domainMin);
    const p2 = Math.log(data.domainMax);
    const pdiff = p2 - p1;
    return (x: number) => (Math.log(x) - p1) / pdiff;
  } else {
    const p1 = data.domainMin;
    const p2 = data.domainMax;
    const pdiff = p2 - p1;
    return (x: number) => (x - p1) / pdiff;
  }
}

export function buildAxisAppearanceWidgets(
  isVisible: boolean,
  axisProperty: string,
  manager: Controls.WidgetManager
) {
  if (isVisible) {
    return [
      manager.vertical(
        manager.verticalGroup(
          {
            header: strings.objects.appearance,
          },
          [
            manager.inputBoolean(
              { property: axisProperty, field: "visible" },
              { type: "checkbox", label: "Visible", headerLabel: "Appearance" }
            ),
            manager.inputSelect(
              { property: axisProperty, field: "side" },
              {
                type: "dropdown",
                showLabel: true,
                label: "Position:",
                options: ["default", "opposite"],
                labels: ["Default", "Opposite"],
              }
            ),
          ]
        ),
        manager.verticalGroup(
          {
            header: strings.objects.style,
          },
<<<<<<< HEAD
          {
            label: "Font Family",
          }
        ),
        m.inputNumber(
          { property: axisProperty, field: ["style", "fontSize"] },
          {
            showUpdown: true,
            updownStyle: "font",
            updownTick: 2,
            label: "Font Size",
          }
        ),
        m.inputBoolean(
          { property: axisProperty, field: ["style", "wordWrap"] },
          {
            type: "checkbox",
            headerLabel: "Text displaying",
            label: "Wrap text",
          }
        ),
        m.inputBoolean(
          { property: axisProperty, field: ["style", "verticalText"] },
          {
            type: "checkbox",
            label: "Vertical text",
          }
=======
          [
            manager.inputColor(
              {
                property: axisProperty,
                field: ["style", "lineColor"],
              },
              {
                label: "Line Color",
              }
            ),
            manager.inputColor(
              {
                property: axisProperty,
                field: ["style", "tickColor"],
              },
              {
                label: "Tick Color",
              }
            ),
            manager.inputNumber(
              {
                property: axisProperty,
                field: ["style", "tickSize"],
              },
              {
                label: "Tick Size",
              }
            ),
            manager.inputFontFamily(
              {
                property: axisProperty,
                field: ["style", "fontFamily"],
              },
              {
                label: "Font Family",
              }
            ),
            manager.inputNumber(
              { property: axisProperty, field: ["style", "fontSize"] },
              {
                showUpdown: true,
                updownStyle: "font",
                updownTick: 2,
                label: "Font Size",
              }
            ),
            manager.inputBoolean(
              { property: axisProperty, field: ["style", "wordWrap"] },
              {
                type: "checkbox",
                headerLabel: "Text displaying",
                label: "Wrap text",
              }
            ),
          ]
>>>>>>> 8a83e3e6
        )
      ),
    ];
  } else {
    return manager.verticalGroup(
      {
        header: strings.objects.appearance,
      },
      [
        manager.inputBoolean(
          { property: axisProperty, field: "visible" },
          { type: "checkbox", label: "Visible", headerLabel: "Appearance" }
        ),
      ]
    );
  }
}

// eslint-disable-next-line
export function buildAxisWidgets(
  data: Specification.Types.AxisDataBinding,
  axisProperty: string,
  manager: Controls.WidgetManager,
  axisName: string
): Controls.Widget[] {
  const widgets = [];
  const dropzoneOptions: Controls.RowOptions = {
    dropzone: {
      type: "axis-data-binding",
      property: axisProperty,
      prompt: axisName + ": drop here to assign data",
    },
  };
  const makeAppearance = () => {
    return buildAxisAppearanceWidgets(data.visible, axisProperty, manager);
  };
  if (data != null) {
    switch (data.type) {
      case "numerical":
        {
          widgets.push(
            manager.verticalGroup(
              {
                header: axisName + strings.objects.axes.numericalSuffix,
              },
              [
                manager.sectionHeader(
                  axisName + strings.objects.axes.numericalSuffix,
                  manager.clearButton({ property: axisProperty }, null, true),
                  dropzoneOptions
                ),
                manager.inputExpression(
                  {
                    property: axisProperty,
                    field: "expression",
                  },
                  {
                    label: "Data",
                  }
                ),
                data.valueType === "date" ? manager.label("Range") : null,
                data.valueType === "date"
                  ? manager.inputDate(
                      { property: axisProperty, field: "domainMin" },
                      { label: "Start" }
                    )
                  : null,
                data.valueType === "date"
                  ? manager.inputDate(
                      { property: axisProperty, field: "domainMax" },
                      { label: "End" }
                    )
                  : null,
                data.valueType !== "date" ? manager.label("Range") : null,
                data.valueType !== "date"
                  ? manager.inputNumber(
                      { property: axisProperty, field: "domainMin" },
                      { label: strings.objects.axes.from }
                    )
                  : null,
                data.valueType !== "date"
                  ? manager.inputNumber(
                      { property: axisProperty, field: "domainMax" },
                      { label: strings.objects.axes.to }
                    )
                  : null,
                data.numericalMode != "temporal"
                  ? manager.inputSelect(
                      { property: axisProperty, field: "numericalMode" },
                      {
                        options: ["linear", "logarithmic"],
                        labels: ["Linear", "Logarithmic"],
                        showLabel: true,
                        type: "dropdown",
                        label: "Mode",
                      }
                    )
                  : null,
                manager.inputExpression(
                  {
                    property: axisProperty,
                    field: "tickDataExpression",
                  },
                  {
                    label: "Tick Data",
                  }
                ),
                manager.inputFormat(
                  {
                    property: axisProperty,
                    field: "tickFormat",
                  },
                  {
                    blank: strings.core.auto,
                    isDateField:
                      data.numericalMode === NumericalMode.Temporal ||
                      data.valueType === DataType.Date,
                    label: strings.objects.axes.tickFormat,
                  }
                ),
              ]
            )
          );
          widgets.push(makeAppearance());
        }
        break;
      case "categorical":
        {
          widgets.push(
            manager.verticalGroup(
              {
                header: axisName + ": Categorical",
              },
              [
                manager.sectionHeader(
                  "Data",
                  manager.clearButton({ property: axisProperty }, null, true),
                  dropzoneOptions
                ),
                manager.vertical(
                  manager.label("Data"),
                  manager.horizontal(
                    [1, 0],
                    manager.inputExpression({
                      property: axisProperty,
                      field: "expression",
                    }),
                    manager.reorderWidget(
                      { property: axisProperty, field: "categories" },
                      { allowReset: true }
                    )
                  ),
                  manager.inputNumber(
                    { property: axisProperty, field: "gapRatio" },
                    {
                      minimum: 0,
                      maximum: 1,
                      percentage: true,
                      showSlider: true,
                      label: "Gap",
                    }
                  ),
                  data.valueType === "date"
                    ? (manager.inputExpression(
                        {
                          property: axisProperty,
                          field: "tickDataExpression",
                        },
                        {
                          label: "Tick Data",
                        }
                      ),
                      manager.row(
                        "Tick Format",
                        manager.inputFormat(
                          {
                            property: axisProperty,
                            field: "tickFormat",
                          },
                          {
                            blank: strings.core.auto,
                            isDateField:
                              data.numericalMode === NumericalMode.Temporal ||
                              data.valueType === DataType.Date,
                          }
                        )
                      ))
                    : null
                ),
              ]
            )
          );
          widgets.push(makeAppearance());
        }
        break;
      case "default":
        {
          widgets.push(
            manager.verticalGroup(
              {
                header: axisName + ": Stacking",
              },
              [
                manager.sectionHeader(
                  axisName + ": Stacking",
                  manager.clearButton({ property: axisProperty }, null, true),
                  dropzoneOptions
                ),
                manager.inputNumber(
                  { property: axisProperty, field: "gapRatio" },
                  {
                    minimum: 0,
                    maximum: 1,
                    percentage: true,
                    showSlider: true,
                    label: "Gap",
                  }
                ),
              ]
            )
          );
        }
        break;
    }
    widgets.push(
      manager.verticalGroup(
        {
          header: axisName + strings.objects.dataAxis.exportProperties,
        },
        [
          manager.inputBoolean(
            {
              property: axisProperty,
              field: "autoDomainMin",
            },
            {
              type: "checkbox",
              label: strings.objects.dataAxis.autoMin,
            }
          ),
          manager.inputBoolean(
            {
              property: axisProperty,
              field: "autoDomainMax",
            },
            {
              type: "checkbox",
              label: strings.objects.dataAxis.autoMax,
            }
          ),
        ]
      )
    );
  } else {
    widgets.push(
      manager.sectionHeader(
        axisName + ": " + strings.core.none,
        null,
        dropzoneOptions
      )
    );
  }
  return widgets;
}

export function buildAxisInference(
  plotSegment: Specification.PlotSegment,
  property: string
): Specification.Template.Inference {
  const axis = <Specification.Types.AxisDataBinding>(
    plotSegment.properties[property]
  );
  return {
    objectID: plotSegment._id,
    dataSource: {
      table: plotSegment.table,
      groupBy: plotSegment.groupBy,
    },
    axis: {
      expression: axis.expression,
      type: axis.type,
      style: axis.style,
      order: axis.order,
      orderMode: axis.orderMode,
      rawExpression: axis.rawExpression,
      property,
    },
  };
}

export function buildAxisProperties(
  plotSegment: Specification.PlotSegment,
  property: string
): Specification.Template.Property[] {
  const axisObject = <AttributeMap>plotSegment.properties[property];
  const style: any = axisObject.style;
  if (!style) {
    return [];
  }
  return [
    {
      objectID: plotSegment._id,
      target: {
        property: {
          property,
          field: "style",
          subfield: "tickSize",
        },
      },
      type: Specification.AttributeType.Number,
      default: style.tickSize,
    },
    {
      objectID: plotSegment._id,
      target: {
        property: {
          property,
          field: "style",
          subfield: "fontSize",
        },
      },
      type: Specification.AttributeType.Number,
      default: style.fontSize,
    },
    {
      objectID: plotSegment._id,
      target: {
        property: {
          property,
          field: "style",
          subfield: "fontFamily",
        },
      },
      type: Specification.AttributeType.FontFamily,
      default: style.fontFamily,
    },
    {
      objectID: plotSegment._id,
      target: {
        property: {
          property,
          field: "style",
          subfield: "lineColor",
        },
      },
      type: Specification.AttributeType.Color,
      default: rgbToHex(style.lineColor),
    },
    {
      objectID: plotSegment._id,
      target: {
        property: {
          property,
          field: "style",
          subfield: "tickColor",
        },
      },
      type: Specification.AttributeType.Color,
      default: rgbToHex(style.tickColor),
    },
    {
      objectID: plotSegment._id,
      target: {
        property: {
          property,
          field: "tickFormat",
        },
      },
      type: Specification.AttributeType.Text,
      default: null,
    },
    {
      objectID: plotSegment._id,
      target: {
        property: {
          property,
          field: "tickDataExpression",
        },
      },
      type: Specification.AttributeType.Text,
      default: null,
    },
  ];
}<|MERGE_RESOLUTION|>--- conflicted
+++ resolved
@@ -1036,35 +1036,6 @@
           {
             header: strings.objects.style,
           },
-<<<<<<< HEAD
-          {
-            label: "Font Family",
-          }
-        ),
-        m.inputNumber(
-          { property: axisProperty, field: ["style", "fontSize"] },
-          {
-            showUpdown: true,
-            updownStyle: "font",
-            updownTick: 2,
-            label: "Font Size",
-          }
-        ),
-        m.inputBoolean(
-          { property: axisProperty, field: ["style", "wordWrap"] },
-          {
-            type: "checkbox",
-            headerLabel: "Text displaying",
-            label: "Wrap text",
-          }
-        ),
-        m.inputBoolean(
-          { property: axisProperty, field: ["style", "verticalText"] },
-          {
-            type: "checkbox",
-            label: "Vertical text",
-          }
-=======
           [
             manager.inputColor(
               {
@@ -1119,8 +1090,14 @@
                 label: "Wrap text",
               }
             ),
+            manager.inputBoolean(
+              { property: axisProperty, field: ["style", "verticalText"] },
+              {
+                type: "checkbox",
+                label: "Vertical text",
+              }
+            )
           ]
->>>>>>> 8a83e3e6
         )
       ),
     ];
