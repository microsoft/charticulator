--- conflicted
+++ resolved
@@ -10,18 +10,13 @@
   makeText,
   Style,
 } from "../../graphics";
-<<<<<<< HEAD
 import {
   splitByWidth,
   TextMeasurer,
 } from "../../graphics/renderer/text_measurer";
 import { Graphics, Specification } from "../../index";
 import { Controls, TemplateParameters } from "../common";
-=======
-import { TextMeasurer } from "../../graphics/renderer/text_measurer";
 import { Specification } from "../../index";
-import { Controls } from "../common";
->>>>>>> 96bf9e53
 import { format } from "d3-format";
 import { AttributeMap } from "../../specification";
 
