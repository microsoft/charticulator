// Copyright (c) Microsoft Corporation. All rights reserved.
// Licensed under the MIT license.

import {
  deepClone,
  fillDefaults,
  Scale,
  rgbToHex,
  splitStringByNewLine,
  replaceSymbolByTab,
  replaceSymbolByNewLine,
  Color,
  Geometry,
  getFormat,
} from "../../common";
import {
  CoordinateSystem,
  Group,
  makeGroup,
  makeLine,
  makeText,
  PathMaker,
  makePath,
  Style,
} from "../../graphics";
import {
  splitByWidth,
  TextMeasurer,
} from "../../graphics/renderer/text_measurer";
import { Graphics, Specification } from "../../index";
import {
  Controls,
  strokeStyleToDashArray,
  TemplateParameters,
} from "../common";
<<<<<<< HEAD
import { format } from "d3-format";
=======
>>>>>>> 2cd94935
import { AttributeMap } from "../../specification";

export const defaultAxisStyle: Specification.Types.AxisRenderingStyle = {
  tickColor: { r: 0, g: 0, b: 0 },
  lineColor: { r: 0, g: 0, b: 0 },
  fontFamily: "Arial",
  fontSize: 12,
  tickSize: 5,
  wordWrap: false,
  gridlineStyle: "none",
  gridlineColor: {
    r: 234,
    g: 234,
    b: 234,
  } as Color,
  gridlineWidth: 1,
};

function fillDefaultAxisStyle(
  style?: Partial<Specification.Types.AxisRenderingStyle>
) {
  return fillDefaults(style, defaultAxisStyle);
}

export interface TickDescription {
  position: number;
  label: string;
}

export class AxisRenderer {
  public ticks: TickDescription[] = [];
  public style: Specification.Types.AxisRenderingStyle = defaultAxisStyle;
  public rangeMin: number = 0;
  public rangeMax: number = 1;
  public valueToPosition: (value: any) => number;
  public oppositeSide: boolean = false;

  private static textMeasurer = new TextMeasurer();

  public setStyle(style?: Partial<Specification.Types.AxisRenderingStyle>) {
    if (!style) {
      this.style = defaultAxisStyle;
    } else {
      this.style = fillDefaultAxisStyle(deepClone(style));
    }
    return this;
  }

  public setAxisDataBinding(
    data: Specification.Types.AxisDataBinding,
    rangeMin: number,
    rangeMax: number,
    enablePrePostGap: boolean,
    reverse: boolean,
    getTickFormat?: (value: any) => string
  ) {
    this.rangeMin = rangeMin;
    this.rangeMax = rangeMax;

    if (!data) {
      return this;
    }
    this.setStyle(data.style);
    this.oppositeSide = data.side == "opposite";
    switch (data.type) {
      case "numerical":
        {
          if (!data.numericalMode || data.numericalMode == "linear") {
            this.setLinearScale(
              data.domainMin,
              data.domainMax,
              rangeMin,
              rangeMax,
              data.tickFormat
            );
          }
          if (data.numericalMode == "logarithmic") {
            this.setLogarithmicScale(
              data.domainMin,
              data.domainMax,
              rangeMin,
              rangeMax,
              data.tickFormat
            );
          }
          if (data.numericalMode == "temporal") {
            this.setTemporalScale(
              data.domainMin,
              data.domainMax,
              rangeMin,
              rangeMax,
              data.tickFormat
            );
          }
        }
        break;
      case "categorical":
        {
          this.setCategoricalScale(
            data.categories,
            getCategoricalAxis(data, enablePrePostGap, reverse).ranges,
            rangeMin,
            rangeMax,
            getTickFormat
          );
        }
        break;
      case "default":
        {
        }
        break;
    }
    return this;
  }

  public ticksData: Array<{ tick: any; value: any }>;
  public setTicksByData(ticks: Array<{ tick: any; value: any }>) {
    const position2Tick = new Map<number, string>();
    for (const tick of ticks) {
      const pos = this.valueToPosition(tick.value);
      position2Tick.set(pos, tick.tick as string);
    }
    this.ticks = [];
    for (const [pos, tick] of position2Tick.entries()) {
      this.ticks.push({
        position: pos,
        label: tick,
      });
    }
  }

  public static getTickFormat(
    tickFormat: string,
    defaultFormat: (d: number) => string
  ) {
    if (tickFormat == null || tickFormat == "") {
      return defaultFormat;
    } else {
      // {.0%}
      return (value: number) => {
        return tickFormat.replace(/\{([^}]+)\}/g, (_, spec) => {
          return getFormat()(spec)(value);
        });
      };
    }
  }

  public setLinearScale(
    domainMin: number,
    domainMax: number,
    rangeMin: number,
    rangeMax: number,
    tickFormat: string
  ) {
    const scale = new Scale.LinearScale();
    scale.domainMin = domainMin;
    scale.domainMax = domainMax;
    const rangeLength = Math.abs(rangeMax - rangeMin);
    const ticks = scale.ticks(Math.round(Math.min(10, rangeLength / 40)));
    const defaultFormat = scale.tickFormat(
      Math.round(Math.min(10, rangeLength / 40))
    );

    const resolvedFormat = AxisRenderer.getTickFormat(
      tickFormat,
      defaultFormat
    );

    const r: TickDescription[] = [];
    for (let i = 0; i < ticks.length; i++) {
      const tx =
        ((ticks[i] - domainMin) / (domainMax - domainMin)) *
          (rangeMax - rangeMin) +
        rangeMin;
      r.push({
        position: tx,
        label: resolvedFormat(ticks[i]),
      });
    }
    this.valueToPosition = (value) =>
      ((value - domainMin) / (domainMax - domainMin)) * (rangeMax - rangeMin) +
      rangeMin;
    this.ticks = r;
    this.rangeMin = rangeMin;
    this.rangeMax = rangeMax;
    return this;
  }

  public setLogarithmicScale(
    domainMin: number,
    domainMax: number,
    rangeMin: number,
    rangeMax: number,
    tickFormat: string
  ) {
    const scale = new Scale.LogarithmicScale();
    scale.domainMin = domainMin;
    scale.domainMax = domainMax;
    const rangeLength = Math.abs(rangeMax - rangeMin);
    const ticks = scale.ticks(Math.round(Math.min(10, rangeLength / 40)));
    const defaultFormat = scale.tickFormat(
      Math.round(Math.min(10, rangeLength / 40))
    );

    const resolvedFormat = AxisRenderer.getTickFormat(
      tickFormat,
      defaultFormat
    );

    const r: TickDescription[] = [];
    for (let i = 0; i < ticks.length; i++) {
      const tx =
        ((Math.log(ticks[i]) - Math.log(domainMin)) /
          (Math.log(domainMax) - Math.log(domainMin))) *
          (rangeMax - rangeMin) +
        rangeMin;
      r.push({
        position: tx,
        label: resolvedFormat(ticks[i]),
      });
    }
    this.valueToPosition = (value) =>
      ((value - domainMin) / (domainMax - domainMin)) * (rangeMax - rangeMin) +
      rangeMin;
    this.ticks = r;
    this.rangeMin = rangeMin;
    this.rangeMax = rangeMax;
    return this;
  }

  public setTemporalScale(
    domainMin: number,
    domainMax: number,
    rangeMin: number,
    rangeMax: number,
    tickFormatString: string
  ) {
    const scale = new Scale.DateScale();
    scale.domainMin = domainMin;
    scale.domainMax = domainMax;
    const rangeLength = Math.abs(rangeMax - rangeMin);
    const ticksCount = Math.round(Math.min(10, rangeLength / 40));
    const ticks = scale.ticks(ticksCount);
    const tickFormat = scale.tickFormat(ticksCount, tickFormatString);
    const r: TickDescription[] = [];
    for (let i = 0; i < ticks.length; i++) {
      const tx =
        ((ticks[i] - domainMin) / (domainMax - domainMin)) *
          (rangeMax - rangeMin) +
        rangeMin;
      r.push({
        position: tx,
        label: tickFormat(ticks[i]),
      });
    }
    this.valueToPosition = (value) =>
      ((value - domainMin) / (domainMax - domainMin)) * (rangeMax - rangeMin) +
      rangeMin;
    this.ticks = r;
    this.rangeMin = rangeMin;
    this.rangeMax = rangeMax;
    return this;
  }

  public setCategoricalScale(
    domain: string[],
    range: Array<[number, number]>,
    rangeMin: number,
    rangeMax: number,
    tickFormat?: (value: any) => string
  ) {
    const r: TickDescription[] = [];
    for (let i = 0; i < domain.length; i++) {
      r.push({
        position:
          ((range[i][0] + range[i][1]) / 2) * (rangeMax - rangeMin) + rangeMin,
        label: tickFormat ? tickFormat(domain[i]) : domain[i],
      });
    }
    this.valueToPosition = (value) => {
      const i = domain.indexOf(value);
      if (i >= 0) {
        return (
          ((range[i][0] + range[i][1]) / 2) * (rangeMax - rangeMin) + rangeMin
        );
      } else {
        return 0;
      }
    };
    this.ticks = r;
    this.rangeMin = rangeMin;
    this.rangeMax = rangeMax;
    return this;
  }

  public renderGridLine(
    x: number,
    y: number,
    angle: number,
    side: number,
    size: number
  ) {
    const style = this.style;
    if (style.gridlineStyle === "none") {
      return;
    }
    const g = makeGroup([]);
    const cos = Math.cos(Geometry.degreesToRadians(angle));
    const sin = Math.sin(Geometry.degreesToRadians(angle));
    const rangeMin = this.rangeMin;
    const rangeMax = this.rangeMax;
    const x1 = x + rangeMin * cos;
    const y1 = y + rangeMin * sin;
    const x2 = x + rangeMax * cos;
    const y2 = y + rangeMax * sin;
    const tickSize = size;
    const lineStyle: Style = {
      strokeLinecap: "round",
      // strokeColor: style.lineColor,
      strokeColor: style.gridlineColor,
      strokeWidth: style.gridlineWidth,
      strokeDasharray: strokeStyleToDashArray(style.gridlineStyle),
    };
    // Base line
    g.elements.push(makeLine(x1, y1, x2, y2, lineStyle));
    // Ticks
    for (const tickPosition of this.ticks
      .map((x) => x.position)
      .concat([rangeMin, rangeMax])) {
      const tx = x + tickPosition * cos;
      const ty = y + tickPosition * sin;
      const dx = -side * tickSize * sin;
      const dy = side * tickSize * cos;
      g.elements.push(makeLine(tx, ty, tx + dx, ty + dy, lineStyle));
    }

    return g;
  }

  public renderGridlinesForAxes(
    x: number,
    y: number,
    axis: "x" | "y",
    size: number
  ): Group {
    switch (axis) {
      case "x": {
        return this.renderGridLine(x, y, 0, 1, size);
      }
      case "y": {
        return this.renderGridLine(x, y, 90, -1, size);
      }
    }
  }

  public renderLine(x: number, y: number, angle: number, side: number): Group {
    const g = makeGroup([]);
    const style = this.style;
    const rangeMin = this.rangeMin;
    const rangeMax = this.rangeMax;
    const tickSize = style.tickSize;
    const lineStyle: Style = {
      strokeLinecap: "square",
      strokeColor: style.lineColor,
    };
    AxisRenderer.textMeasurer.setFontFamily(style.fontFamily);
    AxisRenderer.textMeasurer.setFontSize(style.fontSize);
    if (this.oppositeSide) {
      side = -side;
    }

    const cos = Math.cos(Geometry.degreesToRadians(angle));
    const sin = Math.sin(Geometry.degreesToRadians(angle));
    const x1 = x + rangeMin * cos;
    const y1 = y + rangeMin * sin;
    const x2 = x + rangeMax * cos;
    const y2 = y + rangeMax * sin;
    // Base line
    g.elements.push(makeLine(x1, y1, x2, y2, lineStyle));
    // Ticks
    for (const tickPosition of this.ticks
      .map((x) => x.position)
      .concat([rangeMin, rangeMax])) {
      const tx = x + tickPosition * cos;
      const ty = y + tickPosition * sin;
      const dx = side * tickSize * sin;
      const dy = -side * tickSize * cos;
      g.elements.push(makeLine(tx, ty, tx + dx, ty + dy, lineStyle));
    }
    // Tick texts
    const ticks = this.ticks.map((x) => {
      return {
        position: x.position,
        label: x.label,
        measure: AxisRenderer.textMeasurer.measure(x.label),
      };
    });
    let maxTextWidth = 0;
    let maxTickDistance = 0;
    for (let i = 0; i < ticks.length; i++) {
      maxTextWidth = Math.max(maxTextWidth, ticks[i].measure.width);
      if (i > 0) {
        maxTickDistance = Math.max(
          maxTickDistance,
          Math.abs(ticks[i - 1].position - ticks[i].position)
        );
      }
    }
    for (const tick of ticks) {
      const tx = x + tick.position * cos,
        ty = y + tick.position * sin;
      const offset = 3;
      const dx = side * (tickSize + offset) * sin,
        dy = -side * (tickSize + offset) * cos;

      if (Math.abs(cos) < 0.5) {
        if (style.wordWrap || splitStringByNewLine(tick.label).length > 0) {
          let textContent: string[] = splitByWidth(
            replaceSymbolByTab(replaceSymbolByNewLine(tick.label)),
            maxTickDistance,
            10000,
            style.fontFamily,
            style.fontSize
          );
          textContent = textContent.flatMap((line) =>
            splitStringByNewLine(line)
          );
          const lines: Graphics.Element[] = [];
          for (let index = 0; index < textContent.length; index++) {
            const [px, py] = TextMeasurer.ComputeTextPosition(
              0,
              0,
              AxisRenderer.textMeasurer.measure(textContent[index]),
              side * sin < 0 ? "right" : "left",
              "middle",
              0
            );
            const text = makeText(
              px,
              py -
                style.fontSize * index +
                (side * cos > 0
                  ? 0
                  : (textContent.length * style.fontSize - style.fontSize) / 2),
              textContent[index],
              style.fontFamily,
              style.fontSize,
              {
                fillColor: style.tickColor,
              }
            );
            lines.push(text);
            const gText = makeGroup(lines);
            gText.transform = {
              x: tx + dx,
              y: ty + dy,
              angle: 0,
            };
            g.elements.push(gText);
          }
        } else {
          // 60 ~ 120 degree
          const [px, py] = TextMeasurer.ComputeTextPosition(
            0,
            0,
            tick.measure,
            side * sin < 0 ? "right" : "left",
            "middle",
            0
          );
          const gText = makeGroup([
            makeText(px, py, tick.label, style.fontFamily, style.fontSize, {
              fillColor: style.tickColor,
            }),
          ]);
          gText.transform = {
            x: tx + dx,
            y: ty + dy,
            angle: 0,
          };
          g.elements.push(gText);
        }
      } else if (Math.abs(cos) < Math.sqrt(3) / 2) {
        const [px, py] = TextMeasurer.ComputeTextPosition(
          0,
          0,
          tick.measure,
          side * sin < 0 ? "right" : "left",
          "middle",
          0
        );
        const gText = makeGroup([
          makeText(px, py, tick.label, style.fontFamily, style.fontSize, {
            fillColor: style.tickColor,
          }),
        ]);
        gText.transform = {
          x: tx + dx,
          y: ty + dy,
          angle: 0,
        };
        g.elements.push(gText);
      } else {
        if (
          !style.wordWrap &&
          maxTextWidth > maxTickDistance &&
          splitStringByNewLine(tick.label).length === 1
        ) {
          const [px, py] = TextMeasurer.ComputeTextPosition(
            0,
            0,
            tick.measure,
            side * cos > 0 ? "right" : "left",
            side * cos > 0 ? "top" : "bottom",
            0
          );
          const gText = makeGroup([
            makeText(px, py, tick.label, style.fontFamily, style.fontSize, {
              fillColor: style.tickColor,
            }),
          ]);
          gText.transform = {
            x: tx + dx,
            y: ty + dy,
            angle: cos > 0 ? 36 + angle : 36 + angle - 180,
          };
          g.elements.push(gText);
        } else {
          if (style.wordWrap || splitStringByNewLine(tick.label).length > 1) {
            let textContent = [
              replaceSymbolByTab(replaceSymbolByNewLine(tick.label)),
            ];
            if (style.wordWrap) {
              textContent = splitByWidth(
                replaceSymbolByTab(replaceSymbolByNewLine(tick.label)),
                maxTickDistance,
                10000,
                style.fontFamily,
                style.fontSize
              );
            }
            textContent = textContent.flatMap((line) =>
              splitStringByNewLine(line)
            );
            const lines: Graphics.Element[] = [];
            for (let index = 0; index < textContent.length; index++) {
              const [px, py] = TextMeasurer.ComputeTextPosition(
                0,
                0,
                AxisRenderer.textMeasurer.measure(textContent[index]),
                style.wordWrap ? "middle" : side * cos > 0 ? "right" : "left",
                side * cos > 0 ? "top" : "bottom",
                0
              );
              const text = makeText(
                px,
                py -
                  style.fontSize * index +
                  (side * cos > 0 ? 0 : textContent.length * style.fontSize),
                textContent[index],
                style.fontFamily,
                style.fontSize,
                {
                  fillColor: style.tickColor,
                }
              );
              lines.push(text);
            }
            const gText = makeGroup(lines);
            gText.transform = {
              x: tx + dx,
              y: ty + dy,
              angle: style.wordWrap
                ? 0
                : cos > 0
                ? 36 + angle
                : 36 + angle - 180,
            };
            g.elements.push(gText);
          } else {
            const [px, py] = TextMeasurer.ComputeTextPosition(
              0,
              0,
              tick.measure,
              "middle",
              side * cos > 0 ? "top" : "bottom",
              0
            );
            const gText = makeGroup([
              makeText(px, py, tick.label, style.fontFamily, style.fontSize, {
                fillColor: style.tickColor,
              }),
            ]);
            gText.transform = {
              x: tx + dx,
              y: ty + dy,
              angle: 0,
            };
            g.elements.push(gText);
          }
        }
      }
    }
    return g;
  }

  public renderCartesian(x: number, y: number, axis: "x" | "y"): Group {
    switch (axis) {
      case "x": {
        return this.renderLine(x, y, 0, 1);
      }
      case "y": {
        return this.renderLine(x, y, 90, -1);
      }
    }
  }

  public renderPolarRadialGridLine(
    x: number,
    y: number,
    innerRadius: number,
    outerRadius: number,
    startAngle: number,
    endAngle: number
  ) {
    const style = this.style;
    if (style.gridlineStyle === "none") {
      return;
    }
    const g = makeGroup([]);
    const rangeMin = this.rangeMin;
    const rangeMax = this.rangeMax;
    const gridineArcRotate = 90;
    const lineStyle: Style = {
      strokeLinecap: "round",
      strokeColor: style.gridlineColor,
      strokeWidth: style.gridlineWidth,
      strokeDasharray: strokeStyleToDashArray(style.gridlineStyle),
    };
    for (const tickPosition of this.ticks
      .map((x) => x.position)
      .concat([rangeMin, rangeMax])) {
      const cos = Math.cos(
        Geometry.degreesToRadians(-tickPosition + gridineArcRotate)
      );
      const sin = Math.sin(
        Geometry.degreesToRadians(-tickPosition + gridineArcRotate)
      );
      const tx1 = x + cos * innerRadius;
      const ty1 = y + sin * innerRadius;
      const tx2 = x + cos * outerRadius;
      const ty2 = y + sin * outerRadius;
      g.elements.push(makeLine(tx1, ty1, tx2, ty2, lineStyle));
    }

    return g;
  }

  public renderPolarArcGridLine(
    x: number,
    y: number,
    innerRadius: number,
    outerRadius: number,
    startAngle: number,
    endAngle: number
  ) {
    const style = this.style;
    if (style.gridlineStyle === "none") {
      return;
    }
    const g = makeGroup([]);
    const startCos = Math.cos(Geometry.degreesToRadians(startAngle));
    const startSin = Math.sin(Geometry.degreesToRadians(startAngle));
    const rangeMin = this.rangeMin;
    const rangeMax = this.rangeMax;
    const gridineArcRotate = 90;
    const lineStyle: Style = {
      strokeLinecap: "round",
      strokeColor: style.gridlineColor,
      strokeWidth: style.gridlineWidth,
      strokeDasharray: strokeStyleToDashArray(style.gridlineStyle),
    };
    let radius = (outerRadius - innerRadius) / this.ticks.length;
    for (const tickPosition of this.ticks
      .map((x) => x.position)
      .concat([rangeMin, rangeMax])) {
      const tx1 = x + tickPosition * startCos;
      const ty1 = y + tickPosition * startSin;
      const arc = makePath(lineStyle);
      arc.moveTo(tx1, ty1);
      arc.polarLineTo(
        x,
        y,
        -startAngle + gridineArcRotate,
        tickPosition,
        -endAngle + gridineArcRotate,
        tickPosition,
        true
      );
      g.elements.push(arc.path);
      radius += radius;
    }

    return g;
  }

  public renderPolar(
    cx: number,
    cy: number,
    radius: number,
    side: number
  ): Group {
    const style = this.style;
    const rangeMin = this.rangeMin;
    const rangeMax = this.rangeMax;
    const tickSize = style.tickSize;
    const lineStyle: Style = {
      strokeLinecap: "round",
      strokeColor: style.lineColor,
    };
    const g = makeGroup([]);
    g.transform.x = cx;
    g.transform.y = cy;

    const hintStyle = {
      strokeColor: { r: 0, g: 0, b: 0 },
      strokeOpacity: 0.1,
    };
    AxisRenderer.textMeasurer.setFontFamily(style.fontFamily);
    AxisRenderer.textMeasurer.setFontSize(style.fontSize);

    const margins = 10;
    const maxTickDistance =
      Geometry.degreesToRadians(
        radius * ((rangeMax - rangeMin) / this.ticks.length)
      ) -
      margins * 2; // lenght of arc for all ticks
    for (const tick of this.ticks) {
      const angle = tick.position;
      const radians = Geometry.degreesToRadians(angle);
      const tx = Math.sin(radians) * radius;
      const ty = Math.cos(radians) * radius;

      const lablel =
        tick.label && replaceSymbolByTab(replaceSymbolByNewLine(tick.label));
      if (
        lablel &&
        (style.wordWrap || splitStringByNewLine(lablel).length > 1)
      ) {
        let textContent = [lablel];
        if (style.wordWrap) {
          textContent = splitByWidth(
            lablel,
            maxTickDistance,
            10000,
            style.fontFamily,
            style.fontSize
          );
        }
        textContent = textContent.flatMap((line) => splitStringByNewLine(line));
        const lines: Graphics.Element[] = [];
        for (let index = 0; index < textContent.length; index++) {
          const [textX, textY] = TextMeasurer.ComputeTextPosition(
            0,
            style.tickSize * side,
            AxisRenderer.textMeasurer.measure(textContent[index]),
            "middle",
            side > 0 ? "bottom" : "top",
            0,
            2
          );

          const gt = makeText(
            textX,
            textY -
              style.fontSize * index +
              (side > 0
                ? style.fontSize * textContent.length - style.fontSize
                : 0),
            textContent[index],
            style.fontFamily,
            style.fontSize,
            {
              fillColor: style.tickColor,
            }
          );
          lines.push(gt);
        }

        const gt = makeGroup([
          makeLine(0, 0, 0, style.tickSize * side, lineStyle),
          ...lines,
        ]);

        gt.transform.angle = -angle;
        gt.transform.x = tx;
        gt.transform.y = ty;
        g.elements.push(gt);
      } else {
        const [textX, textY] = TextMeasurer.ComputeTextPosition(
          0,
          style.tickSize * side,
          AxisRenderer.textMeasurer.measure(tick.label),
          "middle",
          side > 0 ? "bottom" : "top",
          0,
          2
        );
        const gt = makeGroup([
          makeLine(0, 0, 0, style.tickSize * side, lineStyle),
          makeText(textX, textY, tick.label, style.fontFamily, style.fontSize, {
            fillColor: style.tickColor,
          }),
        ]);

        gt.transform.angle = -angle;
        gt.transform.x = tx;
        gt.transform.y = ty;
        g.elements.push(gt);
      }
    }
    return g;
  }

  public renderCurve(
    coordinateSystem: CoordinateSystem,
    y: number,
    side: number
  ): Group {
    const style = this.style;
    const rangeMin = this.rangeMin;
    const rangeMax = this.rangeMax;
    const tickSize = style.tickSize;
    const lineStyle: Style = {
      strokeLinecap: "round",
      strokeColor: style.lineColor,
    };
    const g = makeGroup([]);
    g.transform = coordinateSystem.getBaseTransform();

    const hintStyle = {
      strokeColor: { r: 0, g: 0, b: 0 },
      strokeOpacity: 0.1,
    };
    AxisRenderer.textMeasurer.setFontFamily(style.fontFamily);
    AxisRenderer.textMeasurer.setFontSize(style.fontSize);

    for (const tick of this.ticks) {
      const tangent = tick.position;

      const metrics = AxisRenderer.textMeasurer.measure(tick.label);
      const [textX, textY] = TextMeasurer.ComputeTextPosition(
        0,
        -style.tickSize * side,
        metrics,
        "middle",
        side < 0 ? "bottom" : "top",
        0,
        2
      );
      const gt = makeGroup([
        makeLine(0, 0, 0, -style.tickSize * side, lineStyle),
        makeText(textX, textY, tick.label, style.fontFamily, style.fontSize, {
          fillColor: style.tickColor,
        }),
      ]);

      gt.transform = coordinateSystem.getLocalTransform(tangent, y);
      g.elements.push(gt);
    }
    return g;
  }
}

export function getCategoricalAxis(
  data: Specification.Types.AxisDataBinding,
  enablePrePostGap: boolean,
  reverse: boolean
) {
  if (data.enablePrePostGap) {
    enablePrePostGap = true;
  }
  const chunkSize = (1 - data.gapRatio) / data.categories.length;
  let preGap: number, postGap: number, gap: number, gapScale: number;
  if (enablePrePostGap) {
    gap = data.gapRatio / data.categories.length;
    gapScale = 1 / data.categories.length;
    preGap = gap / 2;
    postGap = gap / 2;
  } else {
    if (data.categories.length == 1) {
      gap = 0;
      gapScale = 1;
    } else {
      gap = data.gapRatio / (data.categories.length - 1);
      gapScale = 1 / (data.categories.length - 1);
    }
    preGap = 0;
    postGap = 0;
  }
  const chunkRanges = data.categories.map((c, i) => {
    return [
      preGap + (gap + chunkSize) * i,
      preGap + (gap + chunkSize) * i + chunkSize,
    ] as [number, number];
  });
  if (reverse) {
    chunkRanges.reverse();
  }
  return {
    gap,
    preGap,
    postGap,
    gapScale,
    ranges: chunkRanges,
  };
}

export function getNumericalInterpolate(
  data: Specification.Types.AxisDataBinding
) {
  if (data.numericalMode == "logarithmic") {
    const p1 = Math.log(data.domainMin);
    const p2 = Math.log(data.domainMax);
    const pdiff = p2 - p1;
    return (x: number) => (Math.log(x) - p1) / pdiff;
  } else {
    const p1 = data.domainMin;
    const p2 = data.domainMax;
    const pdiff = p2 - p1;
    return (x: number) => (x - p1) / pdiff;
  }
}

export function buildAxisAppearanceWidgets(
  isVisible: boolean,
  axisProperty: string,
  m: Controls.WidgetManager
) {
  if (isVisible) {
    return [
      m.vertical(
        m.inputBoolean(
          { property: axisProperty, field: "visible" },
          { type: "checkbox", label: "Visible", headerLabel: "Appearance" }
        ),
        m.inputSelect(
          { property: axisProperty, field: "side" },
          {
            type: "dropdown",
            showLabel: true,
            label: "Position:",
            options: ["default", "opposite"],
            labels: ["Default", "Opposite"],
          }
        ),
        m.sectionHeader("Axis Style"),
        m.inputColor(
          {
            property: axisProperty,
            field: ["style", "lineColor"],
          },
          {
            label: "Line Color",
          }
        ),
        m.inputColor(
          {
            property: axisProperty,
            field: ["style", "tickColor"],
          },
          {
            label: "Tick Color",
          }
        ),
        m.inputNumber(
          {
            property: axisProperty,
            field: ["style", "tickSize"],
          },
          {
            label: "Tick Size",
          }
        ),
        m.inputFontFamily(
          {
            property: axisProperty,
            field: ["style", "fontFamily"],
          },
          {
            label: "Font Family",
          }
        ),
        m.inputNumber(
          { property: axisProperty, field: ["style", "fontSize"] },
          {
            showUpdown: true,
            updownStyle: "font",
            updownTick: 2,
            label: "Font Size",
          }
        ),
        m.inputBoolean(
          { property: axisProperty, field: ["style", "wordWrap"] },
          {
            type: "checkbox",
            headerLabel: "Text displaying",
            label: "Wrap text",
          }
        )
      ),
    ];
  } else {
    return m.inputBoolean(
      { property: axisProperty, field: "visible" },
      { type: "checkbox", label: "Visible", headerLabel: "Appearance" }
    );
  }
}

export function buildAxisWidgets(
  data: Specification.Types.AxisDataBinding,
  axisProperty: string,
  m: Controls.WidgetManager,
  axisName: string
): Controls.Widget[] {
  const widgets = [];
  const dropzoneOptions: Controls.RowOptions = {
    dropzone: {
      type: "axis-data-binding",
      property: axisProperty,
      prompt: axisName + ": drop here to assign data",
    },
  };
  const makeAppearance = () => {
    return buildAxisAppearanceWidgets(data.visible, axisProperty, m);
  };
  if (data != null) {
    switch (data.type) {
      case "numerical":
        {
          widgets.push(
            m.sectionHeader(
              axisName + ": Numerical",
              m.clearButton({ property: axisProperty }, null, true),
              dropzoneOptions
            )
          );
          if (axisName != "Data Axis") {
            widgets.push(
              m.inputExpression(
                {
                  property: axisProperty,
                  field: "expression",
                },
                {
                  label: "Data",
                }
              )
            );
          }
          if (data.valueType === "date") {
            widgets.push(m.label("Range"));
            widgets.push(
              m.inputDate(
                { property: axisProperty, field: "domainMin" },
                { label: "Start" }
              )
            );
            widgets.push(
              m.inputDate(
                { property: axisProperty, field: "domainMax" },
                { label: "End" }
              )
            );
          } else {
            widgets.push(
              m.vertical(
                m.label("Range"),
                m.horizontal(
                  [1, 0, 1],
                  m.inputNumber({ property: axisProperty, field: "domainMin" }),
                  m.label(" - "),
                  m.inputNumber({ property: axisProperty, field: "domainMax" })
                )
              )
            );
          }
          if (data.numericalMode != "temporal") {
            widgets.push(
              m.inputSelect(
                { property: axisProperty, field: "numericalMode" },
                {
                  options: ["linear", "logarithmic"],
                  labels: ["Linear", "Logarithmic"],
                  showLabel: true,
                  type: "dropdown",
                  label: "Mode",
                }
              )
            );
          }
          widgets.push(
            m.inputExpression(
              {
                property: axisProperty,
                field: "tickDataExpression",
              },
              {
                label: "Tick Data",
              }
            )
          );
          widgets.push(
            m.inputText(
              {
                property: axisProperty,
                field: "tickFormat",
              },
              {
                placeholder: "(auto)",
                label: "Tick Format",
              }
            )
          );
          widgets.push(makeAppearance());
        }
        break;
      case "categorical":
        {
          widgets.push(
            m.sectionHeader(
              axisName + ": Categorical",
              m.clearButton({ property: axisProperty }, null, true),
              dropzoneOptions
            )
          );
          widgets.push(
            m.vertical(
              m.label("Data"),
              m.horizontal(
                [1, 0],
                m.inputExpression({
                  property: axisProperty,
                  field: "expression",
                }),
                m.reorderWidget(
                  { property: axisProperty, field: "categories" },
                  true
                )
              )
            )
          );
          if (data.valueType === "date") {
            widgets.push(
              m.inputExpression(
                {
                  property: axisProperty,
                  field: "tickDataExpression",
                },
                {
                  label: "Tick Data",
                }
              )
            );
            widgets.push(
              m.inputText(
                {
                  property: axisProperty,
                  field: "tickFormat",
                },
                {
                  placeholder: "(auto)",
                  label: "Tick Format",
                }
              )
            );
          }
          widgets.push(
            m.inputNumber(
              { property: axisProperty, field: "gapRatio" },
              {
                minimum: 0,
                maximum: 1,
                percentage: true,
                showSlider: true,
                label: "Gap",
              }
            )
          );
          widgets.push(makeAppearance());
        }
        break;
      case "default":
        {
          widgets.push(
            m.sectionHeader(
              axisName + ": Stacking",
              m.clearButton({ property: axisProperty }, null, true),
              dropzoneOptions
            )
          );
          widgets.push(
            m.inputNumber(
              { property: axisProperty, field: "gapRatio" },
              {
                minimum: 0,
                maximum: 1,
                percentage: true,
                showSlider: true,
                label: "Gap",
              }
            )
          );
        }
        break;
    }
    widgets.push(m.sectionHeader(axisName + " export properties"));
    widgets.push(
      m.inputBoolean(
        {
          property: axisProperty,
          field: "autoDomainMin",
        },
        {
          type: "checkbox",
          label: "Auto range min value",
        }
      )
    );
    widgets.push(
      m.inputBoolean(
        {
          property: axisProperty,
          field: "autoDomainMax",
        },
        {
          type: "checkbox",
          label: "Auto range max value",
        }
      )
    );
  } else {
    widgets.push(m.sectionHeader(axisName + ": (none)", null, dropzoneOptions));
  }
  return widgets;
}

export function buildAxisInference(
  plotSegment: Specification.PlotSegment,
  property: string
): Specification.Template.Inference {
  const axis = plotSegment.properties[
    property
  ] as Specification.Types.AxisDataBinding;
  return {
    objectID: plotSegment._id,
    dataSource: {
      table: plotSegment.table,
      groupBy: plotSegment.groupBy,
    },
    axis: {
      expression: axis.expression,
      type: axis.type,
      style: axis.style,
      order: axis.order,
      orderMode: axis.orderMode,
      rawExpression: axis.rawExpression,
      property,
    },
  };
}

export function buildAxisProperties(
  plotSegment: Specification.PlotSegment,
  property: string
): Specification.Template.Property[] {
  const axisObject = plotSegment.properties[property] as AttributeMap;
  const style: any = axisObject.style;
  if (!style) {
    return [];
  }
  return [
    {
      objectID: plotSegment._id as string,
      target: {
        property: {
          property,
          field: "style",
          subfield: "tickSize",
        },
      },
      type: Specification.AttributeType.Number,
      default: style.tickSize,
    },
    {
      objectID: plotSegment._id as string,
      target: {
        property: {
          property,
          field: "style",
          subfield: "fontSize",
        },
      },
      type: Specification.AttributeType.Number,
      default: style.fontSize,
    },
    {
      objectID: plotSegment._id as string,
      target: {
        property: {
          property,
          field: "style",
          subfield: "fontFamily",
        },
      },
      type: Specification.AttributeType.FontFamily,
      default: style.fontFamily,
    },
    {
      objectID: plotSegment._id as string,
      target: {
        property: {
          property,
          field: "style",
          subfield: "lineColor",
        },
      },
      type: Specification.AttributeType.Color,
      default: rgbToHex(style.lineColor),
    },
    {
      objectID: plotSegment._id as string,
      target: {
        property: {
          property,
          field: "style",
          subfield: "tickColor",
        },
      },
      type: Specification.AttributeType.Color,
      default: rgbToHex(style.tickColor),
    },
  ];
}<|MERGE_RESOLUTION|>--- conflicted
+++ resolved
@@ -33,10 +33,6 @@
   strokeStyleToDashArray,
   TemplateParameters,
 } from "../common";
-<<<<<<< HEAD
-import { format } from "d3-format";
-=======
->>>>>>> 2cd94935
 import { AttributeMap } from "../../specification";
 
 export const defaultAxisStyle: Specification.Types.AxisRenderingStyle = {
