--- conflicted
+++ resolved
@@ -10,10 +10,7 @@
   Geometry,
   getFormat,
   makeRange,
-<<<<<<< HEAD
   getRandomNumber,
-=======
->>>>>>> c5d4cf89
   replaceSymbolByNewLine,
   replaceSymbolByTab,
   rgbToHex,
@@ -2296,11 +2293,7 @@
   };
 
   widgets.push(
-<<<<<<< HEAD
-    manager.label("Order by"),
-=======
     manager.label(strings.objects.axes.orderBy),
->>>>>>> c5d4cf89
 
     manager.horizontal(
       [1, 0],
@@ -2314,20 +2307,10 @@
           onChange: onChange,
         }
       ),
-<<<<<<< HEAD
-      manager.reorderByAnotherColumnWidget(
-        { property: axisProperty, field: "orderByCategories" },
-        {
-          allowReset: true,
-          // items: items.map((item) =>
-          //   Array.isArray(item) ? item.toString() : item
-          // ),
-=======
       manager.reorderWidget(
         { property: axisProperty, field: "orderByCategories" },
         {
           allowReset: true,
->>>>>>> c5d4cf89
           onConfirmClick: onConfirm,
         }
       )
