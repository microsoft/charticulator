--- conflicted
+++ resolved
@@ -112,10 +112,6 @@
     //debugger
     this.rangeMin = rangeMin;
     this.rangeMax = rangeMax;
-<<<<<<< HEAD
-    // debugger
-=======
->>>>>>> 0fc4c985
     if (!data) {
       return this;
     }
