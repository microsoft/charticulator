--- conflicted
+++ resolved
@@ -84,7 +84,6 @@
     }
     return [
       manager.sectionHeader("Gridline"),
-<<<<<<< HEAD
       manager.horizontal(
         [1, 1],
         manager.inputSelect(
@@ -102,27 +101,6 @@
             labels: ["None", "Solid", "Dashed", "Dotted"],
             label: "Style",
           }
-=======
-      manager.row(
-        "Style",
-        manager.horizontal(
-          [1, 1],
-          manager.inputSelect(
-            { property: axisProperty, field: ["style", "gridlineStyle"] },
-            {
-              type: "dropdown",
-              showLabel: true,
-              icons: [
-                "general/cross",
-                "stroke/solid",
-                "stroke/dashed",
-                "stroke/dotted",
-              ],
-              options: ["none", "solid", "dashed", "dotted"],
-              labels: ["None", "Solid", "Dashed", "Dotted"],
-            }
-          )
->>>>>>> 2cd94935
         )
       ),
       manager.horizontal(
@@ -137,7 +115,6 @@
           }
         )
       ),
-<<<<<<< HEAD
       manager.inputNumber(
         {
           property: axisProperty,
@@ -149,24 +126,6 @@
           showUpdown: true,
           label: "Width",
         }
-=======
-      manager.row(
-        "Width",
-        manager.horizontal(
-          [1, 1],
-          manager.inputNumber(
-            {
-              property: axisProperty,
-              field: ["style", "gridlineWidth"],
-            },
-            {
-              minimum: 0,
-              maximum: 100,
-              showUpdown: true,
-            }
-          )
-        )
->>>>>>> 2cd94935
       ),
     ];
   }
