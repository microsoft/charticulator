// Copyright (c) Microsoft Corporation. All rights reserved.
// Licensed under the MIT license.
import { ChartStateManager } from "..";
import * as Graphics from "../../graphics";
import { ConstraintSolver } from "../../solver";
import * as Specification from "../../specification";
import { BuildConstraintsContext, ChartElementClass } from "../chart_element";
import { BoundingBox, Controls, DropZones, Handles } from "../common";
import { FunctionCall, TextExpression, Variable } from "../../expression";
import {
  getSortFunctionByData,
  refineColumnName,
  tickFormatParserExpression,
  ZoomInfo,
} from "../..";
import { AxisRenderer } from "./axis";
import { utcFormat } from "d3-time-format";
import { AxisDataBindingType, NumericalMode } from "../../specification/types";
import { strings } from "../../../strings";
import { PanelMode } from "../controls";
import { ReactElement } from "react";

export abstract class PlotSegmentClass<
  PropertiesType extends Specification.AttributeMap = Specification.AttributeMap,
  AttributesType extends Specification.AttributeMap = Specification.AttributeMap
> extends ChartElementClass<PropertiesType, AttributesType> {
  public readonly object: Specification.PlotSegment<PropertiesType>;
  public readonly state: Specification.PlotSegmentState<AttributesType>;

  /** Fill the layout's default state */
  // eslint-disable-next-line
  public initializeState(): void {}

  /** Build intrinsic constraints between attributes (e.g., x2 - x1 = width for rectangles) */
  // eslint-disable-next-line
  public buildConstraints(
    // eslint-disable-next-line
    solver: ConstraintSolver,
    // eslint-disable-next-line
    context: BuildConstraintsContext,
    // eslint-disable-next-line
    manager: ChartStateManager
    // eslint-disable-next-line
  ): void {}

  /** Build constraints for glyphs within */
  // eslint-disable-next-line
  public buildGlyphConstraints(
    // eslint-disable-next-line
    solver: ConstraintSolver,
    // eslint-disable-next-line
    context: BuildConstraintsContext
    // eslint-disable-next-line
  ): void {}

  /** Get the graphics that represent this layout */
  public getPlotSegmentGraphics(
    glyphGraphics: Graphics.Element,
    manager: ChartStateManager
  ): Graphics.Element {
    return Graphics.makeGroup([glyphGraphics, this.getGraphics(manager)]);
  }

  /** Get the graphics that represent this layout of elements in background*/
  public getPlotSegmentBackgroundGraphics(
    // eslint-disable-next-line
    manager: ChartStateManager
  ): Graphics.Element {
    return null;
  }

  // Renders interactable elements of plotsegment;
  // eslint-disable-next-line @typescript-eslint/no-unused-vars
  public renderControls(
    // eslint-disable-next-line @typescript-eslint/no-unused-vars
    _manager: ChartStateManager,
    // eslint-disable-next-line @typescript-eslint/no-unused-vars
    _zoom: ZoomInfo
  ): ReactElement<any>[] {
    return null;
  }

  public getCoordinateSystem(): Graphics.CoordinateSystem {
    return new Graphics.CartesianCoordinates();
  }

  /** Get DropZones given current state */
  public getDropZones(): DropZones.Description[] {
    return [];
  }

  /** Get handles given current state */
  public getHandles(): Handles.Description[] {
    return null;
  }

  public getBoundingBox(): BoundingBox.Description {
    return null;
  }

  /**
   * Renders gridlines for axis
   * @param data axis data binding
   * @param manager widgets manager
   * @param axisProperty property name of plotsegment with axis properties (xData, yData, axis)
   */
  public buildGridLineWidgets(
    data: Specification.Types.AxisDataBinding,
    manager: Controls.WidgetManager,
    axisProperty: string,
    mainCollapsePanelHeader: string
  ) {
    if (!data) {
      return [];
    }

    if (data.type === AxisDataBindingType.Default) {
      return [];
    }

    return PlotSegmentClass.getGridLineAttributePanelWidgets(
      manager,
      axisProperty,
      mainCollapsePanelHeader
    );
  }

  public static getGridLineAttributePanelWidgets(
    manager: Controls.WidgetManager,
    axisProperty: string,
    mainCollapsePanelHeader?: string
  ) {
    return [
      manager.verticalGroup(
        {
          header: strings.objects.plotSegment.gridline,
        },
        [
          manager.inputSelect(
            { property: axisProperty, field: ["style", "gridlineStyle"] },
            {
              type: "dropdown",
              showLabel: true,
              isLocalIcons: true,
              icons: [
                "ChromeClose",
                "stroke/solid",
                "stroke/dashed",
                "stroke/dotted",
              ],
              options: ["none", "solid", "dashed", "dotted"],
              labels: [
                strings.filter.none,
                strings.objects.links.solid,
                strings.objects.links.dashed,
                strings.objects.links.dotted,
              ],
              label: strings.objects.style,
              searchSection: [
                strings.objects.plotSegment.gridline,
                mainCollapsePanelHeader,
              ],
            }
          ),
          manager.inputColor(
            {
              property: axisProperty,
              field: ["style", "gridlineColor"],
            },
            {
              label: strings.objects.color,
<<<<<<< HEAD
              labelKey: strings.objects.color,
              searchSection: [
                strings.objects.plotSegment.gridline,
                mainCollapsePanelHeader,
              ],
=======
              labelKey: `gridline-color-${axisProperty}`,
>>>>>>> d5a43fe8
            }
          ),
          manager.inputNumber(
            {
              property: axisProperty,
              field: ["style", "gridlineWidth"],
            },
            {
              minimum: 0,
              maximum: 100,
              showUpdown: true,
              label: strings.objects.width,
              searchSection: [
                strings.objects.plotSegment.gridline,
                mainCollapsePanelHeader,
              ],
            }
          ),
        ]
      ),
    ];
  }

  public getAttributePanelWidgets(
    manager: Controls.WidgetManager
  ): Controls.Widget[] {
    return [
      manager.horizontal(
        [0, 1, 1],
        manager.label("Data", {
          addMargins: true,
          key: "Data",
          ignoreSearch: true,
        }),
        manager.horizontal(
          [1],
          [
            manager.filterEditor({
              table: this.object.table,
              target: { plotSegment: this.object },
              value: this.object.filter,
              mode: PanelMode.Button,
              key: "filterEditor",
              ignoreSearch: true,
            }),
            manager.groupByEditor({
              table: this.object.table,
              target: { plotSegment: this.object },
              value: this.object.groupBy,
              mode: PanelMode.Button,
              key: "groupByEditor",
              ignoreSearch: true,
            }),
          ]
        )
      ),
    ];
  }

  public static createDefault(
    glyph: Specification.Glyph
  ): Specification.PlotSegment {
    const plotSegment = <Specification.PlotSegment>super.createDefault();
    plotSegment.glyph = glyph._id;
    plotSegment.table = glyph.table;
    return plotSegment;
  }

  public getDisplayRawFormat(
    binding: Specification.Types.AxisDataBinding,
    manager: ChartStateManager
  ) {
    const tableName = this.object.table;
    const table = manager.dataset.tables.find(
      (table) => table.name === tableName
    );
    const getColumnName = (rawExpression: string) => {
      // eslint-disable-next-line
      const expression = TextExpression.Parse(`\$\{${rawExpression}\}`);
      const parsedExpression = expression.parts.find((part) => {
        if (part.expression instanceof FunctionCall) {
          return <any>(
            part.expression.args.find((arg) => arg instanceof Variable)
          );
        }
      });
      const functionCallpart =
        parsedExpression && <FunctionCall>parsedExpression.expression;
      if (functionCallpart) {
        const variable = <Variable>(
          functionCallpart.args.find((arg) => arg instanceof Variable)
        );
        const columnName = variable.name;
        const column = table.columns.find(
          (column) => column.name === columnName
        );

        return column.name;
      }

      return null;
    };
    if (binding.valueType === Specification.DataType.Boolean) {
      const columnName = getColumnName(binding.expression);
      const rawColumnName = getColumnName(binding.rawExpression);
      if (columnName && rawColumnName) {
        const dataMapping = new Map<string, string>();
        table.rows.forEach((row) => {
          const value = row[columnName];
          const rawValue = row[rawColumnName];
          if (value !== undefined && value !== null && rawValue !== undefined) {
            const stringValue = value.toString();
            const rawValueString = (
              rawValue || row[refineColumnName(rawColumnName)]
            ).toString();
            dataMapping.set(stringValue, rawValueString);
          }
        });
        return (value: any) => {
          const rawValue = dataMapping.get(value);
          return rawValue !== null ? rawValue : value;
        };
      }
    }
    return null;
  }

  public getDisplayFormat = (
    binding: Specification.Types.AxisDataBinding,
    tickFormat?: string,
    manager?: ChartStateManager
  ) => {
    if (
      binding.numericalMode === NumericalMode.Temporal ||
      binding.valueType === Specification.DataType.Date
    ) {
      if (tickFormat) {
        return (value: any) => {
          return utcFormat(
            tickFormat.replace(tickFormatParserExpression(), "$1")
          )(value);
        };
      } else {
        return (value: any) => {
          return utcFormat("%m/%d/%Y")(value);
        };
      }
    } else {
      if (tickFormat) {
        const resolvedFormat = AxisRenderer.getTickFormat(tickFormat, null);
        return (value: any) => {
          return resolvedFormat(value);
        };
      } else {
        if (binding.rawExpression && manager) {
          const rawFormat = this.getDisplayRawFormat(binding, manager);
          if (rawFormat) {
            return rawFormat;
          }
        }
        return (value: any) => {
          return value;
        };
      }
    }
  };

  protected buildGlyphOrderedList(): number[] {
    const groups = this.state.dataRowIndices.map((x, i) => i);
    if (!this.object.properties.sublayout) {
      return groups;
    }
    const order = (<any>this.object.properties.sublayout).order;
    const dateRowIndices = this.state.dataRowIndices;
    const table = this.parent.dataflow.getTable(this.object.table);

    if (order != null && order.expression) {
      const orderExpression = this.parent.dataflow.cache.parse(
        order.expression
      );
      const compare = (i: number, j: number) => {
        const vi = orderExpression.getValue(
          table.getGroupedContext(dateRowIndices[i])
        );
        const vj = orderExpression.getValue(
          table.getGroupedContext(dateRowIndices[j])
        );

        return getSortFunctionByData([vi + "", vj + ""])(vi, vj);
      };
      groups.sort(compare);
    }
    if ((<any>this.object.properties.sublayout).orderReversed) {
      groups.reverse();
    }

    return groups;
  }

  /**
   * Return the index of the first glyph after sorting glyphs according sublayout order parameter
   */
  public getFirstGlyphIndex() {
    const glyphs = this.buildGlyphOrderedList();
    return glyphs.length > 0 ? glyphs[0] : -1;
  }

  /**
   * Return the index of the last glyph after sorting glyphs according sublayout order parameter
   */
  public getLastGlyphIndex() {
    const glyphs = this.buildGlyphOrderedList();
    return glyphs.length > 0 ? glyphs[glyphs.length - 1] : -1;
  }
}<|MERGE_RESOLUTION|>--- conflicted
+++ resolved
@@ -169,15 +169,11 @@
             },
             {
               label: strings.objects.color,
-<<<<<<< HEAD
-              labelKey: strings.objects.color,
+              labelKey: `gridline-color-${axisProperty}`,
               searchSection: [
                 strings.objects.plotSegment.gridline,
                 mainCollapsePanelHeader,
               ],
-=======
-              labelKey: `gridline-color-${axisProperty}`,
->>>>>>> d5a43fe8
             }
           ),
           manager.inputNumber(
