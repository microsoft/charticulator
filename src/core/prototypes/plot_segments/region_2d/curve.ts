--- conflicted
+++ resolved
@@ -64,17 +64,10 @@
   properties: CurveProperties;
 }
 
-<<<<<<< HEAD
-export let icons: Region2DConfigurationIcons = {
+export const icons: Region2DConfigurationIcons = {
   xMinIcon: "AlignHorizontalLeft",
   xMiddleIcon: "AlignHorizontalCenter",
   xMaxIcon: "AlignHorizontalRight",
-=======
-export const icons: Region2DConfigurationIcons = {
-  xMinIcon: "align/left",
-  xMiddleIcon: "align/x-middle",
-  xMaxIcon: "align/right",
->>>>>>> 89c5239f
   yMiddleIcon: "align/y-middle",
   yMinIcon: "Bottom",
   yMaxIcon: "Top",
