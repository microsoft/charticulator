<<<<<<< HEAD
/*
Copyright (c) Microsoft Corporation. All rights reserved.
Licensed under the MIT license.
*/
=======
import { Point } from "../../../common";
>>>>>>> d8bd7122
import * as Graphics from "../../../graphics";
import {
  ConstraintSolver,
  ConstraintStrength,
  VariableStrength
} from "../../../solver";
import * as Specification from "../../../specification";
import {
  AttributeDescription,
  BoundingBox,
  BuildConstraintsContext,
  Controls,
  DropZones,
  Handles,
  ObjectClasses,
  ObjectClassMetadata,
  SnappingGuides,
  TemplateParameters
} from "../../common";
import { AxisRenderer } from "../axis";
import {
  Region2DAttributes,
  Region2DConfiguration,
  Region2DConstraintBuilder,
  Region2DPlotSegment,
  Region2DProperties
} from "./base";

export type CurveAxisMode = "null" | "default" | "numerical" | "categorical";

export interface CurveAttributes extends Region2DAttributes {
  /** Cartesian plot segment region */
  x1: number;
  y1: number;
  x2: number;
  y2: number;

  /**
   * The region in the curve coordinate system
   * tangent1, tangent2: the axis along the curve direction
   * normal1, normal2: the axis perpendicular to the curve direction (these won't be parallel to each other!)
   */
  tangent1: number;
  tangent2: number;
  normal1: number;
  normal2: number;
}

export interface CurveState extends Specification.PlotSegmentState {
  attributes: CurveAttributes;
}

export interface CurveProperties extends Region2DProperties {
  /** The bezier curve specification in relative proportions (-1, +1) => (x1, x2) */
  curve: Array<[Point, Point, Point, Point]>;
  normalStart: number;
  normalEnd: number;
}

export interface CurveObject extends Specification.PlotSegment {
  properties: CurveProperties;
}

export let curveTerminology: Region2DConfiguration["terminology"] = {
  xAxis: "Tangent Axis",
  yAxis: "Normal Axis",
  xMin: "Left",
  xMinIcon: "align/left",
  xMiddle: "Middle",
  xMiddleIcon: "align/x-middle",
  xMax: "Right",
  xMaxIcon: "align/right",
  yMiddle: "Middle",
  yMiddleIcon: "align/y-middle",
  yMin: "Bottom",
  yMinIcon: "align/bottom",
  yMax: "Top",
  yMaxIcon: "align/top",
  dodgeX: "Stack Tangential",
  dodgeXIcon: "sublayout/dodge-x",
  dodgeY: "Stack Normal",
  dodgeYIcon: "sublayout/dodge-y",
  grid: "Grid",
  gridIcon: "sublayout/grid",
  gridDirectionX: "Tangent",
  gridDirectionY: "Normal",
  packing: "Packing",
  packingIcon: "sublayout/packing"
};

export class CurvePlotSegment extends Region2DPlotSegment {
  public static classID = "plot-segment.curve";
  public static type = "plot-segment";

  public static metadata: ObjectClassMetadata = {
    displayName: "PlotSegment",
    iconPath: "plot-segment/curve",
    creatingInteraction: {
      type: "rectangle",
      mapping: { xMin: "x1", yMin: "y1", xMax: "x2", yMax: "y2" }
    }
  };

  public static defaultProperties: Specification.AttributeMap = {
    marginX1: 0,
    marginY1: 0,
    marginX2: 0,
    marginY2: 0,
    visible: true,
    sublayout: {
      type: "dodge-x",
      order: null,
      ratioX: 0.1,
      ratioY: 0.1,
      align: {
        x: "start",
        y: "start"
      },
      grid: {
        direction: "x",
        xCount: null,
        yCount: null
      }
    },
    curve: [
      [
        { x: -1, y: 0 },
        { x: -0.25, y: -0.5 },
        { x: 0.25, y: 0.5 },
        { x: 1, y: 0 }
      ]
    ],
    normalStart: -0.2,
    normalEnd: 0.2
  };

  public readonly state: CurveState;
  public readonly object: CurveObject;

  public attributeNames: string[] = [
    "x1",
    "x2",
    "y1",
    "y2",
    "tangent1",
    "tangent2",
    "normal1",
    "normal2",
    "gapX",
    "gapY",
    "x",
    "y"
  ];
  public attributes: { [name: string]: AttributeDescription } = {
    x1: {
      name: "x1",
      type: "number",
      mode: "positional",
      strength: VariableStrength.NONE
    },
    x2: {
      name: "x2",
      type: "number",
      mode: "positional",
      strength: VariableStrength.NONE
    },
    y1: {
      name: "y1",
      type: "number",
      mode: "positional",
      strength: VariableStrength.NONE
    },
    y2: {
      name: "y2",
      type: "number",
      mode: "positional",
      strength: VariableStrength.NONE
    },
    tangent1: {
      name: "tangent1",
      type: "number",
      mode: "positional",
      strength: VariableStrength.NONE
    },
    tangent2: {
      name: "tangent2",
      type: "number",
      mode: "positional",
      strength: VariableStrength.NONE
    },
    normal1: {
      name: "normal1",
      type: "number",
      mode: "positional",
      strength: VariableStrength.NONE
    },
    normal2: {
      name: "normal2",
      type: "number",
      mode: "positional",
      strength: VariableStrength.NONE
    },
    x: {
      name: "x",
      type: "number",
      mode: "positional",
      strength: VariableStrength.NONE
    },
    y: {
      name: "y",
      type: "number",
      mode: "positional",
      strength: VariableStrength.NONE
    },
    gapX: {
      name: "gapX",
      type: "number",
      mode: "positional",
      strength: VariableStrength.NONE
    },
    gapY: {
      name: "gapY",
      type: "number",
      mode: "positional",
      strength: VariableStrength.NONE
    }
  };

  public initializeState(): void {
    const attrs = this.state.attributes;
    attrs.tangent1 = 0;
    attrs.tangent2 = 360;
    attrs.normal1 = 10;
    attrs.normal2 = 100;
    attrs.x1 = -100;
    attrs.x2 = 100;
    attrs.y1 = -100;
    attrs.y2 = 100;
    attrs.x = attrs.x1;
    attrs.y = attrs.y2;
    attrs.gapX = 4;
    attrs.gapY = 4;
  }

  public createBuilder(
    solver?: ConstraintSolver,
    context?: BuildConstraintsContext
  ) {
    const props = this.object.properties;
    const config = {
      terminology: curveTerminology,
      xAxisPrePostGap: false,
      yAxisPrePostGap: false
    };
    const builder = new Region2DConstraintBuilder(
      this,
      config,
      "tangent1",
      "tangent2",
      "normal1",
      "normal2",
      solver,
      context
    );
    return builder;
  }

  public getCurveArcLength() {
    return new Graphics.MultiCurveParametrization(
      this.object.properties.curve.map(
        c => new Graphics.BezierCurveParameterization(c[0], c[1], c[2], c[3])
      )
    ).getLength();
  }

  public buildConstraints(
    solver: ConstraintSolver,
    context: BuildConstraintsContext
  ): void {
    const attrs = this.state.attributes;
    const props = this.object.properties;

    const [x1, y1, x2, y2, tangent1, tangent2, normal1, normal2] = solver.attrs(
      attrs,
      ["x1", "y1", "x2", "y2", "tangent1", "tangent2", "normal1", "normal2"]
    );
    const arcLength = this.getCurveArcLength();

    attrs.tangent1 = 0;
    solver.makeConstant(attrs, "tangent1");

    // tangent2 = arcLength * (x2 - x1) / 2
    solver.addLinear(
      ConstraintStrength.HARD,
      0,
      [[1, tangent2]],
      [[arcLength / 2, x2], [-arcLength / 2, x1]]
    );
    // normal1 = normalStart * (x2 - x1) / 2
    // normal2 = normalEnd * (x2 - x1) / 2
    solver.addLinear(
      ConstraintStrength.HARD,
      0,
      [[1, normal1]],
      [[props.normalStart / 2, x2], [-props.normalStart / 2, x1]]
    );
    solver.addLinear(
      ConstraintStrength.HARD,
      0,
      [[1, normal2]],
      [[props.normalEnd / 2, x2], [-props.normalEnd / 2, x1]]
    );

    const builder = this.createBuilder(solver, context);
    builder.build();
  }

  public getBoundingBox(): BoundingBox.Description {
    const attrs = this.state.attributes;
    const { x1, x2, y1, y2 } = attrs;
    return {
      type: "rectangle",
      cx: (x1 + x2) / 2,
      cy: (y1 + y2) / 2,
      width: Math.abs(x2 - x1),
      height: Math.abs(y2 - y1),
      rotation: 0
    } as BoundingBox.Rectangle;
  }

  public getSnappingGuides(): SnappingGuides.Description[] {
    const attrs = this.state.attributes;
    const { x1, y1, x2, y2 } = attrs;
    return [
      { type: "x", value: x1, attribute: "x1" } as SnappingGuides.Axis,
      { type: "x", value: x2, attribute: "x2" } as SnappingGuides.Axis,
      { type: "y", value: y1, attribute: "y1" } as SnappingGuides.Axis,
      { type: "y", value: y2, attribute: "y2" } as SnappingGuides.Axis
    ];
  }

  public getGraphics(): Graphics.Group {
    const {
      x1,
      y1,
      x2,
      y2,
      tangent1,
      tangent2,
      normal1,
      normal2
    } = this.state.attributes;

    const builder = this.createBuilder();
    const g = Graphics.makeGroup([]);
    const attrs = this.state.attributes;
    const props = this.object.properties;
    const cx = (attrs.x1 + attrs.x2) / 2;
    const cy = (attrs.y1 + attrs.y2) / 2;
    const [angularMode, radialMode] = this.getAxisModes();
    const cs = this.getCoordinateSystem();

    if (props.xData && props.xData.visible) {
      g.elements.push(
        new AxisRenderer()
          .setAxisDataBinding(props.xData, tangent1, tangent2)
          .renderCurve(
            cs,
            props.xData.side == "opposite" ? normal2 : normal1,
            props.xData.side == "opposite" ? -1 : 1
          )
      );
    }
    if (props.yData && props.yData.visible) {
      let tr = cs.getLocalTransform(
        props.yData.side == "opposite" ? tangent2 : tangent1,
        0
      );
      tr = Graphics.concatTransform(cs.getBaseTransform(), tr);
      g.elements.push(
        new AxisRenderer()
          .setAxisDataBinding(props.yData, normal1, normal2, false)
          .renderLine(
            tr.x,
            tr.y,
            tr.angle - 90,
            props.yData.side == "opposite" ? -1 : 1
          )
      );
    }
    return g;
  }

  public getCoordinateSystem(): Graphics.CoordinateSystem {
    const attrs = this.state.attributes;
    const { x1, y1, x2, y2 } = attrs;
    const cx = (x1 + x2) / 2,
      cy = (y1 + y2) / 2;
    const scaler = (x2 - x1) / 2;
    return new Graphics.BezierCurveCoordinates(
      { x: cx, y: cy },
      new Graphics.MultiCurveParametrization(
        this.object.properties.curve.map(ps => {
          const p = ps.map(p => ({ x: p.x * scaler, y: p.y * scaler }));
          return new Graphics.BezierCurveParameterization(
            p[0],
            p[1],
            p[2],
            p[3]
          );
        })
      )
    );
  }

  public getDropZones(): DropZones.Description[] {
    const attrs = this.state.attributes as CurveAttributes;
    const { x1, y1, x2, y2 } = attrs;
    const cx = (x1 + x2) / 2;
    const cy = (y1 + y2) / 2;
    const zones: DropZones.Description[] = [];
    zones.push({
      type: "region",
      accept: { scaffolds: ["polar"] },
      dropAction: { extendPlotSegment: {} },
      p1: { x: x1, y: y1 },
      p2: { x: x2, y: y2 },
      title: "Convert to Polar Coordinates"
    } as DropZones.Region);
    zones.push({
      type: "region",
      accept: { scaffolds: ["cartesian-x", "cartesian-y"] },
      dropAction: { extendPlotSegment: {} },
      p1: { x: x1, y: y1 },
      p2: { x: x2, y: y2 },
      title: "Convert to Cartesian Coordinates"
    } as DropZones.Region);
    // zones.push(
    //     <DropZones.Line>{
    //         type: "line",
    //         p1: { x: cx + radial1, y: cy }, p2: { x: cx + radial2, y: cy },
    //         title: "Radial Axis",
    //         dropAction: {
    //             axisInference: { property: "yData" }
    //         }
    //     }
    // );
    // zones.push(
    //     <DropZones.Arc>{
    //         type: "arc",
    //         center: { x: cx, y: cy },
    //         radius: radial2,
    //         angleStart: attrs.angle1, angleEnd: attrs.angle2,
    //         title: "Angular Axis",
    //         dropAction: {
    //             axisInference: { property: "xData" }
    //         }
    //     }
    // );
    return zones;
  }

  public getAxisModes(): [CurveAxisMode, CurveAxisMode] {
    const props = this.object.properties;
    return [
      props.xData ? props.xData.type : "null",
      props.yData ? props.yData.type : "null"
    ];
  }

  public getHandles(): Handles.Description[] {
    const attrs = this.state.attributes;
    const props = this.object.properties;
    const rows = this.parent.dataflow.getTable(this.object.table).rows;
    const { x1, x2, y1, y2 } = attrs;
    const radius = Math.min(Math.abs(x2 - x1), Math.abs(y2 - y1)) / 2;
    const cx = (x1 + x2) / 2,
      cy = (y1 + y2) / 2;
    const h: Handles.Description[] = [
      {
        type: "line",
        axis: "y",
        value: y1,
        span: [x1, x2],
        actions: [{ type: "attribute", attribute: "y1" }]
      } as Handles.Line,
      {
        type: "line",
        axis: "y",
        value: y2,
        span: [x1, x2],
        actions: [{ type: "attribute", attribute: "y2" }]
      } as Handles.Line,
      {
        type: "line",
        axis: "x",
        value: x1,
        span: [y1, y2],
        actions: [{ type: "attribute", attribute: "x1" }]
      } as Handles.Line,
      {
        type: "line",
        axis: "x",
        value: x2,
        span: [y1, y2],
        actions: [{ type: "attribute", attribute: "x2" }]
      } as Handles.Line,
      {
        type: "point",
        x: x1,
        y: y1,
        actions: [
          { type: "attribute", source: "x", attribute: "x1" },
          { type: "attribute", source: "y", attribute: "y1" }
        ]
      } as Handles.Point,
      {
        type: "point",
        x: x2,
        y: y1,
        actions: [
          { type: "attribute", source: "x", attribute: "x2" },
          { type: "attribute", source: "y", attribute: "y1" }
        ]
      } as Handles.Point,
      {
        type: "point",
        x: x1,
        y: y2,
        actions: [
          { type: "attribute", source: "x", attribute: "x1" },
          { type: "attribute", source: "y", attribute: "y2" }
        ]
      } as Handles.Point,
      {
        type: "point",
        x: x2,
        y: y2,
        actions: [
          { type: "attribute", source: "x", attribute: "x2" },
          { type: "attribute", source: "y", attribute: "y2" }
        ]
      } as Handles.Point,
      {
        type: "input-curve",
        x1,
        y1,
        x2,
        y2,
        actions: [{ type: "property", property: "curve" }]
      } as Handles.InputCurve
    ];
    return h;
  }

  public getPopupEditor(manager: Controls.WidgetManager): Controls.PopupEditor {
    const builder = this.createBuilder();
    const widgets = builder.buildPopupWidgets(manager);
    if (widgets.length == 0) {
      return null;
    }
    const attrs = this.state.attributes;
    const props = this.object.properties;
    const anchor = { x: attrs.x1, y: attrs.y2 };
    return {
      anchor,
      widgets: [...widgets]
    };
  }

  public getAttributePanelWidgets(
    manager: Controls.WidgetManager
  ): Controls.Widget[] {
    const builder = this.createBuilder();
    return [
      ...super.getAttributePanelWidgets(manager),
      manager.sectionHeader("Curve Coordinates"),
      manager.row(
        "Normal",
        manager.horizontal(
          [1, 0, 1],
          manager.inputNumber({ property: "normalStart" }),
          manager.label("-"),
          manager.inputNumber({ property: "normalEnd" })
        )
      ),
      // manager.row("Radius", manager.horizontal([0, 1, 0, 1],
      //     manager.label("Inner:"),
      //     manager.inputNumber({ property: "innerRatio" }),
      //     manager.label("Outer:"),
      //     manager.inputNumber({ property: "outerRatio" })
      // )),
      ...builder.buildPanelWidgets(manager)
    ];
  }

  public getTemplateParameters(): TemplateParameters {
    const r: Specification.Template.Inference[] = [];
    if (
      this.object.properties.xData &&
      this.object.properties.xData.type != "default"
    ) {
      r.push({
        type: "axis",
        property: "xData",
        slotKind: this.object.properties.xData.type,
        slotName: this.object.properties.xData.expression
      } as Specification.Template.Axis);
    }
    if (
      this.object.properties.yData &&
      this.object.properties.yData.type != "default"
    ) {
      r.push({
        type: "axis",
        property: "yData",
        slotKind: this.object.properties.yData.type,
        slotName: this.object.properties.yData.expression
      } as Specification.Template.Axis);
    }
    if (
      this.object.properties.sublayout.order &&
      this.object.properties.sublayout.order.expression
    ) {
      r.push({
        type: "order",
        property: "sublayout",
        field: "order",
        slotName: this.object.properties.sublayout.order.expression
      } as Specification.Template.Order);
    }
    return { inferences: r };
  }
}

ObjectClasses.Register(CurvePlotSegment);<|MERGE_RESOLUTION|>--- conflicted
+++ resolved
@@ -1,11 +1,8 @@
-<<<<<<< HEAD
 /*
 Copyright (c) Microsoft Corporation. All rights reserved.
 Licensed under the MIT license.
 */
-=======
 import { Point } from "../../../common";
->>>>>>> d8bd7122
 import * as Graphics from "../../../graphics";
 import {
   ConstraintSolver,
