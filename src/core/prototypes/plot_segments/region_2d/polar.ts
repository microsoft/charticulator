--- conflicted
+++ resolved
@@ -87,12 +87,8 @@
   dodgeYIcon: "CharticulatorStackRadial",
   gridIcon: "sublayout/polar-grid",
   packingIcon: "sublayout/packing",
-<<<<<<< HEAD
-  overlapIcon: "Stack",
-=======
   overlapIcon: "sublayout/overlap",
-  jitterIcon: "sublayout/jitter",
->>>>>>> ac7f4f9a
+  jitterIcon: "Stack",
 };
 
 export class PolarPlotSegment extends PlotSegmentClass<
