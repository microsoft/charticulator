// Copyright (c) Microsoft Corporation. All rights reserved.
// Licensed under the MIT license.
import * as Graphics from "../../../graphics";
import { ConstraintSolver, ConstraintStrength } from "../../../solver";
import * as Specification from "../../../specification";
import {
  AttributeDescription,
  BoundingBox,
  BuildConstraintsContext,
  Controls,
  DropZones,
  Handles,
  ObjectClassMetadata,
  SnappingGuides,
  TemplateParameters
} from "../../common";
import { AxisRenderer, buildAxisInference, buildAxisProperties } from "../axis";
import {
  Region2DAttributes,
  Region2DConfiguration,
  Region2DConstraintBuilder,
  Region2DProperties
} from "./base";
import { PlotSegmentClass } from "../plot_segment";
<<<<<<< HEAD
import { getSortDirection } from "../../..";
=======
import { ChartStateManager } from "../..";
>>>>>>> b37066cd

export type PolarAxisMode = "null" | "default" | "numerical" | "categorical";

export interface PolarAttributes extends Region2DAttributes {
  /** Cartesian plot segment region */
  x1: number;
  y1: number;
  x2: number;
  y2: number;

  angle1: number;
  angle2: number;
  radial1: number;
  radial2: number;
}

export interface PolarState extends Specification.PlotSegmentState {
  attributes: PolarAttributes;
}

export interface PolarProperties extends Region2DProperties {
  startAngle: number;
  endAngle: number;
  innerRatio: number;
  outerRatio: number;
  equalizeArea: boolean;
}

export interface PolarObject extends Specification.PlotSegment {
  properties: PolarProperties;
}

export let polarTerminology: Region2DConfiguration["terminology"] = {
  xAxis: "Angular Axis",
  yAxis: "Radial Axis",
  xMin: "Left",
  xMinIcon: "align/left",
  xMiddle: "Middle",
  xMiddleIcon: "align/x-middle",
  xMax: "Right",
  xMaxIcon: "align/right",
  yMiddle: "Middle",
  yMiddleIcon: "align/y-middle",
  yMin: "Bottom",
  yMinIcon: "align/bottom",
  yMax: "Top",
  yMaxIcon: "align/top",
  dodgeX: "Stack Angular",
  dodgeXIcon: "sublayout/dodge-angular",
  dodgeY: "Stack Radial",
  dodgeYIcon: "sublayout/dodge-radial",
  grid: "Grid",
  gridIcon: "sublayout/polar-grid",
  gridDirectionX: "Angular",
  gridDirectionY: "Radial",
  packing: "Packing",
  packingIcon: "sublayout/packing",
  overlap: "Overlap",
  overlapIcon: "sublayout/overlap"
};

export class PolarPlotSegment extends PlotSegmentClass<
  PolarProperties,
  PolarAttributes
> {
  public static classID = "plot-segment.polar";
  public static type = "plot-segment";

  public static metadata: ObjectClassMetadata = {
    displayName: "PlotSegment",
    iconPath: "plot-segment/polar",
    creatingInteraction: {
      type: "rectangle",
      mapping: { xMin: "x1", yMin: "y1", xMax: "x2", yMax: "y2" }
    }
  };

  public static defaultProperties: Specification.AttributeMap = {
    marginX1: 0,
    marginY1: 0,
    marginX2: 0,
    marginY2: 0,
    visible: true,
    sublayout: {
      type: "dodge-x",
      order: null,
      ratioX: 0.1,
      ratioY: 0.1,
      align: {
        x: "start",
        y: "start"
      },
      grid: {
        direction: "x",
        xCount: null,
        yCount: null
      }
    },
    startAngle: 0,
    endAngle: 360,
    innerRatio: 0.5,
    outerRatio: 0.9
  };

  public readonly state: PolarState;
  public readonly object: PolarObject;

  public attributeNames: string[] = [
    "x1",
    "x2",
    "y1",
    "y2",
    "angle1",
    "angle2",
    "radial1",
    "radial2",
    "gapX",
    "gapY",
    "x",
    "y"
  ];
  public attributes: { [name: string]: AttributeDescription } = {
    x1: {
      name: "x1",
      type: Specification.AttributeType.Number
    },
    x2: {
      name: "x2",
      type: Specification.AttributeType.Number
    },
    y1: {
      name: "y1",
      type: Specification.AttributeType.Number
    },
    y2: {
      name: "y2",
      type: Specification.AttributeType.Number
    },
    angle1: {
      name: "angle1",
      type: Specification.AttributeType.Number,
      defaultValue: -90
    },
    angle2: {
      name: "angle2",
      type: Specification.AttributeType.Number,
      defaultValue: 90
    },
    radial1: {
      name: "radial1",
      type: Specification.AttributeType.Number
    },
    radial2: {
      name: "radial2",
      type: Specification.AttributeType.Number
    },
    x: {
      name: "x",
      type: Specification.AttributeType.Number
    },
    y: {
      name: "y",
      type: Specification.AttributeType.Number
    },
    gapX: {
      name: "gapX",
      type: Specification.AttributeType.Number,
      editableInGlyphStage: true
    },
    gapY: {
      name: "gapY",
      type: Specification.AttributeType.Number,
      editableInGlyphStage: true
    }
  };

  public initializeState(): void {
    const attrs = this.state.attributes;
    attrs.angle1 = 0;
    attrs.angle2 = 360;
    attrs.radial1 = 10;
    attrs.radial2 = 100;
    attrs.x1 = -100;
    attrs.x2 = 100;
    attrs.y1 = -100;
    attrs.y2 = 100;
    attrs.x = attrs.x1;
    attrs.y = attrs.y2;
    attrs.gapX = 4;
    attrs.gapY = 4;
  }

  public createBuilder(
    solver?: ConstraintSolver,
    context?: BuildConstraintsContext
  ) {
    const props = this.object.properties;
    const config = {
      terminology: polarTerminology,
      xAxisPrePostGap: (props.endAngle - props.startAngle) % 360 == 0,
      yAxisPrePostGap: false,
      getXYScale: () => {
        const radiusMiddle =
          (this.state.attributes.radial1 + this.state.attributes.radial2) / 2;
        return { x: 57.29577951308232 / radiusMiddle, y: 1 };
      }
    };
    const builder = new Region2DConstraintBuilder(
      this,
      config,
      "angle1",
      "angle2",
      "radial1",
      "radial2",
      solver,
      context
    );
    return builder;
  }

  public buildConstraints(
    solver: ConstraintSolver,
    context: BuildConstraintsContext
  ): void {
    const attrs = this.state.attributes;
    const props = this.object.properties;

    const [x1, y1, x2, y2, innerRadius, outerRadius] = solver.attrs(attrs, [
      "x1",
      "y1",
      "x2",
      "y2",
      "radial1",
      "radial2"
    ]);

    attrs.angle1 = props.startAngle;
    attrs.angle2 = props.endAngle;
    solver.makeConstant(attrs, "angle1");
    solver.makeConstant(attrs, "angle2");

    if (attrs.x2 - attrs.x1 < attrs.y2 - attrs.y1) {
      attrs.radial1 = (props.innerRatio * (attrs.x2 - attrs.x1)) / 2;
      attrs.radial2 = (props.outerRatio * (attrs.x2 - attrs.x1)) / 2;
      solver.addLinear(
        ConstraintStrength.HARD,
        0,
        [[props.innerRatio, x2], [-props.innerRatio, x1]],
        [[2, innerRadius]]
      );
      solver.addLinear(
        ConstraintStrength.HARD,
        0,
        [[props.outerRatio, x2], [-props.outerRatio, x1]],
        [[2, outerRadius]]
      );
    } else {
      attrs.radial1 = (props.innerRatio * (attrs.y2 - attrs.y1)) / 2;
      attrs.radial2 = (props.outerRatio * (attrs.y2 - attrs.y1)) / 2;
      solver.addLinear(
        ConstraintStrength.HARD,
        0,
        [[props.innerRatio, y2], [-props.innerRatio, y1]],
        [[2, innerRadius]]
      );
      solver.addLinear(
        ConstraintStrength.HARD,
        0,
        [[props.outerRatio, y2], [-props.outerRatio, y1]],
        [[2, outerRadius]]
      );
    }
  }

  public buildGlyphConstraints(
    solver: ConstraintSolver,
    context: BuildConstraintsContext
  ): void {
    const builder = this.createBuilder(solver, context);
    builder.build();
  }

  public getBoundingBox(): BoundingBox.Description {
    const attrs = this.state.attributes;
    const { x1, x2, y1, y2 } = attrs;
    return {
      type: "rectangle",
      cx: (x1 + x2) / 2,
      cy: (y1 + y2) / 2,
      width: Math.abs(x2 - x1),
      height: Math.abs(y2 - y1),
      rotation: 0
    } as BoundingBox.Rectangle;
  }

  public getSnappingGuides(): SnappingGuides.Description[] {
    const attrs = this.state.attributes;
    const { x1, y1, x2, y2 } = attrs;
    return [
      { type: "x", value: x1, attribute: "x1" } as SnappingGuides.Axis,
      { type: "x", value: x2, attribute: "x2" } as SnappingGuides.Axis,
      { type: "y", value: y1, attribute: "y1" } as SnappingGuides.Axis,
      { type: "y", value: y2, attribute: "y2" } as SnappingGuides.Axis
    ];
  }

  public getGraphics(manager: ChartStateManager): Graphics.Group {
    const builder = this.createBuilder();
    const g = Graphics.makeGroup([]);
    const attrs = this.state.attributes;
    const props = this.object.properties;
    const cx = (attrs.x1 + attrs.x2) / 2;
    const cy = (attrs.y1 + attrs.y2) / 2;
    const [angularMode, radialMode] = this.getAxisModes();
    const radialData = props.yData;
    const angularData = props.xData;
    const angleStart = props.startAngle;
    const angleEnd = props.endAngle;
    const innerRadius = attrs.radial1;
    const outerRadius = attrs.radial2;
    if (radialData && radialData.visible) {
      g.elements.push(
        new AxisRenderer()
          .setAxisDataBinding(
            radialData,
            innerRadius,
            outerRadius,
            false,
            true,
            PlotSegmentClass.getDisplayFormat(
              manager,
              props.yData.expression,
              this.object.table
            )
          )
          .renderLine(
            cx,
            cy,
            90 - (radialData.side == "opposite" ? angleEnd : angleStart),
            -1
          )
      );
    }
    if (angularData && angularData.visible) {
      g.elements.push(
        new AxisRenderer()
          .setAxisDataBinding(
            angularData,
            angleStart,
            angleEnd,
            builder.config.xAxisPrePostGap,
            false,
            PlotSegmentClass.getDisplayFormat(
              manager,
              props.xData.expression,
              this.object.table
            )
          )
          .renderPolar(
            cx,
            cy,
            angularData.side == "opposite" ? innerRadius : outerRadius,
            angularData.side == "opposite" ? -1 : 1
          )
      );
    }
    return g;
  }

  public getCoordinateSystem(): Graphics.CoordinateSystem {
    const attrs = this.state.attributes;
    const { x1, y1, x2, y2 } = attrs;
    return new Graphics.PolarCoordinates(
      {
        x: (x1 + x2) / 2,
        y: (y1 + y2) / 2
      },
      attrs.radial1,
      attrs.radial2,
      this.object.properties.equalizeArea
    );
  }

  public getDropZones(): DropZones.Description[] {
    const attrs = this.state.attributes as PolarAttributes;
    const { x1, y1, x2, y2, radial1, radial2 } = attrs;
    const cx = (x1 + x2) / 2;
    const cy = (y1 + y2) / 2;
    const zones: DropZones.Description[] = [];
    zones.push({
      type: "region",
      accept: { scaffolds: ["polar"] },
      dropAction: { extendPlotSegment: {} },
      p1: { x: x1, y: y1 },
      p2: { x: x2, y: y2 },
      title: "Add Angular Scaffold"
    } as DropZones.Region);
    zones.push({
      type: "region",
      accept: { scaffolds: ["curve"] },
      dropAction: { extendPlotSegment: {} },
      p1: { x: x1, y: y1 },
      p2: { x: x2, y: y2 },
      title: "Convert to Curve Coordinates"
    } as DropZones.Region);
    zones.push({
      type: "region",
      accept: { scaffolds: ["cartesian-x", "cartesian-y"] },
      dropAction: { extendPlotSegment: {} },
      p1: { x: x1, y: y1 },
      p2: { x: x2, y: y2 },
      title: "Convert to Cartesian Coordinates"
    } as DropZones.Region);
    zones.push({
      type: "line",
      p1: { x: cx + radial1, y: cy },
      p2: { x: cx + radial2, y: cy },
      title: "Radial Axis",
      dropAction: {
        axisInference: { property: "yData" }
      }
    } as DropZones.Line);
    zones.push({
      type: "arc",
      center: { x: cx, y: cy },
      radius: radial2,
      angleStart: attrs.angle1,
      angleEnd: attrs.angle2,
      title: "Angular Axis",
      dropAction: {
        axisInference: { property: "xData" }
      }
    } as DropZones.Arc);
    return zones;
  }

  public getAxisModes(): [PolarAxisMode, PolarAxisMode] {
    const props = this.object.properties;
    return [
      props.xData ? props.xData.type : "null",
      props.yData ? props.yData.type : "null"
    ];
  }

  public getHandles(): Handles.Description[] {
    const attrs = this.state.attributes;
    const props = this.object.properties;
    const rows = this.parent.dataflow.getTable(this.object.table).rows;
    const { x1, x2, y1, y2 } = attrs;
    const radius = Math.min(Math.abs(x2 - x1), Math.abs(y2 - y1)) / 2;
    const cx = (x1 + x2) / 2,
      cy = (y1 + y2) / 2;
    const builder = this.createBuilder();
    return [
      {
        type: "line",
        axis: "y",
        value: y1,
        span: [x1, x2],
        actions: [{ type: "attribute", attribute: "y1" }]
      } as Handles.Line,
      {
        type: "line",
        axis: "y",
        value: y2,
        span: [x1, x2],
        actions: [{ type: "attribute", attribute: "y2" }]
      } as Handles.Line,
      {
        type: "line",
        axis: "x",
        value: x1,
        span: [y1, y2],
        actions: [{ type: "attribute", attribute: "x1" }]
      } as Handles.Line,
      {
        type: "line",
        axis: "x",
        value: x2,
        span: [y1, y2],
        actions: [{ type: "attribute", attribute: "x2" }]
      } as Handles.Line,
      {
        type: "point",
        x: x1,
        y: y1,
        actions: [
          { type: "attribute", source: "x", attribute: "x1" },
          { type: "attribute", source: "y", attribute: "y1" }
        ]
      } as Handles.Point,
      {
        type: "point",
        x: x2,
        y: y1,
        actions: [
          { type: "attribute", source: "x", attribute: "x2" },
          { type: "attribute", source: "y", attribute: "y1" }
        ]
      } as Handles.Point,
      {
        type: "point",
        x: x1,
        y: y2,
        actions: [
          { type: "attribute", source: "x", attribute: "x1" },
          { type: "attribute", source: "y", attribute: "y2" }
        ]
      } as Handles.Point,
      {
        type: "point",
        x: x2,
        y: y2,
        actions: [
          { type: "attribute", source: "x", attribute: "x2" },
          { type: "attribute", source: "y", attribute: "y2" }
        ]
      } as Handles.Point,
      ...builder.getHandles().map(handle => {
        return {
          type: "gap-ratio",
          axis: handle.gap.axis,
          reference: handle.gap.reference,
          value: handle.gap.value,
          scale: handle.gap.scale,
          span: handle.gap.span,
          range: [0, 1],
          coordinateSystem: this.getCoordinateSystem(),
          actions: [
            {
              type: "property",
              property: handle.gap.property.property,
              field: handle.gap.property.field
            }
          ]
        } as Handles.GapRatio;
      }),
      {
        type: "angle",
        actions: [{ type: "property", property: "endAngle" }],
        cx,
        cy,
        radius: radius * Math.max(props.innerRatio, props.outerRatio),
        value: props.endAngle,
        clipAngles: [props.startAngle, null],
        icon: "<"
      } as Handles.Angle,
      {
        type: "angle",
        actions: [{ type: "property", property: "startAngle" }],
        cx,
        cy,
        radius: radius * Math.max(props.innerRatio, props.outerRatio),
        value: props.startAngle,
        clipAngles: [null, props.endAngle],
        icon: ">"
      } as Handles.Angle,
      {
        type: "distance-ratio",
        actions: [{ type: "property", property: "outerRatio" }],
        cx,
        cy,
        value: props.outerRatio,
        startDistance: 0,
        endDistance: radius,
        startAngle: props.startAngle,
        endAngle: props.endAngle,
        clipRange: [props.innerRatio + 0.01, 1]
      } as Handles.DistanceRatio,
      {
        type: "distance-ratio",
        actions: [{ type: "property", property: "innerRatio" }],
        cx,
        cy,
        value: props.innerRatio,
        startDistance: 0,
        endDistance: radius,
        startAngle: props.startAngle,
        endAngle: props.endAngle,
        clipRange: [0, props.outerRatio - 0.01]
      } as Handles.DistanceRatio
    ];
  }

  public getPopupEditor(manager: Controls.WidgetManager): Controls.PopupEditor {
    const builder = this.createBuilder();
    const widgets = builder.buildPopupWidgets(manager);
    if (widgets.length == 0) {
      return null;
    }
    const attrs = this.state.attributes;
    const props = this.object.properties;
    const anchor = { x: attrs.x1, y: attrs.y2 };
    return {
      anchor,
      widgets: [...widgets]
    };
  }

  public getAttributePanelWidgets(
    manager: Controls.WidgetManager
  ): Controls.Widget[] {
    const builder = this.createBuilder();
    return [
      ...super.getAttributePanelWidgets(manager),
      manager.sectionHeader("Polar Coordinates"),
      manager.row(
        "Angle",
        manager.horizontal(
          [1, 0, 1],
          manager.inputNumber({ property: "startAngle" }),
          manager.label("-"),
          manager.inputNumber({ property: "endAngle" })
        )
      ),
      manager.row(
        "Radius",
        manager.horizontal(
          [0, 1, 0, 1],
          manager.label("Inner:"),
          manager.inputNumber({ property: "innerRatio" }),
          manager.label("Outer:"),
          manager.inputNumber({ property: "outerRatio" })
        )
      ),
      manager.row(
        "",
        manager.inputBoolean(
          { property: "equalizeArea" },
          { type: "checkbox", label: "Height to Area" }
        )
      ),
      ...builder.buildPanelWidgets(manager)
    ];
  }

  public getTemplateParameters(): TemplateParameters {
    const r: Specification.Template.Inference[] = [];
    let p: Specification.Template.Property[] = [];
    if (this.object.properties.xData) {
      r.push(buildAxisInference(this.object, "xData"));
      p = p.concat(buildAxisProperties(this.object, "xData"));
    }
    if (this.object.properties.yData) {
      r.push(buildAxisInference(this.object, "yData"));
      p = p.concat(buildAxisProperties(this.object, "xData"));
    }
    if (
      this.object.properties.sublayout.order &&
      this.object.properties.sublayout.order.expression
    ) {
      r.push({
        objectID: this.object._id,
        dataSource: {
          table: this.object.table,
          groupBy: this.object.groupBy
        },
        expression: {
          expression: this.object.properties.sublayout.order.expression,
          property: { property: "sublayout", field: ["order", "expression"] }
        }
      });
    }
    if (this.object.properties.xData) {
      const values = (this.object.properties.xData as any).categories;
      const defaultValue = getSortDirection(values);
      p.push({
        objectID: this.object._id,
        target: {
          property: {
            property: "xData",
            field: "categories"
          }
        },
        type: Specification.AttributeType.Enum,
        default: defaultValue
      });
    }
    if (this.object.properties.yData) {
      const values = (this.object.properties.yData as any).categories;
      const defaultValue = getSortDirection(values);
      p.push({
        objectID: this.object._id,
        target: {
          property: {
            property: "yData",
            field: "categories"
          }
        },
        type: Specification.AttributeType.Enum,
        default: defaultValue
      });
    }
    return { inferences: r, properties: p };
  }
}<|MERGE_RESOLUTION|>--- conflicted
+++ resolved
@@ -22,11 +22,8 @@
   Region2DProperties
 } from "./base";
 import { PlotSegmentClass } from "../plot_segment";
-<<<<<<< HEAD
 import { getSortDirection } from "../../..";
-=======
 import { ChartStateManager } from "../..";
->>>>>>> b37066cd
 
 export type PolarAxisMode = "null" | "default" | "numerical" | "categorical";
 
