--- conflicted
+++ resolved
@@ -77,15 +77,9 @@
   properties: PolarProperties;
 }
 
-<<<<<<< HEAD
-export let icons: Region2DConfigurationIcons = {
+export const icons: Region2DConfigurationIcons = {
   xMinIcon: "AlignHorizontalLeft",
   xMiddleIcon: "AlignHorizontalCenter",
-=======
-export const icons: Region2DConfigurationIcons = {
-  xMinIcon: "align/left",
-  xMiddleIcon: "align/x-middle",
->>>>>>> 89c5239f
   xMaxIcon: "align/right",
   yMiddleIcon: "AlignHorizontalRight",
   yMinIcon: "align/bottom",
