<<<<<<< HEAD
/*
Copyright (c) Microsoft Corporation. All rights reserved.
Licensed under the MIT license.
*/
import * as Dataset from "../../../dataset";
=======
>>>>>>> d8bd7122
import * as Expression from "../../../expression";
import {
  ConstraintPlugins,
  ConstraintSolver,
  ConstraintStrength,
  Variable,
  VariableStrength
} from "../../../solver";
import * as Specification from "../../../specification";
import { BuildConstraintsContext, Controls } from "../../common";
import { DataflowTable } from "../../dataflow/index";
import { buildAxisWidgets, getCategoricalAxis } from "../axis";
import { PlotSegmentClass } from "../index";

export interface Region2DSublayoutOptions extends Specification.AttributeMap {
  type: "dodge-x" | "dodge-y" | "grid" | "packing";

  /** Sublayout alignment (for dodge and grid) */
  align: {
    x: "start" | "middle" | "end";
    y: "start" | "middle" | "end";
  };

  ratioX: number;
  ratioY: number;

  /** Grid options */
  grid?: {
    /** Grid direction */
    direction: "x" | "y";
    /** Number of glyphs in X direction (direction == "x") */
    xCount?: number;
    /** Number of glyphs in Y direction (direction == "x") */
    yCount?: number;
  };

  /** Order in sublayout objects */
  order: Specification.Types.SortBy;
  orderReversed: boolean;
}

export interface Region2DAttributes extends Specification.AttributeMap {
  /** Horizontal/vertical line guide line position */
  x?: number;
  y?: number;
  gapX?: number;
  gapY?: number;
}

export interface Region2DState extends Specification.PlotSegmentState {
  attributes: Region2DAttributes;
}

export interface Region2DObject extends Specification.PlotSegment {
  properties: Region2DProperties;
}

export interface Region2DHandleDescription {
  type: "gap";
  gap?: {
    property: Controls.Property;
    axis: "x" | "y";
    reference: number;
    value: number;
    span: [number, number];
    scale: number;
  };
}

export interface Region2DProperties extends Specification.AttributeMap {
  /** X axis data binding, set to null to remove the axis, set to { type: "none" } to keep the axis but don't bind data */
  xData?: Specification.Types.AxisDataBinding;
  /** Y axis data binding, set to null to remove the axis, set to { type: "none" } to keep the axis but don't bind data */
  yData?: Specification.Types.AxisDataBinding;
  sublayout: Region2DSublayoutOptions;

  marginX1?: number;
  marginX2?: number;
  marginY1?: number;
  marginY2?: number;
}

export interface Region2DConfiguration {
  terminology: {
    xAxis: string;
    yAxis: string;
    xMin: string;
    xMinIcon: string;
    xMiddle: string;
    xMiddleIcon: string;
    xMax: string;
    xMaxIcon: string;
    yMin: string;
    yMinIcon: string;
    yMiddle: string;
    yMiddleIcon: string;
    yMax: string;
    yMaxIcon: string;
    dodgeX: string;
    dodgeXIcon: string;
    dodgeY: string;
    dodgeYIcon: string;
    grid: string;
    gridIcon: string;
    gridDirectionX: string;
    gridDirectionY: string;
    packing: string;
    packingIcon: string;
  };

  xAxisPrePostGap: boolean;
  yAxisPrePostGap: boolean;
}

export class CrossFitter {
  private solver: ConstraintSolver;
  private mode: "min" | "max";
  private candidate: [number, Variable, Array<[number, Variable]>, number];

  constructor(solver: ConstraintSolver, mode: "min" | "max") {
    this.solver = solver;
    this.mode = mode;
    this.candidate = null;
  }

  public add(value: number, src: Variable, dst: Variable) {
    return this.addComplex(value, src, [[1, dst]]);
  }

  public addComplex(
    value: number,
    src: Variable,
    dst: Array<[number, Variable]>,
    dstBias: number = 0
  ) {
    if (this.candidate == null) {
      this.candidate = [value, src, dst, dstBias];
    } else {
      if (this.mode == "min") {
        if (value < this.candidate[0]) {
          this.candidate = [value, src, dst, dstBias];
        }
      }
      if (this.mode == "max") {
        if (value > this.candidate[0]) {
          this.candidate = [value, src, dst, dstBias];
        }
      }
    }
  }

  public addConstraint(w: ConstraintStrength) {
    if (this.candidate != null) {
      this.solver.addLinear(
        w,
        -this.candidate[3],
        [[1, this.candidate[1]]],
        this.candidate[2]
      );
    }
  }
}

export class DodgingFitters {
  public xMin: CrossFitter;
  public xMax: CrossFitter;
  public yMin: CrossFitter;
  public yMax: CrossFitter;

  constructor(solver: ConstraintSolver) {
    this.xMin = new CrossFitter(solver, "min");
    this.yMin = new CrossFitter(solver, "min");
    this.xMax = new CrossFitter(solver, "max");
    this.yMax = new CrossFitter(solver, "max");
  }

  public addConstraint(w: ConstraintStrength) {
    this.xMin.addConstraint(w);
    this.xMax.addConstraint(w);
    this.yMin.addConstraint(w);
    this.yMax.addConstraint(w);
  }
}

export class SublayoutGroup {
  public group: number[];
  public x1: Variable;
  public y1: Variable;
  public x2: Variable;
  public y2: Variable;
}

export class Region2DConstraintBuilder {
  public terminology: Region2DConfiguration["terminology"];

  constructor(
    public plotSegment: Region2DPlotSegment,
    public config: Region2DConfiguration,
    public x1Name: string,
    public x2Name: string,
    public y1Name: string,
    public y2Name: string,
    public solver?: ConstraintSolver,
    public solverContext?: BuildConstraintsContext
  ) {
    this.terminology = config.terminology;
  }

  public getTableContext(): DataflowTable {
    return this.plotSegment.parent.dataflow.getTable(
      this.plotSegment.object.table
    );
  }

  public getExpression(expr: string): Expression.Expression {
    return this.plotSegment.parent.dataflow.cache.parse(expr);
  }

  public groupMarksByCategories(
    categories: Array<{ expression: string; categories: string[] }>
  ): number[][] {
    // Prepare categories
    const category2Index = new Map<string, number>();
    const categoriesParsed = categories.map(c => {
      const imap = new Map<string, number>();
      for (let i = 0; i < c.categories.length; i++) {
        imap.set(c.categories[i], i);
      }
      return {
        categories: c.categories,
        indexMap: imap,
        stride: 0,
        expression: this.getExpression(c.expression)
      };
    });
    let k = 1;
    for (let i = categoriesParsed.length - 1; i >= 0; i--) {
      const c = categoriesParsed[i];
      c.stride = k;
      k *= c.categories.length;
    }
    const totalLength = k;

    // Gather result
    const result = new Array<number[]>(totalLength);
    for (let i = 0; i < totalLength; i++) {
      result[i] = [];
    }

    const dateRowIndices = this.plotSegment.state.dataRowIndices;
    const table = this.getTableContext();
    // Gather places
    for (let i = 0; i < dateRowIndices.length; i++) {
      const row = table.getGroupedContext(dateRowIndices[i]);
      let place = 0;
      for (const c of categoriesParsed) {
        const value = c.expression.getStringValue(row);
        place += c.indexMap.get(value) * c.stride;
      }
      // Make sure the place is valid
      if (place == place) {
        result[place].push(i);
      }
    }

    return result;
  }

  public orderMarkGroups(groups: SublayoutGroup[]) {
    const order = this.plotSegment.object.properties.sublayout.order;
    const dateRowIndices = this.plotSegment.state.dataRowIndices;
    const table = this.getTableContext();
    // Sort results
    if (order != null && order.expression) {
      // TODO: fixme
      const orderExpression = this.getExpression(order.expression);
      const compare = (i: number, j: number) => {
        const vi = orderExpression.getValue(
          table.getGroupedContext(dateRowIndices[i])
        );
        const vj = orderExpression.getValue(
          table.getGroupedContext(dateRowIndices[j])
        );
        if (vi < vj) {
          return -1;
        } else if (vi > vj) {
          return 1;
        } else {
          return 0;
        }
      };
      for (let i = 0; i < groups.length; i++) {
        groups[i].group.sort(compare);
      }
    }
    if (this.plotSegment.object.properties.sublayout.orderReversed) {
      for (let i = 0; i < groups.length; i++) {
        groups[i].group.reverse();
      }
    }
    return groups;
  }

  /** Create common constraints for cartesian scale: mark rotation should be set to zero */
  public common() {
    const solver = this.solver;
    const state = this.plotSegment.state;
    const attrs = state.attributes;
    return this;
  }

  /** Make sure gapX correctly correspond to gapXRatio */
  public gapX(length: number, ratio: number) {
    const solver = this.solver;
    const state = this.plotSegment.state;
    const props = this.plotSegment.object.properties;
    const attrs = state.attributes;

    const [gapX, x1, x2] = solver.attrs(attrs, [
      "gapX",
      this.x1Name,
      this.x2Name
    ]);

    solver.addLinear(
      ConstraintStrength.HARD,
      ratio * (props.marginX2 + props.marginX2),
      [[length - 1, gapX]],
      [[ratio, x2], [-ratio, x1]]
    );
  }

  /** Make sure gapY correctly correspond to gapYRatio */
  public gapY(length: number, ratio: number) {
    const solver = this.solver;
    const state = this.plotSegment.state;
    const props = this.plotSegment.object.properties;
    const attrs = state.attributes;

    const [gapY, y1, y2] = solver.attrs(attrs, [
      "gapY",
      this.y1Name,
      this.y2Name
    ]);
    solver.addLinear(
      ConstraintStrength.HARD,
      ratio * (props.marginX2 + props.marginX2),
      [[length - 1, gapY]],
      [[ratio, y2], [-ratio, y1]]
    );
  }

  // /** Fit elements along a x/y line by their anchor. */
  // public line(axis: "x" | "y", centering: boolean): void {
  //     let solver = this.solver;
  //     let state = this.plotSegment.state;
  //     let attrs = state.attributes;

  //     switch (axis) {
  //         case "x": {
  //             let [x1, x2, x] = solver.attrs(attrs, [this.x1Name, this.x2Name, "x"]);
  //             for (let [index, markState] of state.glyphs.entries()) {
  //                 solver.addLinear(ConstraintStrength.HARD, 0, [[1, x]], [[1, solver.attr(markState.attributes, "x")]]);
  //             }
  //             if (centering) {
  //                 solver.addLinear(ConstraintStrength.HARD, 0, [[1, x1], [1, x2]], [[2, x]]);
  //             }
  //         } break;
  //         case "y": {
  //             let [y1, y2, y] = solver.attrs(attrs, [this.y1Name, this.y2Name, "y"]);
  //             for (let [index, markState] of state.glyphs.entries()) {
  //                 solver.addLinear(ConstraintStrength.HARD, 0, [[1, y]], [[1, solver.attr(markState.attributes, "y")]]);
  //             }
  //             if (centering) {
  //                 solver.addLinear(ConstraintStrength.HARD, 0, [[1, y1], [1, y2]], [[2, y]]);
  //             }
  //         } break;
  //     }
  // }

  /** Map elements according to numerical/categorical mapping */
  public numericalMapping(axis: "x" | "y"): void {
    const solver = this.solver;
    const state = this.plotSegment.state;
    const props = this.plotSegment.object.properties;
    const attrs = state.attributes;
    const dataIndices = state.dataRowIndices;

    const table = this.getTableContext();

    switch (axis) {
      case "x":
        {
          const data = props.xData;
          if (data.type == "numerical") {
            const [x1, x2, y1, y2] = solver.attrs(attrs, [
              this.x1Name,
              this.x2Name,
              this.y1Name,
              this.y2Name
            ]);
            const expr = this.getExpression(data.expression);
            for (const [index, markState] of state.glyphs.entries()) {
              const rowContext = table.getGroupedContext(dataIndices[index]);
              const value = expr.getNumberValue(rowContext);
              const t =
                (value - data.domainMin) / (data.domainMax - data.domainMin);
              solver.addLinear(
                ConstraintStrength.HARD,
                (1 - t) * props.marginX1 - t * props.marginX2,
                [[1 - t, x1], [t, x2]],
                [[1, solver.attr(markState.attributes, "x")]]
              );
            }
          }
          if (data.type == "categorical") {
            const [x1, x2, y1, y2, gapX] = solver.attrs(attrs, [
              this.x1Name,
              this.x2Name,
              this.y1Name,
              this.y2Name,
              "gapX"
            ]);
            const expr = this.getExpression(data.expression);
            for (const [index, markState] of state.glyphs.entries()) {
              const rowContext = table.getGroupedContext(dataIndices[index]);
              const value = expr.getStringValue(rowContext);

              this.gapX(data.categories.length, data.gapRatio);

              const i = data.categories.indexOf(value);
              solver.addLinear(
                ConstraintStrength.HARD,
                (data.categories.length - i - 0.5) * props.marginX1 -
                  (i + 0.5) * props.marginX2,
                [
                  [i + 0.5, x2],
                  [data.categories.length - i - 0.5, x1],
                  [-data.categories.length / 2 + i + 0.5, gapX]
                ],
                [
                  [
                    data.categories.length,
                    solver.attr(markState.attributes, "x")
                  ]
                ]
              );
            }
          }
          // solver.addEquals(ConstraintWeight.HARD, x, x1);
        }
        break;
      case "y": {
        const data = props.yData;
        if (data.type == "numerical") {
          const [x1, x2, y1, y2] = solver.attrs(attrs, [
            this.x1Name,
            this.x2Name,
            this.y1Name,
            this.y2Name
          ]);
          const expr = this.getExpression(data.expression);
          for (const [index, markState] of state.glyphs.entries()) {
            const rowContext = table.getGroupedContext(dataIndices[index]);
            const value = expr.getNumberValue(rowContext);
            const t =
              (value - data.domainMin) / (data.domainMax - data.domainMin);
            solver.addLinear(
              ConstraintStrength.HARD,
              (t - 1) * props.marginY2 + t * props.marginY1,
              [[1 - t, y1], [t, y2]],
              [[1, solver.attr(markState.attributes, "y")]]
            );
          }
        }
        if (data.type == "categorical") {
          const [x1, x2, y1, y2, gapY] = solver.attrs(attrs, [
            this.x1Name,
            this.x2Name,
            this.y1Name,
            this.y2Name,
            "gapY"
          ]);
          const expr = this.getExpression(data.expression);
          for (const [index, markState] of state.glyphs.entries()) {
            const rowContext = table.getGroupedContext(dataIndices[index]);
            const value = expr.getStringValue(rowContext);

            this.gapY(data.categories.length, data.gapRatio);

            const i = data.categories.indexOf(value);
            solver.addLinear(
              ConstraintStrength.HARD,
              (data.categories.length - i - 0.5) * props.marginY1 -
                (i + 0.5) * props.marginY2,
              [
                [i + 0.5, y2],
                [data.categories.length - i - 0.5, y1],
                [-data.categories.length / 2 + i + 0.5, gapY]
              ],
              [[data.categories.length, solver.attr(markState.attributes, "y")]]
            );
          }
        }
        // solver.addEquals(ConstraintWeight.HARD, y, y2);
      }
    }
  }

  public groupMarksByCategoricalMapping(axis: "x" | "y" | "xy") {
    const state = this.plotSegment.state;
    const props = this.plotSegment.object.properties;
    switch (axis) {
      case "x": {
        const data = props.xData;
        return this.groupMarksByCategories([
          { categories: data.categories, expression: data.expression }
        ]);
      }
      case "y": {
        const data = props.yData;
        return this.groupMarksByCategories([
          { categories: data.categories, expression: data.expression }
        ]);
      }
      case "xy": {
        const xData = props.xData;
        const yData = props.yData;
        return this.groupMarksByCategories([
          { categories: xData.categories, expression: xData.expression },
          { categories: yData.categories, expression: yData.expression }
        ]);
      }
    }
  }

  public categoricalMapping(axis: "x" | "y" | "xy", sublayout: boolean): void {
    const solver = this.solver;
    const state = this.plotSegment.state;
    const attrs = state.attributes;
    const props = this.plotSegment.object.properties;
    const dataIndices = state.dataRowIndices;

    const categoryMarks = this.groupMarksByCategoricalMapping(axis);

    switch (axis) {
      case "x":
        {
          const data = props.xData;
          const [x1, x2, y1, y2] = solver.attrs(attrs, [
            this.x1Name,
            this.x2Name,
            this.y1Name,
            this.y2Name
          ]);

          const axis = getCategoricalAxis(data, this.config.xAxisPrePostGap);

          const sublayoutGroups: SublayoutGroup[] = [];
          for (let cindex = 0; cindex < data.categories.length; cindex++) {
            const [t1, t2] = axis.ranges[cindex];

            const vx1Expr = [[t1, x2], [1 - t1, x1]] as Array<
              [number, Variable]
            >;
            const vx2Expr = [[t2, x2], [1 - t2, x1]] as Array<
              [number, Variable]
            >;

            const vx1 = solver.attr(
              { value: solver.getLinear(...vx1Expr) },
              "value",
              { strength: VariableStrength.NONE, edit: true }
            );
            const vx2 = solver.attr(
              { value: solver.getLinear(...vx2Expr) },
              "value",
              { strength: VariableStrength.NONE, edit: true }
            );

            solver.addLinear(ConstraintStrength.HARD, 0, vx1Expr, [[1, vx1]]);
            solver.addLinear(ConstraintStrength.HARD, 0, vx2Expr, [[1, vx2]]);

            sublayoutGroups.push({
              group: categoryMarks[cindex],
              x1: vx1,
              y1,
              x2: vx2,
              y2
            });
          }
          if (sublayout) {
            this.sublayout(sublayoutGroups);
          } else {
            this.fitGroups(sublayoutGroups, "x");
          }
        }
        break;
      case "y":
        {
          const data = props.yData;
          const [x1, x2, y1, y2, gapY] = solver.attrs(attrs, [
            this.x1Name,
            this.x2Name,
            this.y1Name,
            this.y2Name,
            "gapY"
          ]);

          const axis = getCategoricalAxis(data, this.config.yAxisPrePostGap);

          const sublayoutGroups: SublayoutGroup[] = [];
          for (let cindex = 0; cindex < data.categories.length; cindex++) {
            const [t1, t2] = axis.ranges[cindex];

            const vy1Expr = [[t1, y2], [1 - t1, y1]] as Array<
              [number, Variable]
            >;
            const vy2Expr = [[t2, y2], [1 - t2, y1]] as Array<
              [number, Variable]
            >;

            const vy1 = solver.attr(
              { value: solver.getLinear(...vy1Expr) },
              "value",
              { strength: VariableStrength.NONE, edit: true }
            );
            const vy2 = solver.attr(
              { value: solver.getLinear(...vy2Expr) },
              "value",
              { strength: VariableStrength.NONE, edit: true }
            );

            solver.addLinear(ConstraintStrength.HARD, 0, vy1Expr, [[1, vy1]]);
            solver.addLinear(ConstraintStrength.HARD, 0, vy2Expr, [[1, vy2]]);

            sublayoutGroups.push({
              group: categoryMarks[cindex],
              x1,
              y1: vy1,
              x2,
              y2: vy2
            });
          }
          if (sublayout) {
            this.sublayout(sublayoutGroups);
          } else {
            this.fitGroups(sublayoutGroups, "y");
          }
        }
        break;
      case "xy":
        {
          const xData = props.xData;
          const yData = props.yData;
          const [x1, x2, y1, y2, gapX, gapY] = solver.attrs(attrs, [
            this.x1Name,
            this.x2Name,
            this.y1Name,
            this.y2Name,
            "gapX",
            "gapY"
          ]);

          const xAxis = getCategoricalAxis(xData, this.config.xAxisPrePostGap);
          const yAxis = getCategoricalAxis(yData, this.config.yAxisPrePostGap);

          const sublayoutGroups: SublayoutGroup[] = [];
          for (let yIndex = 0; yIndex < yData.categories.length; yIndex++) {
            const [ty1, ty2] = yAxis.ranges[yIndex];
            for (let xIndex = 0; xIndex < xData.categories.length; xIndex++) {
              const [tx1, tx2] = xAxis.ranges[xIndex];

              const vx1Expr = [[tx1, x2], [1 - tx1, x1]] as Array<
                [number, Variable]
              >;
              const vx2Expr = [[tx2, x2], [1 - tx2, x1]] as Array<
                [number, Variable]
              >;

              const vy1Expr = [[ty1, y2], [1 - ty1, y1]] as Array<
                [number, Variable]
              >;
              const vy2Expr = [[ty2, y2], [1 - ty2, y1]] as Array<
                [number, Variable]
              >;

              const vx1 = solver.attr(
                { value: solver.getLinear(...vx1Expr) },
                "value",
                { strength: VariableStrength.NONE, edit: true }
              );
              const vx2 = solver.attr(
                { value: solver.getLinear(...vx2Expr) },
                "value",
                { strength: VariableStrength.NONE, edit: true }
              );
              const vy1 = solver.attr(
                { value: solver.getLinear(...vy1Expr) },
                "value",
                { strength: VariableStrength.NONE, edit: true }
              );
              const vy2 = solver.attr(
                { value: solver.getLinear(...vy2Expr) },
                "value",
                { strength: VariableStrength.NONE, edit: true }
              );

              solver.addLinear(ConstraintStrength.HARD, 0, vx1Expr, [[1, vx1]]);
              solver.addLinear(ConstraintStrength.HARD, 0, vx2Expr, [[1, vx2]]);
              solver.addLinear(ConstraintStrength.HARD, 0, vy1Expr, [[1, vy1]]);
              solver.addLinear(ConstraintStrength.HARD, 0, vy2Expr, [[1, vy2]]);

              sublayoutGroups.push({
                group: categoryMarks[xIndex * yData.categories.length + yIndex],
                x1: vx1,
                y1: vy1,
                x2: vx2,
                y2: vy2
              });
            }
          }
          if (sublayout) {
            this.sublayout(sublayoutGroups);
          } else {
            this.fitGroups(sublayoutGroups, "xy");
          }
        }
        break;
    }
  }

  public categoricalHandles(
    axis: "x" | "y" | "xy",
    sublayout: boolean
  ): Region2DHandleDescription[] {
    let handles: Region2DHandleDescription[] = [];
    const props = this.plotSegment.object.properties;
    const x1 = this.plotSegment.state.attributes[this.x1Name] as number;
    const y1 = this.plotSegment.state.attributes[this.y1Name] as number;
    const x2 = this.plotSegment.state.attributes[this.x2Name] as number;
    const y2 = this.plotSegment.state.attributes[this.y2Name] as number;

    // We are using sublayouts here
    if (sublayout) {
      const categoryMarks = this.groupMarksByCategoricalMapping(axis);
      const xAxis =
        axis == "x" || axis == "xy"
          ? getCategoricalAxis(props.xData, this.config.xAxisPrePostGap)
          : null;
      const yAxis =
        axis == "y" || axis == "xy"
          ? getCategoricalAxis(props.yData, this.config.yAxisPrePostGap)
          : null;
      handles = handles.concat(
        this.sublayoutHandles(
          categoryMarks.map((x, i) => {
            let ix = i,
              iy = i;
            if (axis == "xy") {
              ix = i % xAxis.ranges.length;
              iy = Math.floor(i / xAxis.ranges.length);
            }
            return {
              group: x,
              x1: xAxis ? xAxis.ranges[ix][0] * (x2 - x1) + x1 : x1,
              y1: yAxis ? yAxis.ranges[iy][0] * (y2 - y1) + y1 : y1,
              x2: xAxis ? xAxis.ranges[ix][1] * (x2 - x1) + x1 : x2,
              y2: yAxis ? yAxis.ranges[iy][1] * (y2 - y1) + y1 : y2
            };
          })
        )
      );
    }

    if (axis == "x" || axis == "xy") {
      const data = props.xData;
      const axis = getCategoricalAxis(data, this.config.xAxisPrePostGap);
      for (let i = 0; i < axis.ranges.length - 1; i++) {
        const p1 = axis.ranges[i][1];
        const p2 = axis.ranges[i + 1][0];
        handles.push({
          type: "gap",
          gap: {
            property: { property: "xData", field: "gapRatio" },
            axis: "x",
            reference: p1 * (x2 - x1) + x1,
            value: data.gapRatio,
            scale: axis.gapScale * (x2 - x1),
            span: [y1, y2]
          }
        });
      }
    }
    if (axis == "y" || axis == "xy") {
      const data = props.yData;
      const axis = getCategoricalAxis(data, this.config.yAxisPrePostGap);
      for (let i = 0; i < axis.ranges.length - 1; i++) {
        const p1 = axis.ranges[i][1];
        const p2 = axis.ranges[i + 1][0];
        handles.push({
          type: "gap",
          gap: {
            property: { property: "yData", field: "gapRatio" },
            axis: "y",
            reference: p1 * (y2 - y1) + y1,
            value: data.gapRatio,
            scale: axis.gapScale * (y2 - y1),
            span: [x1, x2]
          }
        });
      }
    }
    return handles;
  }

  public stacking(axis: "x" | "y"): void {
    const solver = this.solver;
    const state = this.plotSegment.state;
    const props = this.plotSegment.object.properties;
    const attrs = state.attributes;
    const dataIndices = state.dataRowIndices;

    const [x1, x2, y1, y2] = solver.attrs(attrs, [
      this.x1Name,
      this.x2Name,
      this.y1Name,
      this.y2Name
    ]);

    const count = dataIndices.length;

    const doStack = count <= 36;

    for (const [index, markState] of state.glyphs.entries()) {
      switch (axis) {
        case "x":
          {
            const y = solver.attr(attrs, "y");
            const [gapX] = solver.attrs(attrs, ["gapX"]);
            if (doStack) {
              if (index > 0) {
                const x2Prev = solver.attr(
                  state.glyphs[index - 1].attributes,
                  "x2"
                );
                const x1This = solver.attr(
                  state.glyphs[index].attributes,
                  "x1"
                );
                solver.addLinear(ConstraintStrength.HARD, 0, [
                  [1, x2Prev],
                  [-1, x1This],
                  [1, gapX]
                ]);
              }
              if (index == 0) {
                const x1This = solver.attr(
                  state.glyphs[index].attributes,
                  "x1"
                );
                // solver.addEquals(ConstraintWeight.HARD, x1, x1This);
                solver.addLinear(
                  ConstraintStrength.HARD,
                  0,
                  [[1, x1]],
                  [[1, x1This]]
                );
              }
              if (index == state.glyphs.length - 1) {
                const x2This = solver.attr(
                  state.glyphs[index].attributes,
                  "x2"
                );
                solver.addLinear(
                  ConstraintStrength.HARD,
                  0,
                  [[1, x2]],
                  [[1, x2This]]
                );
              }
            } else {
              const t = (index + 0.5) / count;
              solver.addLinear(
                ConstraintStrength.HARD,
                0,
                [[1 - t, x1], [t, x2]],
                [[1, solver.attr(markState.attributes, "x")]]
              );
              solver.addLinear(
                ConstraintStrength.WEAK,
                0,
                [[1, x2], [-1, x1]],
                [
                  [count, solver.attr(markState.attributes, "width")],
                  [count - 1, gapX]
                ]
              );
            }
          }
          break;
        case "y":
          {
            const x = solver.attr(attrs, "x");
            const [gapY] = solver.attrs(attrs, ["gapY"]);
            if (doStack) {
              if (index > 0) {
                const y2Prev = solver.attr(
                  state.glyphs[index - 1].attributes,
                  "y2"
                );
                const y1This = solver.attr(
                  state.glyphs[index].attributes,
                  "y1"
                );
                solver.addLinear(ConstraintStrength.HARD, 0, [
                  [1, y2Prev],
                  [-1, y1This],
                  [1, gapY]
                ]);
              }
              if (index == 0) {
                const y1This = solver.attr(
                  state.glyphs[index].attributes,
                  "y1"
                );
                solver.addLinear(
                  ConstraintStrength.HARD,
                  0,
                  [[1, y1]],
                  [[1, y1This]]
                );
              }
              if (index == state.glyphs.length - 1) {
                const y2This = solver.attr(
                  state.glyphs[index].attributes,
                  "y2"
                );
                solver.addLinear(
                  ConstraintStrength.HARD,
                  0,
                  [[1, y2]],
                  [[1, y2This]]
                );
              }
            } else {
              const t = (index + 0.5) / count;
              solver.addLinear(
                ConstraintStrength.HARD,
                0,
                [[1 - t, y2], [t, y1]],
                [[1, solver.attr(markState.attributes, "y")]]
              );
              solver.addLinear(
                ConstraintStrength.WEAK,
                0,
                [[1, y2], [-1, y1]],
                [
                  [count, solver.attr(markState.attributes, "height")],
                  [count - 1, gapY]
                ]
              );
            }
          }
          break;
      }
    }

    switch (axis) {
      case "x":
        {
          this.gapX(count, this.plotSegment.object.properties.xData.gapRatio);
        }
        break;
      case "y":
        {
          this.gapY(count, this.plotSegment.object.properties.yData.gapRatio);
        }
        break;
    }
  }

  public alignment(axis: "x" | "y", mode: "start" | "middle" | "end") {
    const solver = this.solver;
    const state = this.plotSegment.state;
    const attrs = state.attributes;
    const [x1, y1, x2, y2] = solver.attrs(attrs, [
      this.x1Name,
      this.y1Name,
      this.x2Name,
      this.y2Name
    ]);
    switch (axis) {
      case "x":
        {
          for (const [index, markState] of state.glyphs.entries()) {
            switch (mode) {
              case "start":
                {
                  solver.addLinear(
                    ConstraintStrength.HARD,
                    0,
                    [[1, x1]],
                    [[1, solver.attr(markState.attributes, "x1")]]
                  );
                }
                break;
              case "end":
                {
                  solver.addLinear(
                    ConstraintStrength.HARD,
                    0,
                    [[1, x2]],
                    [[1, solver.attr(markState.attributes, "x2")]]
                  );
                }
                break;
              case "middle":
                {
                  solver.addLinear(
                    ConstraintStrength.HARD,
                    0,
                    [[1, x1], [1, x2]],
                    [
                      [1, solver.attr(markState.attributes, "x1")],
                      [1, solver.attr(markState.attributes, "x2")]
                    ]
                  );
                }
                break;
            }
          }
        }
        break;
      case "y":
        {
          for (const [index, markState] of state.glyphs.entries()) {
            switch (mode) {
              case "start":
                {
                  solver.addLinear(
                    ConstraintStrength.HARD,
                    0,
                    [[1, y1]],
                    [[1, solver.attr(markState.attributes, "y1")]]
                  );
                }
                break;
              case "end":
                {
                  solver.addLinear(
                    ConstraintStrength.HARD,
                    0,
                    [[1, y2]],
                    [[1, solver.attr(markState.attributes, "y2")]]
                  );
                }
                break;
              case "middle":
                {
                  solver.addLinear(
                    ConstraintStrength.HARD,
                    0,
                    [[1, y1], [1, y2]],
                    [
                      [1, solver.attr(markState.attributes, "y1")],
                      [1, solver.attr(markState.attributes, "y2")]
                    ]
                  );
                }
                break;
            }
          }
        }
        break;
    }
  }

  public fitting(axis: "x" | "y"): void {
    const solver = this.solver;
    const state = this.plotSegment.state;
    const attrs = state.attributes;
    const dataIndices = state.dataRowIndices;

    const minFitter = new CrossFitter(solver, "min");
    const maxFitter = new CrossFitter(solver, "max");
    let refMin: Variable, refMax: Variable;
    if (axis == "x") {
      refMin = solver.attr(attrs, this.x1Name);
      refMax = solver.attr(attrs, this.x2Name);
    } else {
      refMin = solver.attr(attrs, this.y1Name);
      refMax = solver.attr(attrs, this.y2Name);
    }
    for (const [index, markState] of state.glyphs.entries()) {
      let a1name = "x1",
        a2name = "x2";
      if (axis == "y") {
        a1name = "y1";
        a2name = "y2";
      }
      const attr1 = markState.attributes[a1name] as number;
      const attr2 = markState.attributes[a2name] as number;
      minFitter.add(attr1, solver.attr(markState.attributes, a1name), refMin);
      minFitter.add(attr2, solver.attr(markState.attributes, a2name), refMin);
      maxFitter.add(attr1, solver.attr(markState.attributes, a1name), refMax);
      maxFitter.add(attr2, solver.attr(markState.attributes, a2name), refMax);
    }
    minFitter.addConstraint(ConstraintStrength.MEDIUM);
    maxFitter.addConstraint(ConstraintStrength.MEDIUM);
  }

  public fitGroups(groups: SublayoutGroup[], axis: "x" | "y" | "xy") {
    const solver = this.solver;
    const state = this.plotSegment.state;
    const attrs = state.attributes;
    const props = this.plotSegment.object.properties;
    const fitters = new DodgingFitters(solver);

    const alignment = props.sublayout.align;

    groups.forEach(group => {
      const markStates = group.group.map(index => state.glyphs[index]);
      const { x1, y1, x2, y2 } = group;

      for (let index = 0; index < markStates.length; index++) {
        const m1 = markStates[index];
        if (axis == "x" || axis == "xy") {
          if (alignment.x == "start") {
            solver.addEquals(
              ConstraintStrength.WEAK,
              solver.attr(m1.attributes, "x1"),
              x1
            );
          } else {
            fitters.xMin.add(
              (m1.attributes.x1 as number) - solver.getValue(x1),
              solver.attr(m1.attributes, "x1"),
              x1
            );
          }
          if (alignment.x == "end") {
            solver.addEquals(
              ConstraintStrength.WEAK,
              solver.attr(m1.attributes, "x2"),
              x2
            );
          } else {
            fitters.xMax.add(
              (m1.attributes.x2 as number) - solver.getValue(x2),
              solver.attr(m1.attributes, "x2"),
              x2
            );
          }
          if (alignment.x == "middle") {
            solver.addLinear(
              ConstraintStrength.HARD,
              0,
              [
                [1, solver.attr(m1.attributes, "x1")],
                [1, solver.attr(m1.attributes, "x2")]
              ],
              [[1, x1], [1, x2]]
            );
          }
        }
        if (axis == "y" || axis == "xy") {
          if (alignment.y == "start") {
            solver.addEquals(
              ConstraintStrength.WEAK,
              solver.attr(m1.attributes, "y1"),
              y1
            );
          } else {
            fitters.xMin.add(
              (m1.attributes.y1 as number) - solver.getValue(y1),
              solver.attr(m1.attributes, "y1"),
              y1
            );
          }
          if (alignment.y == "end") {
            solver.addEquals(
              ConstraintStrength.WEAK,
              solver.attr(m1.attributes, "y2"),
              y2
            );
          } else {
            fitters.xMax.add(
              (m1.attributes.y2 as number) - solver.getValue(y2),
              solver.attr(m1.attributes, "y2"),
              y2
            );
          }
          if (alignment.y == "middle") {
            solver.addLinear(
              ConstraintStrength.HARD,
              0,
              [
                [1, solver.attr(m1.attributes, "y1")],
                [1, solver.attr(m1.attributes, "y2")]
              ],
              [[1, y1], [1, y2]]
            );
          }
        }
      }
    });

    fitters.addConstraint(ConstraintStrength.MEDIUM);
  }

  public sublayout(groups: SublayoutGroup[]) {
    this.orderMarkGroups(groups);
    const solver = this.solver;
    const state = this.plotSegment.state;
    const attrs = state.attributes;
    const props = this.plotSegment.object.properties;
    let maxGroupLength = 0;
    for (const g of groups) {
      if (g.group.length > maxGroupLength) {
        maxGroupLength = g.group.length;
      }
    }
    if (props.sublayout.type == "dodge-x") {
      this.sublayoutDodging(groups, "x", this.config.xAxisPrePostGap);
    }
    if (props.sublayout.type == "dodge-y") {
      this.sublayoutDodging(groups, "y", this.config.yAxisPrePostGap);
    }
    if (props.sublayout.type == "grid") {
      this.sublayoutGrid(groups);
    }
    if (props.sublayout.type == "packing") {
      this.sublayoutPacking(groups);
    }
  }

  public sublayoutDodging(
    groups: SublayoutGroup[],
    direction: "x" | "y",
    enablePrePostGap: boolean
  ) {
    const solver = this.solver;
    const state = this.plotSegment.state;
    const attrs = state.attributes;
    const props = this.plotSegment.object.properties;
    const dataIndices = state.dataRowIndices;

    const fitters = new DodgingFitters(solver);

    const alignment = props.sublayout.align;

    let maxCount = 0;
    for (const g of groups) {
      maxCount = Math.max(maxCount, g.group.length);
    }
    let dodgeGapRatio: number = 0;
    let dodgeGapOffset: number = 0;
    if (!enablePrePostGap) {
      dodgeGapRatio =
        direction == "x"
          ? props.sublayout.ratioX / (maxCount - 1)
          : props.sublayout.ratioY / (maxCount - 1);
      dodgeGapOffset = 0;
    } else {
      dodgeGapRatio =
        direction == "x"
          ? props.sublayout.ratioX / maxCount
          : props.sublayout.ratioY / maxCount;
      dodgeGapOffset = dodgeGapRatio / 2;
    }

    groups.forEach(group => {
      const markStates = group.group.map(index => state.glyphs[index]);
      const { x1, y1, x2, y2 } = group;

      const count = markStates.length;
      // If nothing there, skip
      if (count == 0) {
        return;
      }

      for (let index = 0; index < markStates.length; index++) {
        const m1 = markStates[index];
        if (index > 0) {
          const m0 = markStates[index - 1];
          switch (direction) {
            case "x":
              {
                solver.addLinear(ConstraintStrength.HARD, 0, [
                  [dodgeGapRatio, x2],
                  [-dodgeGapRatio, x1],
                  [1, solver.attr(m0.attributes, "x2")],
                  [-1, solver.attr(m1.attributes, "x1")]
                ]);
              }
              break;
            case "y":
              {
                solver.addLinear(ConstraintStrength.HARD, 0, [
                  [dodgeGapRatio, y2],
                  [-dodgeGapRatio, y1],
                  [1, solver.attr(m0.attributes, "y2")],
                  [-1, solver.attr(m1.attributes, "y1")]
                ]);
              }
              break;
          }
        }

        switch (direction) {
          case "x":
            {
              if (alignment.y == "start") {
                solver.addEquals(
                  ConstraintStrength.HARD,
                  solver.attr(m1.attributes, "y1"),
                  y1
                );
              } else {
                fitters.yMin.add(
                  (m1.attributes.y1 as number) - solver.getValue(y1),
                  solver.attr(m1.attributes, "y1"),
                  y1
                );
              }
              if (alignment.y == "end") {
                solver.addEquals(
                  ConstraintStrength.HARD,
                  solver.attr(m1.attributes, "y2"),
                  y2
                );
              } else {
                const presolveHeight = this.getGlyphPreSolveAttributes(
                  dataIndices[group.group[index]]
                ).height;
                if (presolveHeight == presolveHeight) {
                  fitters.yMax.add(
                    presolveHeight,
                    solver.attr(m1.attributes, "y2"),
                    y2
                  );
                } else {
                  fitters.yMax.add(
                    (m1.attributes.y2 as number) - solver.getValue(y2),
                    solver.attr(m1.attributes, "y2"),
                    y2
                  );
                }
              }
              if (alignment.y == "middle") {
                solver.addLinear(
                  ConstraintStrength.HARD,
                  0,
                  [
                    [1, solver.attr(m1.attributes, "y1")],
                    [1, solver.attr(m1.attributes, "y2")]
                  ],
                  [[1, y1], [1, y2]]
                );
              }
            }
            break;
          case "y":
            {
              if (alignment.x == "start") {
                solver.addEquals(
                  ConstraintStrength.HARD,
                  solver.attr(m1.attributes, "x1"),
                  x1
                );
              } else {
                fitters.xMin.add(
                  (m1.attributes.x1 as number) - solver.getValue(x1),
                  solver.attr(m1.attributes, "x1"),
                  x1
                );
              }
              if (alignment.x == "end") {
                solver.addEquals(
                  ConstraintStrength.HARD,
                  solver.attr(m1.attributes, "x2"),
                  x2
                );
              } else {
                fitters.xMax.add(
                  (m1.attributes.x2 as number) - solver.getValue(x2),
                  solver.attr(m1.attributes, "x2"),
                  x2
                );
              }
              if (alignment.x == "middle") {
                solver.addLinear(
                  ConstraintStrength.HARD,
                  0,
                  [
                    [1, solver.attr(m1.attributes, "x1")],
                    [1, solver.attr(m1.attributes, "x2")]
                  ],
                  [[1, x1], [1, x2]]
                );
              }
            }
            break;
        }
      }
      const m1 = markStates[0];
      const mN = markStates[markStates.length - 1];
      switch (direction) {
        case "x":
          {
            const x1WithGap: Array<[number, Variable]> = [
              [1, x1],
              [dodgeGapOffset, x2],
              [-dodgeGapOffset, x1]
            ];
            const x2WithGap: Array<[number, Variable]> = [
              [1, x2],
              [dodgeGapOffset, x1],
              [-dodgeGapOffset, x2]
            ];
            if (alignment.x == "start") {
              solver.addLinear(
                ConstraintStrength.HARD,
                0,
                [[1, solver.attr(m1.attributes, "x1")]],
                x1WithGap
              );
            } else {
              fitters.xMin.addComplex(
                (m1.attributes.x1 as number) - solver.getValue(x1),
                solver.attr(m1.attributes, "x1"),
                x1WithGap
              );
            }
            if (alignment.x == "end") {
              solver.addLinear(
                ConstraintStrength.HARD,
                0,
                [[1, solver.attr(mN.attributes, "x2")]],
                x2WithGap
              );
            } else {
              fitters.xMax.addComplex(
                (mN.attributes.x2 as number) - solver.getValue(x2),
                solver.attr(mN.attributes, "x2"),
                x2WithGap
              );
            }
            if (alignment.x == "middle") {
              solver.addLinear(
                ConstraintStrength.HARD,
                0,
                [
                  [1, solver.attr(m1.attributes, "x1")],
                  [1, solver.attr(mN.attributes, "x2")]
                ],
                [[1, x1], [1, x2]]
              );
            }
          }
          break;
        case "y":
          {
            const y1WithGap: Array<[number, Variable]> = [
              [1, y1],
              [dodgeGapOffset, y2],
              [-dodgeGapOffset, y1]
            ];
            const y2WithGap: Array<[number, Variable]> = [
              [1, y2],
              [dodgeGapOffset, y1],
              [-dodgeGapOffset, y2]
            ];
            if (alignment.y == "start") {
              solver.addLinear(
                ConstraintStrength.HARD,
                0,
                [[1, solver.attr(m1.attributes, "y1")]],
                y1WithGap
              );
            } else {
              fitters.yMin.addComplex(
                (m1.attributes.y1 as number) - solver.getValue(y1),
                solver.attr(m1.attributes, "y1"),
                y1WithGap
              );
            }
            if (alignment.y == "end") {
              solver.addLinear(
                ConstraintStrength.HARD,
                0,
                [[1, solver.attr(mN.attributes, "y2")]],
                y2WithGap
              );
            } else {
              fitters.yMax.addComplex(
                (mN.attributes.y2 as number) - solver.getValue(y2),
                solver.attr(mN.attributes, "y2"),
                y2WithGap
              );
            }
            if (alignment.y == "middle") {
              solver.addLinear(
                ConstraintStrength.HARD,
                0,
                [
                  [1, solver.attr(m1.attributes, "y1")],
                  [1, solver.attr(mN.attributes, "y2")]
                ],
                [[1, y1], [1, y2]]
              );
            }
          }
          break;
      }
    });

    fitters.addConstraint(ConstraintStrength.MEDIUM);
  }

  public getGlyphPreSolveAttributes(rowIndices: number[]) {
    const attrs = this.solverContext.getGlyphAttributes(
      this.plotSegment.object.glyph,
      this.plotSegment.object.table,
      rowIndices
    );
    return attrs;
  }

  public sublayoutGrid(groups: SublayoutGroup[], directionOverride?: string) {
    const solver = this.solver;
    const state = this.plotSegment.state;
    const props = this.plotSegment.object.properties;
    const attrs = state.attributes;

    const fitters = new DodgingFitters(solver);

    let direction: string = props.sublayout.grid.direction;
    if (directionOverride != null) {
      direction = directionOverride;
    }

    const alignX = props.sublayout.align.x;
    const alignY = props.sublayout.align.y;

    const xMinFitter = new CrossFitter(solver, "min");
    const xMaxFitter = new CrossFitter(solver, "max");
    const yMinFitter = new CrossFitter(solver, "min");
    const yMaxFitter = new CrossFitter(solver, "max");

    let maxCount = 0;
    groups.forEach(group => {
      if (maxCount < group.group.length) {
        maxCount = group.group.length;
      }
    });

    let xCount: number, yCount: number;
    // Determine xCount and yCount, aka., the number of divisions on each axis
    switch (direction) {
      case "x":
        {
          if (props.sublayout.grid.xCount != null) {
            xCount = props.sublayout.grid.xCount;
            yCount = Math.ceil(maxCount / xCount);
          } else {
            xCount = Math.ceil(Math.sqrt(maxCount));
            yCount = Math.ceil(maxCount / xCount);
          }
        }
        break;
      case "y":
        {
          if (props.sublayout.grid.yCount != null) {
            yCount = props.sublayout.grid.yCount;
            xCount = Math.ceil(maxCount / yCount);
          } else {
            yCount = Math.ceil(Math.sqrt(maxCount));
            xCount = Math.ceil(maxCount / yCount);
          }
        }
        break;
      case "x1":
        {
          xCount = maxCount;
          yCount = 1;
        }
        break;
      case "y1":
        {
          yCount = maxCount;
          xCount = 1;
        }
        break;
    }

    const gapRatioX = xCount > 1 ? props.sublayout.ratioX / (xCount - 1) : 0;
    const gapRatioY = yCount > 1 ? props.sublayout.ratioY / (yCount - 1) : 0;

    groups.forEach(group => {
      const markStates = group.group.map(index => state.glyphs[index]);
      const { x1, y1, x2, y2 } = group;

      let xMax: number, yMax: number;
      if (direction == "x" || direction == "x1") {
        xMax = Math.min(markStates.length, xCount);
        yMax = Math.ceil(markStates.length / xCount);
      } else {
        yMax = Math.min(markStates.length, yCount);
        xMax = Math.ceil(markStates.length / yCount);
      }

      // Constraint glyphs
      for (let i = 0; i < markStates.length; i++) {
        let xi: number, yi: number;
        if (direction == "x" || direction == "x1") {
          xi = i % xCount;
          yi = Math.floor(i / xCount);
        } else {
          yi = i % yCount;
          xi = Math.floor(i / yCount);
        }
        // Adjust xi, yi based on alignment settings
        if (alignX == "end") {
          xi = xi + xCount - xMax;
        }
        if (alignX == "middle") {
          xi = xi + (xCount - xMax) / 2;
        }
        if (alignY == "end") {
          yi = yi + yCount - yMax;
        }
        if (alignY == "middle") {
          yi = yi + (yCount - yMax) / 2;
        }
        const cellX1: Array<[number, Variable]> = [
          [xi / xCount * (1 + gapRatioX), x2],
          [1 - xi / xCount * (1 + gapRatioX), x1]
        ];
        const cellX2: Array<[number, Variable]> = [
          [(xi + 1) / xCount * (1 + gapRatioX) - gapRatioX, x2],
          [1 - (xi + 1) / xCount * (1 + gapRatioX) + gapRatioX, x1]
        ];
        const cellY1: Array<[number, Variable]> = [
          [yi / yCount * (1 + gapRatioY), y2],
          [1 - yi / yCount * (1 + gapRatioY), y1]
        ];
        const cellY2: Array<[number, Variable]> = [
          [(yi + 1) / yCount * (1 + gapRatioY) - gapRatioY, y2],
          [1 - (yi + 1) / yCount * (1 + gapRatioY) + gapRatioY, y1]
        ];
        const state = markStates[i];
        if (alignX == "start") {
          solver.addLinear(
            ConstraintStrength.HARD,
            0,
            [[1, solver.attr(state.attributes, "x1")]],
            cellX1
          );
        } else {
          xMinFitter.addComplex(
            (state.attributes.x1 as number) - solver.getLinear(...cellX1),
            solver.attr(state.attributes, "x1"),
            cellX1
          );
        }
        if (alignX == "end") {
          solver.addLinear(
            ConstraintStrength.HARD,
            0,
            [[1, solver.attr(state.attributes, "x2")]],
            cellX2
          );
        } else {
          xMaxFitter.addComplex(
            (state.attributes.x2 as number) - solver.getLinear(...cellX2),
            solver.attr(state.attributes, "x2"),
            cellX2
          );
        }
        if (alignX == "middle") {
          solver.addLinear(
            ConstraintStrength.HARD,
            0,
            [
              [1, solver.attr(state.attributes, "x1")],
              [1, solver.attr(state.attributes, "x2")]
            ],
            cellX1.concat(cellX2)
          );
        }
        if (alignY == "start") {
          solver.addLinear(
            ConstraintStrength.HARD,
            0,
            [[1, solver.attr(state.attributes, "y1")]],
            cellY1
          );
        } else {
          yMinFitter.addComplex(
            (state.attributes.y1 as number) - solver.getLinear(...cellY1),
            solver.attr(state.attributes, "y1"),
            cellY1
          );
        }
        if (alignY == "end") {
          solver.addLinear(
            ConstraintStrength.HARD,
            0,
            [[1, solver.attr(state.attributes, "y2")]],
            cellY2
          );
        } else {
          yMaxFitter.addComplex(
            (state.attributes.y2 as number) - solver.getLinear(...cellY2),
            solver.attr(state.attributes, "y2"),
            cellY2
          );
        }
        if (alignY == "middle") {
          solver.addLinear(
            ConstraintStrength.HARD,
            0,
            [
              [1, solver.attr(state.attributes, "y1")],
              [1, solver.attr(state.attributes, "y2")]
            ],
            cellY1.concat(cellY2)
          );
        }
      }
    });
    xMinFitter.addConstraint(ConstraintStrength.MEDIUM);
    xMaxFitter.addConstraint(ConstraintStrength.MEDIUM);
    yMinFitter.addConstraint(ConstraintStrength.MEDIUM);
    yMaxFitter.addConstraint(ConstraintStrength.MEDIUM);
  }

  public sublayoutHandles(
    groups: Array<{
      group: number[];
      x1: number;
      y1: number;
      x2: number;
      y2: number;
    }>
  ) {
    this.orderMarkGroups(groups);
    const state = this.plotSegment.state;
    const attrs = state.attributes;
    const props = this.plotSegment.object.properties;
    const dataIndices = state.dataRowIndices;
    const handles: Region2DHandleDescription[] = [];
    let maxCount = 0;
    for (const g of groups) {
      maxCount = Math.max(maxCount, g.group.length);
    }
    const fX = (x: number): number =>
      (x - (state.attributes[this.x1Name] as number)) /
      ((state.attributes[this.x2Name] as number) -
        (state.attributes[this.x1Name] as number));
    const fY = (y: number): number =>
      (y - (state.attributes[this.y1Name] as number)) /
      ((state.attributes[this.y2Name] as number) -
        (state.attributes[this.y1Name] as number));

    const x1 = this.plotSegment.state.attributes[this.x1Name] as number;
    const y1 = this.plotSegment.state.attributes[this.y1Name] as number;
    const x2 = this.plotSegment.state.attributes[this.x2Name] as number;
    const y2 = this.plotSegment.state.attributes[this.y2Name] as number;

    if (props.sublayout.type == "dodge-x") {
      const dodgeGapRatio = props.sublayout.ratioX / (maxCount - 1);
      for (const group of groups) {
        for (let i = 0; i < group.group.length - 1; i++) {
          const state1 = state.glyphs[group.group[i]];
          const state2 = state.glyphs[group.group[i + 1]];
          const p1 = state1.attributes.x2 as number;
          const p2 = state2.attributes.x1 as number;
          const minY = Math.min(
            state1.attributes.y1 as number,
            state1.attributes.y2 as number,
            state2.attributes.y1 as number,
            state2.attributes.y2 as number
          );
          const maxY = Math.max(
            state1.attributes.y1 as number,
            state1.attributes.y2 as number,
            state2.attributes.y1 as number,
            state2.attributes.y2 as number
          );
          handles.push({
            type: "gap",
            gap: {
              axis: "x",
              property: { property: "sublayout", field: "ratioX" },
              reference: p1,
              value: props.sublayout.ratioX,
              scale: 1 / (maxCount - 1) * (group.x2 - group.x1),
              span: [minY, maxY]
            }
          });
        }
      }
    }
    if (props.sublayout.type == "dodge-y") {
      const dodgeGapRatio = props.sublayout.ratioY / (maxCount - 1);
      for (const group of groups) {
        for (let i = 0; i < group.group.length - 1; i++) {
          const state1 = state.glyphs[group.group[i]];
          const state2 = state.glyphs[group.group[i + 1]];
          const p1 = state1.attributes.y2 as number;
          const p2 = state2.attributes.y1 as number;
          const minX = Math.min(
            state1.attributes.x1 as number,
            state1.attributes.x2 as number,
            state2.attributes.x1 as number,
            state2.attributes.x2 as number
          );
          const maxX = Math.max(
            state1.attributes.x1 as number,
            state1.attributes.x2 as number,
            state2.attributes.x1 as number,
            state2.attributes.x2 as number
          );
          handles.push({
            type: "gap",
            gap: {
              axis: "y",
              property: { property: "sublayout", field: "ratioY" },
              reference: p1,
              value: props.sublayout.ratioY,
              scale: 1 / (maxCount - 1) * (group.y2 - group.y1),
              span: [minX, maxX]
            }
          });
        }
      }
    }
    if (props.sublayout.type == "grid") {
    }
    // if (props.sublayout.type == "packing") {
    // // packing has no handles
    // }
    return handles;
  }

  public sublayoutPacking(groups: SublayoutGroup[]) {
    const solver = this.solver;
    const state = this.plotSegment.state;
    const attrs = state.attributes;
    const dataIndices = state.dataRowIndices;

    groups.forEach(group => {
      const markStates = group.group.map(index => state.glyphs[index]);
      const { x1, y1, x2, y2 } = group;
      const centerState: Specification.AttributeMap = {
        cx: 0,
        cy: 0
      };
      const cx = solver.attr(centerState, "cx", {
        edit: true,
        strength: VariableStrength.NONE
      });
      const cy = solver.attr(centerState, "cy", {
        edit: true,
        strength: VariableStrength.NONE
      });
      solver.addLinear(
        ConstraintStrength.HARD,
        0,
        [[2, cx]],
        [[1, x1], [1, x2]]
      );
      solver.addLinear(
        ConstraintStrength.HARD,
        0,
        [[2, cy]],
        [[1, y1], [1, y2]]
      );
      const points = markStates.map(state => {
        let radius = 0;
        for (const e of state.marks) {
          if (e.attributes.size != null) {
            radius = Math.max(
              radius,
              Math.sqrt((e.attributes.size as number) / Math.PI)
            );
          } else {
            const w = e.attributes.width as number;
            const h = e.attributes.height as number;
            if (w != null && h != null) {
              radius = Math.max(radius, Math.sqrt(w * w + h * h) / 2);
            }
          }
        }
        if (radius == 0) {
          radius = 5;
        }
        return [
          solver.attr(state.attributes, "x"),
          solver.attr(state.attributes, "y"),
          radius
        ] as [Variable, Variable, number];
      });
      solver.addPlugin(
        new ConstraintPlugins.PackingPlugin(solver, cx, cy, points)
      );
    });
  }

  public getHandles(): Region2DHandleDescription[] {
    const solver = this.solver;
    const state = this.plotSegment.state;
    const attrs = state.attributes;
    const props = this.plotSegment.object.properties;
    const xMode = props.xData ? props.xData.type : "null";
    const yMode = props.yData ? props.yData.type : "null";
    let handles: Region2DHandleDescription[] = [];
    const glyphs = this.plotSegment.state.glyphs;

    switch (xMode) {
      case "null":
        {
          switch (yMode) {
            case "null":
              {
                handles = handles.concat(
                  this.sublayoutHandles([
                    {
                      x1: state.attributes[this.x1Name] as number,
                      y1: state.attributes[this.y1Name] as number,
                      x2: state.attributes[this.x2Name] as number,
                      y2: state.attributes[this.y2Name] as number,
                      group: state.dataRowIndices.map((x, i) => i)
                    }
                  ])
                );
              }
              break;
            case "numerical":
              {
              }
              break;
            case "categorical":
              {
                handles = handles.concat(this.categoricalHandles("y", true));
              }
              break;
          }
        }
        break;
      case "numerical":
        {
          switch (yMode) {
            case "null":
              {
              }
              break;
            case "numerical":
              {
              }
              break;
            case "categorical":
              {
                handles = handles.concat(this.categoricalHandles("y", false));
              }
              break;
          }
        }
        break;
      case "categorical":
        {
          switch (yMode) {
            case "null":
              {
                handles = handles.concat(this.categoricalHandles("x", true));
              }
              break;
            case "numerical":
              {
                handles = handles.concat(this.categoricalHandles("x", false));
              }
              break;
            case "categorical":
              {
                handles = handles.concat(this.categoricalHandles("xy", true));
              }
              break;
          }
        }
        break;
    }

    return handles;
  }

  public build(): void {
    const solver = this.solver;
    const state = this.plotSegment.state;
    const attrs = state.attributes;
    const props = this.plotSegment.object.properties;
    const xMode = props.xData ? props.xData.type : "null";
    const yMode = props.yData ? props.yData.type : "null";

    let placeXAxis = true;
    let placeYAxis = true;

    // Common constraints
    this.common();

    switch (xMode) {
      case "null":
        {
          switch (yMode) {
            case "null":
              {
                // null, null
                this.sublayout([
                  {
                    x1: solver.attr(attrs, this.x1Name),
                    y1: solver.attr(attrs, this.y1Name),
                    x2: solver.attr(attrs, this.x2Name),
                    y2: solver.attr(attrs, this.y2Name),
                    group: state.dataRowIndices.map((x, i) => i)
                  }
                ]);
              }
              break;
            case "default":
              {
                this.stacking("y");
                this.fitting("x");
                this.alignment("x", props.sublayout.align.x);
                placeYAxis = false;
              }
              break;
            case "numerical":
              {
                // null, numerical
                this.numericalMapping("y");
                this.alignment("x", props.sublayout.align.x);
                this.fitting("x");
                placeYAxis = false;
              }
              break;
            case "categorical":
              {
                // null, categorical
                this.categoricalMapping("y", true);
              }
              break;
          }
        }
        break;
      case "default":
        {
          switch (yMode) {
            case "null":
              {
                this.stacking("x");
                this.fitting("y");
                this.alignment("y", props.sublayout.align.y);
                placeXAxis = false;
              }
              break;
            case "default":
              {
                this.stacking("x");
                this.stacking("y");
              }
              break;
            case "numerical":
              {
                this.stacking("x");
                this.numericalMapping("y");
              }
              break;
            case "categorical":
              {
                this.stacking("x");
                this.categoricalMapping("y", false);
              }
              break;
          }
        }
        break;
      case "numerical":
        {
          switch (yMode) {
            case "null":
              {
                // numerical, null
                this.numericalMapping("x");
                this.alignment("y", props.sublayout.align.y);
                this.fitting("y");
                placeXAxis = false;
              }
              break;
            case "default":
              {
                this.stacking("y");
                this.numericalMapping("x");
              }
              break;
            case "numerical":
              {
                // numerical, numerical
                this.numericalMapping("x");
                this.numericalMapping("y");
              }
              break;
            case "categorical":
              {
                // numerical, categorical
                this.numericalMapping("x");
                this.categoricalMapping("y", false);
              }
              break;
          }
        }
        break;
      case "categorical":
        {
          switch (yMode) {
            case "null":
              {
                this.categoricalMapping("x", true);
              }
              break;
            case "default":
              {
                this.stacking("y");
                this.categoricalMapping("x", false);
              }
              break;
            case "numerical":
              {
                this.numericalMapping("y");
                this.categoricalMapping("x", false);
              }
              break;
            case "categorical":
              {
                this.categoricalMapping("xy", true);
              }
              break;
          }
        }
        break;
    }
    if (placeYAxis) {
      solver.addEquals(
        ConstraintStrength.HARD,
        solver.attr(attrs, "x"),
        solver.attr(attrs, this.x1Name)
      );
    }
    if (placeXAxis) {
      solver.addEquals(
        ConstraintStrength.HARD,
        solver.attr(attrs, "y"),
        solver.attr(attrs, this.y1Name)
      );
    }
  }

  public isSublayoutAppliable() {
    const props = this.plotSegment.object.properties;
    const xMode = props.xData ? props.xData.type : "null";
    const yMode = props.yData ? props.yData.type : "null";
    return (
      (xMode == "null" || xMode == "categorical") &&
      (yMode == "null" || yMode == "categorical")
    );
  }

  public buildSublayoutWidgets(m: Controls.WidgetManager) {
    const extra: Controls.Widget[] = [];
    const props = this.plotSegment.object.properties;
    const type = props.sublayout.type;
    if (type == "dodge-x" || type == "dodge-y" || type == "grid") {
      extra.push(
        m.row(
          "Align",
          m.horizontal(
            [0, 0],
            m.inputSelect(
              { property: "sublayout", field: ["align", "x"] },
              {
                type: "radio",
                options: ["start", "middle", "end"],
                icons: ["align/left", "align/x-middle", "align/right"],
                labels: ["Left", "Middle", "Right"]
              }
            ),
            m.inputSelect(
              { property: "sublayout", field: ["align", "y"] },
              {
                type: "radio",
                options: ["start", "middle", "end"],
                icons: ["align/bottom", "align/y-middle", "align/top"],
                labels: ["Bottom", "Middle", "Top"]
              }
            )
          )
        )
      );
      if (type == "grid") {
        extra.push(
          m.row(
            "Gap",
            m.horizontal(
              [0, 1, 0, 1],
              m.label("x: "),
              m.inputNumber(
                { property: "sublayout", field: "ratioX" },
                { minimum: 0, maximum: 1, percentage: true, showSlider: true }
              ),
              m.label("y: "),
              m.inputNumber(
                { property: "sublayout", field: "ratioY" },
                { minimum: 0, maximum: 1, percentage: true, showSlider: true }
              )
            )
          )
        );
      } else {
        extra.push(
          m.row(
            "Gap",
            m.inputNumber(
              {
                property: "sublayout",
                field: type == "dodge-x" ? "ratioX" : "ratioY"
              },
              { minimum: 0, maximum: 1, percentage: true, showSlider: true }
            )
          )
        );
      }
      if (type == "grid") {
        extra.push(
          m.row(
            "Direction",
            m.horizontal(
              [0, 0, 1],
              m.inputSelect(
                { property: "sublayout", field: ["grid", "direction"] },
                {
                  type: "radio",
                  options: ["x", "y"],
                  icons: ["scaffold/xwrap", "scaffold/ywrap"],
                  labels: [
                    this.terminology.gridDirectionX,
                    this.terminology.gridDirectionY
                  ]
                }
              ),
              m.label("Count:"),
              m.inputNumber({
                property: "sublayout",
                field:
                  props.sublayout.grid.direction == "x"
                    ? ["grid", "xCount"]
                    : ["grid", "yCount"]
              })
            )
          )
        );
      }
      extra.push(
        m.row(
          "Order",
          m.horizontal(
            [0, 0],
            m.orderByWidget(
              { property: "sublayout", field: "order" },
              { table: this.plotSegment.object.table }
            ),
            m.inputBoolean(
              { property: "sublayout", field: "orderReversed" },
              { type: "highlight", icon: "general/order-reversed" }
            )
          )
        )
      );
    }
    return [
      m.sectionHeader("Sub-layout"),
      m.row(
        "Type",
        m.inputSelect(
          { property: "sublayout", field: "type" },
          {
            type: "radio",
            options: ["dodge-x", "dodge-y", "grid", "packing"],
            icons: [
              "sublayout/dodge-x",
              "sublayout/dodge-y",
              "sublayout/grid",
              "sublayout/packing"
            ],
            labels: ["Stack X", "Stack Y", "Grid", "Packing"]
          }
        )
      ),
      ...extra
    ];
  }

  public buildAxisWidgets(
    m: Controls.WidgetManager,
    axisName: string,
    axis: "x" | "y"
  ): Controls.Widget[] {
    const props = this.plotSegment.object.properties;
    const data = axis == "x" ? props.xData : props.yData;
    const axisProperty = axis == "x" ? "xData" : "yData";
    return buildAxisWidgets(data, axisProperty, m, axisName);
  }

  public buildPanelWidgets(m: Controls.WidgetManager): Controls.Widget[] {
    if (this.isSublayoutAppliable()) {
      return [
        ...this.buildAxisWidgets(m, this.terminology.xAxis, "x"),
        ...this.buildAxisWidgets(m, this.terminology.yAxis, "y"),
        ...this.buildSublayoutWidgets(m)
      ];
    } else {
      return [
        ...this.buildAxisWidgets(m, this.terminology.xAxis, "x"),
        ...this.buildAxisWidgets(m, this.terminology.yAxis, "y")
      ];
    }
  }

  public buildPopupWidgets(m: Controls.WidgetManager): Controls.Widget[] {
    const props = this.plotSegment.object.properties;
    let sublayout: Controls.Widget[] = [];

    if (this.isSublayoutAppliable()) {
      const extra: Controls.Widget[] = [];

      const type = props.sublayout.type;
      if (type == "dodge-x" || type == "dodge-y" || type == "grid") {
        extra.push(
          m.inputSelect(
            { property: "sublayout", field: ["align", "x"] },
            {
              type: "dropdown",
              options: ["start", "middle", "end"],
              icons: [
                this.terminology.xMinIcon,
                this.terminology.xMiddleIcon,
                this.terminology.xMaxIcon
              ],
              labels: [
                this.terminology.xMin,
                this.terminology.xMiddle,
                this.terminology.xMax
              ]
            }
          )
        );
        extra.push(
          m.inputSelect(
            { property: "sublayout", field: ["align", "y"] },
            {
              type: "dropdown",
              options: ["start", "middle", "end"],
              icons: [
                this.terminology.yMinIcon,
                this.terminology.yMiddleIcon,
                this.terminology.yMaxIcon
              ],
              labels: [
                this.terminology.yMin,
                this.terminology.yMiddle,
                this.terminology.yMax
              ]
            }
          )
        );
        if (type == "grid") {
          extra.push(
            m.inputSelect(
              { property: "sublayout", field: ["grid", "direction"] },
              {
                type: "dropdown",
                options: ["x", "y"],
                icons: ["scaffold/xwrap", "scaffold/ywrap"],
                labels: [
                  this.terminology.gridDirectionX,
                  this.terminology.gridDirectionY
                ]
              }
            )
          );
        }
        extra.push(m.sep());
        extra.push(
          m.orderByWidget(
            { property: "sublayout", field: "order" },
            { table: this.plotSegment.object.table }
          ),
          m.inputBoolean(
            { property: "sublayout", field: "orderReversed" },
            { type: "highlight", icon: "general/order-reversed" }
          )
        );
      }
      sublayout = [
        m.inputSelect(
          { property: "sublayout", field: "type" },
          {
            type: "dropdown",
            options: ["dodge-x", "dodge-y", "grid", "packing"],
            icons: [
              this.terminology.dodgeXIcon,
              this.terminology.dodgeYIcon,
              this.terminology.gridIcon,
              this.terminology.packingIcon
            ],
            labels: [
              this.terminology.dodgeX,
              this.terminology.dodgeY,
              this.terminology.grid,
              this.terminology.packing
            ]
          }
        ),
        ...extra
      ];
    }

    const isXStackingOrNumerical =
      props.xData &&
      (props.xData.type == "numerical" || props.xData.type == "default");
    const isYStackingOrNumerical =
      props.yData &&
      (props.yData.type == "numerical" || props.yData.type == "default");
    if (isXStackingOrNumerical && !isYStackingOrNumerical) {
      if (props.xData.type == "default") {
        sublayout.push(m.label(this.terminology.xAxis + ": Stacking"));
      }
      sublayout.push(
        m.inputSelect(
          { property: "sublayout", field: ["align", "y"] },
          {
            type: "dropdown",
            options: ["start", "middle", "end"],
            icons: [
              this.terminology.yMinIcon,
              this.terminology.yMiddleIcon,
              this.terminology.yMaxIcon
            ],
            labels: [
              this.terminology.yMin,
              this.terminology.yMiddle,
              this.terminology.yMax
            ]
          }
        )
      );
    }
    if (isYStackingOrNumerical && !isXStackingOrNumerical) {
      if (props.yData.type == "default") {
        sublayout.push(m.label(this.terminology.yAxis + ": Stacking"));
      }
      sublayout.push(
        m.inputSelect(
          { property: "sublayout", field: ["align", "x"] },
          {
            type: "dropdown",
            options: ["start", "middle", "end"],
            icons: [
              this.terminology.xMinIcon,
              this.terminology.xMiddleIcon,
              this.terminology.xMaxIcon
            ],
            labels: [
              this.terminology.xMin,
              this.terminology.xMiddle,
              this.terminology.xMax
            ]
          }
        )
      );
    }
    if (isXStackingOrNumerical && isYStackingOrNumerical) {
      if (props.yData.type == "default") {
        sublayout.push(
          m.label(
            this.terminology.xAxis +
              " & " +
              this.terminology.yAxis +
              ": Stacking"
          )
        );
      }
    }

    return [...sublayout];
  }
}

export abstract class Region2DPlotSegment extends PlotSegmentClass {
  public readonly state: Region2DState;
  public readonly object: Region2DObject;
}<|MERGE_RESOLUTION|>--- conflicted
+++ resolved
@@ -1,11 +1,7 @@
-<<<<<<< HEAD
 /*
 Copyright (c) Microsoft Corporation. All rights reserved.
 Licensed under the MIT license.
 */
-import * as Dataset from "../../../dataset";
-=======
->>>>>>> d8bd7122
 import * as Expression from "../../../expression";
 import {
   ConstraintPlugins,
