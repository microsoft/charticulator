--- conflicted
+++ resolved
@@ -62,12 +62,8 @@
   dodgeYIcon: "VerticalDistributeCenter",
   gridIcon: "GridViewSmall",
   packingIcon: "sublayout/packing",
-<<<<<<< HEAD
+  jitterIcon: "sublayout/jitter",
   overlapIcon: "Stack",
-=======
-  jitterIcon: "sublayout/jitter",
-  overlapIcon: "sublayout/overlap",
->>>>>>> ac7f4f9a
 };
 
 export let config: Region2DConfiguration = {
