--- conflicted
+++ resolved
@@ -1,12 +1,7 @@
-<<<<<<< HEAD
 /*
 Copyright (c) Microsoft Corporation. All rights reserved.
 Licensed under the MIT license.
 */
-import * as Specification from "../specification";
-
-=======
->>>>>>> d8bd7122
 import * as Charts from "./charts";
 import * as Constraints from "./constraints";
 import * as Dataflow from "./dataflow";
