--- conflicted
+++ resolved
@@ -139,13 +139,9 @@
   label?: string;
   noDefaultMargin?: boolean;
   stopPropagation?: boolean;
-<<<<<<< HEAD
-  labelKey?: string;
+  labelKey: string;
   width?: number;
   underline?: boolean;
-=======
-  labelKey: string;
->>>>>>> 6e8753fb
 }
 
 // eslint-disable-next-line
