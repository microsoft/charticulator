--- conflicted
+++ resolved
@@ -158,14 +158,13 @@
       manager.row(
         "",
         manager.vertical(
-<<<<<<< HEAD
           manager.inputBoolean(
             {
               property: "autoDomainMin",
             },
             {
               type: "checkbox",
-              label: "Auto range min value",
+              label: "Auto min value",
             }
           ),
           manager.inputBoolean(
@@ -174,35 +173,8 @@
             },
             {
               type: "checkbox",
-              label: "Auto range max value",
+              label: "Auto max value",
             }
-=======
-          manager.horizontal(
-            [0, 1],
-            manager.label("Auto min value"),
-            null,
-            manager.inputBoolean(
-              {
-                property: "autoDomainMin",
-              },
-              {
-                type: "checkbox",
-              }
-            )
-          ),
-          manager.horizontal(
-            [0, 1],
-            manager.label("Auto max value"),
-            null,
-            manager.inputBoolean(
-              {
-                property: "autoDomainMax",
-              },
-              {
-                type: "checkbox",
-              }
-            )
->>>>>>> 0734f062
           )
         )
       ),
