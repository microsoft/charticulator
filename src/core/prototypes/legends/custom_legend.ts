--- conflicted
+++ resolved
@@ -49,11 +49,7 @@
 
   public static metadata: ObjectClassMetadata = {
     displayName: strings.objects.legend.legend,
-<<<<<<< HEAD
     iconPath: "CharticulatorLegend",
-=======
-    iconPath: "legend/legend",
->>>>>>> fdcbad61
     creatingInteraction: {
       type: "point",
       mapping: { x: "x", y: "y" },
@@ -67,17 +63,6 @@
 
     const scale = this.getScale();
     if (scale) {
-<<<<<<< HEAD
-      // widget.push(manager.sectionHeader(strings.objects.colors));
-      // widget.push(
-      //   manager.row(
-      //     strings.objects.scale,
-      //     manager.scaleEditor(
-      //       "mappingOptions",
-      //       strings.objects.legend.editColors
-      //     )
-      //   )
-      // );
       widget.push(
         manager.vertical(
           manager.label(strings.objects.colors, {
@@ -89,15 +74,6 @@
               "mappingOptions",
               strings.objects.legend.editColors
             )
-=======
-      widget.push(manager.sectionHeader(strings.objects.colors));
-      widget.push(
-        manager.row(
-          strings.objects.scale,
-          manager.scaleEditor(
-            "mappingOptions",
-            strings.objects.legend.editColors
->>>>>>> fdcbad61
           )
         )
       );
