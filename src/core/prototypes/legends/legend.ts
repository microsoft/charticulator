--- conflicted
+++ resolved
@@ -171,66 +171,42 @@
     manager: Controls.WidgetManager
   ): Controls.Widget[] {
     const widget = [
-<<<<<<< HEAD
-      manager.sectionHeader("Labels"),
-      manager.inputFontFamily({ property: "fontFamily" }, { label: "Font" }),
+      manager.sectionHeader(strings.objects.legend.labels),
+      manager.inputFontFamily(
+        { property: "fontFamily" },
+        { label: strings.objects.font }
+      ),
       manager.inputNumber(
         { property: "fontSize" },
-        { showUpdown: true, updownStyle: "font", updownTick: 2, label: "Size" }
-      ),
-      manager.inputColor({ property: "textColor" }, { label: "Color" }),
+        {
+          showUpdown: true,
+          updownStyle: "font",
+          updownTick: 2,
+          label: strings.objects.size,
+        }
+      ),
+      manager.inputColor(
+        { property: "textColor" },
+        { label: strings.objects.color }
+      ),
       manager.inputSelect(
         { property: "markerShape" },
         {
           type: "dropdown",
           showLabel: true,
           icons: ["RectangleShape", "TriangleShape", "Ellipse"],
-          labels: ["Rectangle", "Triangle", "Circle"],
+          labels: [
+            strings.toolbar.rectangle,
+            strings.toolbar.triangle,
+            strings.toolbar.ellipse,
+          ],
           options: ["rectangle", "triangle", "circle"],
-          label: "Shape",
+          label: strings.objects.legend.markerShape,
         }
       ),
-      manager.sectionHeader("Layout"),
+      manager.sectionHeader(strings.objects.legend.layout),
       manager.vertical(
-        manager.label("Alignment"),
-=======
-      manager.sectionHeader(strings.objects.legend.labels),
-      manager.row(
-        strings.objects.font,
-        manager.inputFontFamily({ property: "fontFamily" })
-      ),
-      manager.row(
-        strings.objects.size,
-        manager.inputNumber(
-          { property: "fontSize" },
-          { showUpdown: true, updownStyle: "font", updownTick: 2 }
-        )
-      ),
-      manager.row(
-        strings.objects.color,
-        manager.inputColor({ property: "textColor" })
-      ),
-      manager.row(
-        strings.objects.legend.markerShape,
-        manager.inputSelect(
-          { property: "markerShape" },
-          {
-            type: "dropdown",
-            showLabel: true,
-            icons: ["mark/rect", "mark/triangle", "mark/ellipse"],
-            labels: [
-              strings.toolbar.rectangle,
-              strings.toolbar.triangle,
-              strings.toolbar.ellipse,
-            ],
-            options: ["rectangle", "triangle", "circle"],
-          }
-        )
-      ),
-      manager.sectionHeader(strings.objects.legend.layout),
-      manager.row(
-        strings.alignment.alignment,
->>>>>>> 0734f062
+        manager.label(strings.alignment.alignment),
         manager.horizontal(
           [0, 0],
           null,
@@ -238,21 +214,16 @@
             { property: "alignX" },
             {
               type: "radio",
-<<<<<<< HEAD
               icons: [
                 "AlignHorizontalLeft",
                 "AlignHorizontalCenter",
                 "AlignHorizontalRight",
               ],
-              labels: ["Left", "Middle", "Right"],
-=======
-              icons: ["align/left", "align/x-middle", "align/right"],
               labels: [
                 strings.alignment.left,
                 strings.alignment.middle,
                 strings.alignment.right,
               ],
->>>>>>> 0734f062
               options: ["start", "middle", "end"],
             }
           ),
@@ -261,21 +232,16 @@
             {
               type: "radio",
               options: ["start", "middle", "end"],
-<<<<<<< HEAD
               icons: [
                 "AlignVerticalBottom",
                 "AlignVerticalCenter",
                 "AlignVerticalTop",
               ],
-              labels: ["Bottom", "Middle", "Top"],
-=======
-              icons: ["align/bottom", "align/y-middle", "align/top"],
               labels: [
                 strings.alignment.bottom,
                 strings.alignment.middle,
                 strings.alignment.top,
               ],
->>>>>>> 0734f062
             }
           ),
           null
