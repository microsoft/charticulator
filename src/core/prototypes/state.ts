--- conflicted
+++ resolved
@@ -51,14 +51,9 @@
 export class ChartStateManager {
   private chartOrigin: Specification.Chart;
 
-<<<<<<< HEAD
-  public readonly chart: Specification.Chart;
+  public chart: Specification.Chart;
   public chartState: Specification.ChartState;
-=======
-  public chart: Specification.Chart;
->>>>>>> fdcbad61
   public dataset: Dataset.Dataset;
-  public chartState: Specification.ChartState;
   public dataflow: DataflowManager;
 
   public classCache = new ObjectClassCache();
@@ -81,11 +76,7 @@
     chartOrigin?: Specification.Chart
   ) {
     this.chart = chart;
-<<<<<<< HEAD
-    this.chartOrigin = deepClone(chart);
-=======
     this.chartOrigin = chartOrigin ? chartOrigin : deepClone(chart);
->>>>>>> fdcbad61
     this.dataset = dataset;
     this.dataflow = new DataflowManager(dataset);
     this.options = options;
@@ -97,8 +88,6 @@
     }
   }
 
-<<<<<<< HEAD
-=======
   public getOriginChart() {
     return this.chartOrigin;
   }
@@ -114,7 +103,6 @@
     this.initialize({});
   }
 
->>>>>>> fdcbad61
   public resetDifference() {
     this.chartOrigin = deepClone(this.chart);
   }
