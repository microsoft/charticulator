<<<<<<< HEAD
/*
Copyright (c) Microsoft Corporation. All rights reserved.
Licensed under the MIT license.
*/
import { getById, uniqueID, zip, zipArray } from "../common";
=======
import { gather, getById, uniqueID, zip, zipArray, makeRange } from "../common";
>>>>>>> d8bd7122
import * as Dataset from "../dataset";
import * as Expression from "../expression";
import * as Specification from "../specification";
import * as Charts from "./charts";
import * as Glyphs from "./glyphs";
import * as Prototypes from "./index";
import * as Marks from "./marks";
import * as PlotSegments from "./plot_segments";
import * as Scales from "./scales";

import { ObjectClassCache } from "./cache";
import { ChartElementClass } from "./chart_element";
import { DataflowManager, DataflowTable } from "./dataflow";
import { CompiledFilter } from "./filter";
import { ObjectClass, ObjectClasses } from "./object";

/** Handles the life cycle of states and the dataflow */
export class ChartStateManager {
  public readonly chart: Specification.Chart;
  public chartState: Specification.ChartState;
  public dataset: Dataset.Dataset;
  public dataflow: DataflowManager;

  public classCache = new ObjectClassCache();
  public idIndex = new Map<
    string,
    [Specification.Object, Specification.ObjectState]
  >();

  constructor(
    chart: Specification.Chart,
    dataset: Dataset.Dataset,
    state: Specification.ChartState = null
  ) {
    this.chart = chart;
    this.dataset = dataset;
    this.dataflow = new DataflowManager(dataset);

    if (state == null) {
      this.initialize();
    } else {
      this.setState(state);
    }
  }

  /** Set an existing state */
  public setState(state: Specification.ChartState) {
    this.chartState = state;
    this.rebuildID2Object();
    this.initializeCache();
  }

  /** Set a new dataset, this will reset the state */
  public setDataset(dataset: Dataset.Dataset): void {
    this.dataset = dataset;
    this.dataflow = new DataflowManager(dataset);
    this.initialize();
  }

  /** Get data table by name */
  public getTable(name: string): DataflowTable {
    return this.dataflow.getTable(name);
  }

  /** Get an object by its unique ID */
  public getObjectById(id: string): Specification.Object {
    return this.idIndex.get(id)[0];
  }

  /** Get a chart-level element or scale by its id */
  public getClassById(id: string): ObjectClass {
    const [object, state] = this.idIndex.get(id);
    return this.classCache.getClass(state);
  }

  /** Get classes for chart elements */
  public getElements(): ObjectClass[] {
    return zipArray(this.chart.elements, this.chartState.elements).map(
      ([element, elementState]) => {
        return this.classCache.getClass(elementState);
      }
    );
  }

  /** Create an empty chart state using chart and dataset */
  private createChartState(): Specification.ChartState {
    const chart = this.chart;

    // Build the state hierarchy
    const elementStates = chart.elements.map(element => {
      // Initialie the element state
      const elementState: Specification.ChartElementState = {
        attributes: {}
      };
      // Special case for plot segment
      if (Prototypes.isType(element.classID, "plot-segment")) {
        this.mapPlotSegmentState(
          element as Specification.PlotSegment,
          elementState as Specification.PlotSegmentState
        );
      }
      return elementState;
    });

    const scaleStates = chart.scales.map(scale => {
      const state = {
        attributes: {}
      } as Specification.ScaleState;
      return state;
    });

    return {
      elements: elementStates,
      scales: scaleStates,
      attributes: {}
    };
  }

  /** Initialize the object class cache */
  public initializeCache() {
    this.classCache = new ObjectClassCache();

    const chartClass = this.classCache.createChartClass(
      null,
      this.chart,
      this.chartState
    );
    chartClass.setDataflow(this.dataflow);

    for (const [scale, scaleState] of zip(
      this.chart.scales,
      this.chartState.scales
    )) {
      const scaleClass = this.classCache.createScaleClass(
        chartClass,
        scale,
        scaleState
      );
    }

    for (const [element, elementState] of zip(
      this.chart.elements,
      this.chartState.elements
    )) {
      const elementClass = this.classCache.createChartElementClass(
        chartClass,
        element,
        elementState
      );
      // For plot segment, handle data mapping
      if (Prototypes.isType(element.classID, "plot-segment")) {
        this.initializePlotSegmentCache(element, elementState);
      }
    }
  }

  /** Enumerate all object classes */
  public enumerateClasses(callback: (cls: ObjectClass) => void) {
    const chartClass = this.classCache.getChartClass(this.chartState);
    callback(chartClass);

    for (const [scale, scaleState] of zip(
      this.chart.scales,
      this.chartState.scales
    )) {
      const scaleClass = this.classCache.getClass(scaleState);
      callback(scaleClass);
    }

    for (const [element, elementState] of zip(
      this.chart.elements,
      this.chartState.elements
    )) {
      const elementClass = this.classCache.getClass(elementState);
      callback(elementClass);
      // For plot segment, handle data mapping
      if (Prototypes.isType(element.classID, "plot-segment")) {
        const plotSegment = element as Specification.PlotSegment;
        const plotSegmentState = elementState as Specification.PlotSegmentState;
        const glyph = this.getObjectById(
          plotSegment.glyph
        ) as Specification.Glyph;
        for (const glyphState of plotSegmentState.glyphs) {
          const glyphClass = this.classCache.getClass(glyphState);
          callback(glyphClass);
          for (const [mark, markState] of zip(glyph.marks, glyphState.marks)) {
            const markClass = this.classCache.getClass(markState);
            callback(markClass);
          }
        }
      }
    }
  }

  /** Enumerate classes, only return a specific type */
  public enumerateClassesByType(
    type: string,
    callback: (cls: ObjectClass) => void
  ) {
    this.enumerateClasses(cls => {
      if (Prototypes.isType(cls.object.classID, type)) {
        callback(cls);
      }
    });
  }

  public enumeratePlotSegments(
    callback: (cls: PlotSegments.PlotSegmentClass) => void
  ) {
    for (const [element, elementState] of zip(
      this.chart.elements,
      this.chartState.elements
    )) {
      const elementClass = this.classCache.getClass(elementState);
      if (Prototypes.isType(element.classID, "plot-segment")) {
        callback(elementClass as PlotSegments.PlotSegmentClass);
      }
    }
  }

  /** Initialize the chart state with default parameters */
  public initializeState() {
    this.enumerateClasses(cls => {
      cls.initializeState();
    });
  }

  /** Recreate the chart state from scratch */
  private initialize() {
    this.chartState = this.createChartState();
    this.rebuildID2Object();
    this.initializeCache();
    this.initializeState();
  }

  /** Rebuild id to object map */
  private rebuildID2Object() {
    this.idIndex.clear();
    // Chart elements
    for (const [element, elementState] of zipArray(
      this.chart.elements,
      this.chartState.elements
    )) {
      this.idIndex.set(element._id, [element, elementState]);
    }
    // Scales
    for (const [scale, scaleState] of zipArray(
      this.chart.scales,
      this.chartState.scales
    )) {
      this.idIndex.set(scale._id, [scale, scaleState]);
    }
    // Glyphs
    for (const glyph of this.chart.glyphs) {
      this.idIndex.set(glyph._id, [glyph, null]);
      for (const element of glyph.marks) {
        this.idIndex.set(element._id, [element, null]);
      }
    }
  }

  /** Test if a name is already used */
  public isNameUsed(candidate: string) {
    const chart = this.chart;
    const names = new Set<string>();
    for (const scale of chart.scales) {
      names.add(scale.properties.name);
    }
    for (const element of chart.elements) {
      names.add(element.properties.name);
    }
    for (const mark of chart.glyphs) {
      names.add(mark.properties.name);
      for (const element of mark.marks) {
        names.add(element.properties.name);
      }
    }
    return names.has(candidate);
  }

  /** Find an unused name given a prefix, will try prefix1, prefix2, and so on. */
  public findUnusedName(prefix: string) {
    for (let i = 1; ; i++) {
      const candidate = prefix + i.toString();
      if (!this.isNameUsed(candidate)) {
        return candidate;
      }
    }
  }

  /** Create a new object */
  public createObject(classID: string, ...args: any[]): Specification.Object {
    let namePrefix = "Object";
    const metadata = ObjectClasses.GetMetadata(classID);
    if (metadata && metadata.displayName) {
      namePrefix = metadata.displayName;
    }
    const object = ObjectClasses.CreateDefault(classID, ...args);
    const name = this.findUnusedName(namePrefix);
    object.properties.name = name;
    return object;
  }

  /** Add a new glyph */
  public addGlyph(classID: string, table: string): Specification.Glyph {
    const newGlyph: Specification.Glyph = {
      _id: uniqueID(),
      table,
      classID,
      marks: [
        {
          _id: uniqueID(),
          classID: "mark.anchor",
          mappings: {
            x: {
              type: "parent",
              parentAttribute: "cx"
            } as Specification.ParentMapping,
            y: {
              type: "parent",
              parentAttribute: "cy"
            } as Specification.ParentMapping
          },
          properties: { name: "Anchor" }
        }
      ],
      properties: {
        name: this.findUnusedName("Glyph")
      },
      mappings: {},
      constraints: []
    };
    this.idIndex.set(newGlyph._id, [newGlyph, null]);
    this.idIndex.set(newGlyph.marks[0]._id, [newGlyph.marks[0], null]);
    return newGlyph;
  }
  /** Remove a glyph */
  public removeGlyph(glyph: Specification.Glyph) {
    const idx = this.chart.glyphs.indexOf(glyph);
    if (idx < 0) {
      return;
    }
    this.idIndex.delete(glyph._id);
    for (const element of glyph.marks) {
      this.idIndex.delete(element._id);
    }
    this.chart.glyphs.splice(idx, 1);

    // Delete all plot segments using this glyph
    const elementsToDelete: Specification.PlotSegment[] = [];
    for (const element of this.chart.elements) {
      if (Prototypes.isType(element.classID, "plot-segment")) {
        const plotSegment = element as Specification.PlotSegment;
        if (plotSegment.glyph == glyph._id) {
          elementsToDelete.push(plotSegment);
        }
      }
    }
    for (const plotSegment of elementsToDelete) {
      this.removeChartElement(plotSegment);
    }
  }

  /** Add a new element to a glyph */
  public addMarkToGlyph(
    mark: Specification.Element,
    glyph: Specification.Glyph
  ) {
    glyph.marks.push(mark);

    // Create element state in all plot segments using this glyph
    this.enumeratePlotSegments(
      (plotSegmentClass: PlotSegments.PlotSegmentClass) => {
        if (plotSegmentClass.object.glyph == glyph._id) {
          for (const glyphState of plotSegmentClass.state.glyphs) {
            const glyphClass = this.classCache.getGlyphClass(glyphState);
            const markState: Specification.MarkState = {
              attributes: {}
            };
            glyphState.marks.push(markState);
            const markClass = this.classCache.createMarkClass(
              glyphClass,
              mark,
              markState
            );
            markClass.initializeState();
          }
        }
      }
    );
  }

  /** Remove an element from a glyph */
  public removeMarkFromGlyph(
    mark: Specification.Element,
    glyph: Specification.Glyph
  ): void {
    const idx = glyph.marks.indexOf(mark);
    if (idx < 0) {
      return;
    }
    glyph.marks.splice(idx, 1);
    glyph.constraints = this.validateConstraints(
      glyph.constraints,
      glyph.marks
    );
    this.idIndex.delete(mark._id);

    // Remove the element state from all elements using this glyph
    this.enumeratePlotSegments(
      (plotSegmentClass: PlotSegments.PlotSegmentClass) => {
        if (plotSegmentClass.object.glyph == glyph._id) {
          for (const glyphState of plotSegmentClass.state.glyphs) {
            glyphState.marks.splice(idx, 1);
          }
        }
      }
    );
  }

  /** Add a chart element */
  public addChartElement(element: Specification.ChartElement) {
    const elementState: Specification.ChartElementState = {
      attributes: {}
    };
    if (Prototypes.isType(element.classID, "plot-segment")) {
      this.mapPlotSegmentState(
        element as Specification.PlotSegment,
        elementState as Specification.PlotSegmentState
      );
    }
    this.chart.elements.push(element);
    this.chartState.elements.push(elementState);

    const elementClass = this.classCache.createChartElementClass(
      this.classCache.getChartClass(this.chartState),
      element,
      elementState
    );

    if (Prototypes.isType(element.classID, "plot-segment")) {
      this.initializePlotSegmentCache(element, elementState);
    }

    elementClass.initializeState();

    if (Prototypes.isType(element.classID, "plot-segment")) {
      this.initializePlotSegmentState(
        elementClass as PlotSegments.PlotSegmentClass
      );
    }

    this.idIndex.set(element._id, [element, elementState]);
  }

  public reorderArray<T>(array: T[], fromIndex: number, toIndex: number) {
    const x = array.splice(fromIndex, 1)[0];
    if (fromIndex < toIndex) {
      array.splice(toIndex - 1, 0, x);
    } else {
      array.splice(toIndex, 0, x);
    }
  }

  public reorderChartElement(fromIndex: number, toIndex: number) {
    if (toIndex == fromIndex || toIndex == fromIndex + 1) {
      return;
    } // no effect
    this.reorderArray(this.chart.elements, fromIndex, toIndex);
    this.reorderArray(this.chartState.elements, fromIndex, toIndex);
  }

  public reorderGlyphElement(
    glyph: Specification.Glyph,
    fromIndex: number,
    toIndex: number
  ) {
    if (toIndex == fromIndex || toIndex == fromIndex + 1) {
      return;
    } // no effect
    for (const [element, elementState] of zip(
      this.chart.elements,
      this.chartState.elements
    )) {
      if (Prototypes.isType(element.classID, "plot-segment")) {
        const plotSegment = element as Specification.PlotSegment;
        const plotSegmentState = elementState as Specification.PlotSegmentState;
        if (plotSegment.glyph == glyph._id) {
          for (const glyphState of plotSegmentState.glyphs) {
            this.reorderArray(glyphState.marks, fromIndex, toIndex);
          }
        }
      }
    }
    this.reorderArray(glyph.marks, fromIndex, toIndex);
  }

  /**
   * Map/remap plot segment glyphs
   * @param plotSegment
   * @param plotSegmentState
   */
  private mapPlotSegmentState(
    plotSegment: Specification.PlotSegment,
    plotSegmentState: Specification.PlotSegmentState
  ) {
    const glyphObject = getById(
      this.chart.glyphs,
      plotSegment.glyph
    ) as Specification.Glyph;
    const table = this.getTable(glyphObject.table);
    const index2ExistingGlyphState = new Map<
      string,
      Specification.GlyphState
    >();
    if (plotSegmentState.dataRowIndices) {
      for (const [rowIndex, glyphState] of zip(
        plotSegmentState.dataRowIndices,
        plotSegmentState.glyphs
      )) {
        index2ExistingGlyphState.set(rowIndex.join(","), glyphState);
      }
    }
    let filteredIndices = table.rows.map((r, i) => i);
    if (plotSegment.filter) {
      const filter = new CompiledFilter(
        plotSegment.filter,
        this.dataflow.cache
      );
      filteredIndices = filteredIndices.filter(i => {
        return filter.filter(table.getRowContext(i));
      });
    }
    if (plotSegment.groupBy) {
      if (plotSegment.groupBy.expression) {
        const expr = this.dataflow.cache.parse(plotSegment.groupBy.expression);
        const groups = new Map<string, number[]>();
        plotSegmentState.dataRowIndices = [];
        for (const i of filteredIndices) {
          const groupBy = expr.getStringValue(table.getRowContext(i));
          if (groups.has(groupBy)) {
            groups.get(groupBy).push(i);
          } else {
            const g = [i];
            groups.set(groupBy, g);
            plotSegmentState.dataRowIndices.push(g);
          }
        }
      } else {
        // TODO: emit error
      }
    } else {
      plotSegmentState.dataRowIndices = filteredIndices.map(i => [i]);
    }
    // Resolve filter
    plotSegmentState.glyphs = plotSegmentState.dataRowIndices.map(rowIndex => {
      if (index2ExistingGlyphState.has(rowIndex.join(","))) {
        return index2ExistingGlyphState.get(rowIndex.join(","));
      } else {
        const glyphState = {
          marks: glyphObject.marks.map(element => {
            const elementState = {
              attributes: {}
            } as Specification.MarkState;
            return elementState;
          }),
          attributes: {}
        } as Specification.GlyphState;
        return glyphState;
      }
    });
  }

  private initializePlotSegmentCache(
    element: Specification.ChartElement,
    elementState: Specification.ChartElementState
  ) {
    const plotSegment = element as Specification.PlotSegment;
    const plotSegmentState = elementState as Specification.PlotSegmentState;
    const plotSegmentClass = this.classCache.getPlotSegmentClass(
      plotSegmentState
    );
    const glyph = this.getObjectById(plotSegment.glyph) as Specification.Glyph;
    for (const glyphState of plotSegmentState.glyphs) {
      if (this.classCache.hasClass(glyphState)) {
        continue;
      }
      const glyphClass = this.classCache.createGlyphClass(
        plotSegmentClass,
        glyph,
        glyphState
      );
      for (const [mark, markState] of zip(glyph.marks, glyphState.marks)) {
        const markClass = this.classCache.createMarkClass(
          glyphClass,
          mark,
          markState
        );
      }
    }
  }

  private initializePlotSegmentState(
    plotSegmentClass: PlotSegments.PlotSegmentClass
  ) {
    const glyph = this.getObjectById(
      plotSegmentClass.object.glyph
    ) as Specification.Glyph;
    for (const glyphState of plotSegmentClass.state.glyphs) {
      const glyphClass = this.classCache.getGlyphClass(glyphState);
      glyphClass.initializeState();
      for (const [mark, markState] of zip(glyph.marks, glyphState.marks)) {
        const markClass = this.classCache.getMarkClass(markState);
        markClass.initializeState();
      }
    }
  }

  /** Remove a chart element */
  public removeChartElement(element: Specification.ChartElement) {
    const idx = this.chart.elements.indexOf(element);
    if (idx < 0) {
      return;
    }
    this.chart.elements.splice(idx, 1);
    this.chartState.elements.splice(idx, 1);
    this.idIndex.delete(element._id);
    this.chart.constraints = this.validateConstraints(
      this.chart.constraints,
      this.chart.elements
    );
  }

  public remapPlotSegmentGlyphs(plotSegment: Specification.PlotSegment) {
    const idx = this.chart.elements.indexOf(plotSegment);
    if (idx < 0) {
      return;
    }
    const plotSegmentState = this.chartState.elements[
      idx
    ] as Specification.PlotSegmentState;
    this.mapPlotSegmentState(plotSegment, plotSegmentState);
    this.initializePlotSegmentCache(plotSegment, plotSegmentState);
  }

  /** Add a new scale */
  public addScale(scale: Specification.Scale) {
    const scaleState: Specification.ScaleState = {
      attributes: {}
    };
    this.chart.scales.push(scale);
    this.chartState.scales.push(scaleState);

    const scaleClass = this.classCache.createScaleClass(
      this.classCache.getChartClass(this.chartState),
      scale,
      scaleState
    );
    scaleClass.initializeState();
    this.idIndex.set(scale._id, [scale, scaleState]);
  }

  /** Remove a scale */
  public removeScale(scale: Specification.Scale) {
    const idx = this.chart.scales.indexOf(scale);
    if (idx < 0) {
      return;
    }
    this.chart.scales.splice(idx, 1);
    this.chartState.scales.splice(idx, 1);
    this.idIndex.delete(scale._id);
  }

  public getMarkClass(state: Specification.MarkState): Marks.MarkClass {
    return this.classCache.getMarkClass(state);
  }
  public getGlyphClass(state: Specification.GlyphState): Glyphs.GlyphClass {
    return this.classCache.getGlyphClass(state);
  }
  public getChartElementClass(
    state: Specification.ChartElementState
  ): ChartElementClass {
    return this.classCache.getChartElementClass(state);
  }
  public getPlotSegmentClass(
    state: Specification.PlotSegmentState
  ): PlotSegments.PlotSegmentClass {
    return this.classCache.getPlotSegmentClass(state);
  }
  public getScaleClass(state: Specification.ScaleState): Scales.ScaleClass {
    return this.classCache.getScaleClass(state);
  }
  public getChartClass(state: Specification.ChartState): Charts.ChartClass {
    return this.classCache.getChartClass(state);
  }
  public getClass(state: Specification.ObjectState): ObjectClass {
    return this.classCache.getClass(state);
  }

  /** Remove constraints that relate to non-existant element */
  public validateConstraints(
    constraints: Specification.Constraint[],
    elements: Specification.Object[]
  ): Specification.Constraint[] {
    const elementIDs = new Set<string>();
    for (const e of elements) {
      elementIDs.add(e._id);
    }
    return constraints.filter(constraint => {
      switch (constraint.type) {
        case "snap": {
          return (
            elementIDs.has(constraint.attributes.element as string) &&
            elementIDs.has(constraint.attributes.targetElement as string)
          );
        }
        default:
          return true;
      }
    });
  }

  public resolveResource(description: string) {
    const m = description.match(/^resource\:([.*]+)$/);
    if (m && this.chart.resources) {
      const id = m[1];
      for (const item of this.chart.resources) {
        if (item.id == id) {
          return item.data;
        }
      }
    } else {
      return description;
    }
  }

  /** Get chart-level data context for a given table */
  public getChartDataContext(tableName: string): Expression.Context {
    const table = this.dataflow.getTable(tableName);
    return table.getGroupedContext(makeRange(0, table.rows.length));
  }

  /** Get glyph-level data context for the glyphIndex-th glyph */
  public getGlpyhDataContext(
    plotSegment: Specification.PlotSegment,
    glyphIndex: number
  ): Expression.Context {
    const table = this.dataflow.getTable(plotSegment.table);
    const plotSegmentClass = this.getClassById(
      plotSegment._id
    ) as PlotSegments.PlotSegmentClass;
    const indices = plotSegmentClass.state.dataRowIndices[glyphIndex];
    return table.getGroupedContext(indices);
  }

  /** Get all glyph-level data contexts for a given plot segment */
  public getGlpyhDataContexts(
    plotSegment: Specification.PlotSegment,
    glyphIndex: number
  ): Expression.Context[] {
    const table = this.dataflow.getTable(plotSegment.table);
    const plotSegmentClass = this.getClassById(
      plotSegment._id
    ) as PlotSegments.PlotSegmentClass;
    return plotSegmentClass.state.dataRowIndices.map(indices =>
      table.getGroupedContext(indices)
    );
  }

  public getGroupedExpressionVector(
    tableName: string,
    groupBy: Specification.Types.GroupBy,
    expression: string
  ) {
    const expr = this.dataflow.cache.parse(expression);
    const table = this.dataflow.getTable(tableName);
    if (!table) {
      return [];
    }
    const indices: number[] = [];
    for (let i = 0; i < table.rows.length; i++) {
      indices.push(i);
    }
    if (groupBy && groupBy.expression) {
      const groupExpression = this.dataflow.cache.parse(groupBy.expression);
      const groups = gather(indices, i =>
        groupExpression.getStringValue(table.getRowContext(i))
      );
      return groups.map(g => expr.getValue(table.getGroupedContext(g)));
    } else {
      return indices.map(i => expr.getValue(table.getGroupedContext([i])));
    }
  }
}<|MERGE_RESOLUTION|>--- conflicted
+++ resolved
@@ -1,12 +1,8 @@
-<<<<<<< HEAD
 /*
 Copyright (c) Microsoft Corporation. All rights reserved.
 Licensed under the MIT license.
 */
-import { getById, uniqueID, zip, zipArray } from "../common";
-=======
 import { gather, getById, uniqueID, zip, zipArray, makeRange } from "../common";
->>>>>>> d8bd7122
 import * as Dataset from "../dataset";
 import * as Expression from "../expression";
 import * as Specification from "../specification";
