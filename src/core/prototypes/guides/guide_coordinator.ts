// Copyright (c) Microsoft Corporation. All rights reserved.
// Licensed under the MIT license.

import { ConstraintSolver, ConstraintStrength, Variable } from "../../solver";
import * as Specification from "../../specification";
import { ChartElementClass } from "../chart_element";
import {
  AttributeDescription,
  Handles,
  SnappingGuides,
  BoundingBox,
  Controls,
  SnappingGuidesVisualTypes,
} from "../common";
import { ObjectClassMetadata } from "../index";

export interface GuideCoordinatorAttributes extends Specification.AttributeMap {
  x1: number;
  y1: number;
  x2: number;
  y2: number;

  angle1: number;
  angle2: number;
  radial1: number;
  radial2: number;
}

export interface GuideCoordinatorProperties extends Specification.AttributeMap {
  axis: "x" | "y";
}

export class GuideCoordinatorClass extends ChartElementClass<
  GuideCoordinatorProperties,
  GuideCoordinatorAttributes
> {
  public static classID = "guide.guide-coordinator";
  public static type = "guide";

  private static BaseGuidesCount = 0;

  public static metadata: ObjectClassMetadata = {
    displayName: "GuideCoordinator",
    iconPath: "guide/coordinator-x",
  };

  public static defaultAttributes: Partial<GuideCoordinatorAttributes> = {
    axis: "x",
    count: 4,
  };

  public buildConstraints(solver: ConstraintSolver) {
    const attrs = this.state.attributes;
    let t1: Variable, t2: Variable;
    if (this.getAxis() == "x") {
      t1 = solver.attr(attrs, "x1");
      t2 = solver.attr(attrs, "x2");
    } else {
      t1 = solver.attr(attrs, "y1");
      t2 = solver.attr(attrs, "y2");
    }
<<<<<<< HEAD
    const length = <number>this.object.properties.count - 2;
=======
    const length =
      (this.object.properties.count as number) -
      GuideCoordinatorClass.BaseGuidesCount;
>>>>>>> 08284160
    this.getValueNames().map((name, index) => {
      const t = (1 + index) / (length + 1);
      solver.addLinear(
        ConstraintStrength.HARD,
        0,
        [
          [1 - t, t1],
          [t, t2],
        ],
        [[1, solver.attr(attrs, name)]]
      );
    });
  }

  public getValueNames(): string[] {
    const attrs = [];
    for (
      let i = 0;
      i <
      <number>this.object.properties.count -
        GuideCoordinatorClass.BaseGuidesCount;
      i++
    ) {
      const name = `value${i}`;
      attrs.push(name);
      if (this.state) {
        if (this.state.attributes[name] == null) {
          this.state.attributes[name] = 0;
        }
      }
    }
    return attrs;
  }

  public get attributeNames(): string[] {
    return ["x1", "y1", "x2", "y2"].concat(this.getValueNames());
  }

  public get attributes(): { [name: string]: AttributeDescription } {
    const r: { [name: string]: AttributeDescription } = {
      x1: {
        name: "x1",
        type: Specification.AttributeType.Number,
      },
      y1: {
        name: "y1",
        type: Specification.AttributeType.Number,
      },
      x2: {
        name: "x2",
        type: Specification.AttributeType.Number,
      },
      y2: {
        name: "y2",
        type: Specification.AttributeType.Number,
      },
    };
    for (
      let i = 0;
      i <
      <number>this.object.properties.count -
        GuideCoordinatorClass.BaseGuidesCount;
      i++
    ) {
      const name = `value${i}`;
      r[name] = {
        name,
        type: Specification.AttributeType.Number,
      };
    }
    return r;
  }

  public initializeState() {
    this.state.attributes.x1 = -100;
    this.state.attributes.y1 = -100;
    this.state.attributes.x2 = 100;
    this.state.attributes.y2 = 100;
    for (const name of this.getValueNames()) {
      if (this.state.attributes[name] == null) {
        this.state.attributes[name] = 0;
      }
    }
  }

  private getAxis() {
    return this.object.properties.axis;
  }

  /** Get handles given current state */
  public getHandles(): Handles.Description[] {
    const attrs = <GuideCoordinatorAttributes>this.state.attributes;
    const { x1, y1, x2, y2 } = attrs;
    const axis = this.getAxis();
    return [
      <Handles.Point>{
        type: "point",
        x: x1,
        y: y1,
        actions: [
          { type: "attribute", source: "x", attribute: "x1" },
          { type: "attribute", source: "y", attribute: "y1" },
        ],
      },
      <Handles.Point>{
        type: "point",
        x: axis == "y" ? x1 : x2,
        y: axis == "x" ? y1 : y2,
        actions: [
          {
            type: "attribute",
            source: "x",
            attribute: axis == "y" ? "x1" : "x2",
          },
          {
            type: "attribute",
            source: "y",
            attribute: axis == "x" ? "y1" : "y2",
          },
        ],
      },
    ];
  }

  public getBoundingBox(): BoundingBox.Description {
    const attrs = <GuideCoordinatorAttributes>this.state.attributes;
    const { x1, y1 } = attrs;
    let { x2, y2 } = attrs;
    if (this.getAxis() == "x") {
      y2 = y1;
    } else {
      x2 = x1;
    }
    return <BoundingBox.Line>{
      type: "line",
      visible: true,
      morphing: true,
      x1,
      y1,
      x2,
      y2,
    };
  }

  private getBasicValues(): string[] {
    return [];
    // uncomment to render main mark guides
    // if (this.getAxis() === "x") {
    //   return ["x1", "x2"];
    // }
    // if (this.getAxis() === "y") {
    //   return ["y1", "y2"];
    // }
  }

  public getSnappingGuides(): SnappingGuides.Description[] {
    return this.getValueNames()
      .concat(this.getBasicValues())
      .map((name) => {
        return <SnappingGuides.Axis>{
          type: this.getAxis(),
          value: this.state.attributes[name],
          attribute: name,
          visible: true,
          visualType: SnappingGuidesVisualTypes.Coordinator,
        };
      });
  }

  /** Get controls given current state */
  public getAttributePanelWidgets(
    manager: Controls.WidgetManager
  ): Controls.Widget[] {
    return [
      manager.sectionHeader("Guide Coordinator"),
      manager.row(
        "Count",
        manager.inputNumber(
          { property: "count" },
          {
            showUpdown: true,
            updownTick: 1,
            updownRange: [1, 100],
            minimum: 1,
            maximum: 100,
          }
        )
      ),
    ];
  }
}<|MERGE_RESOLUTION|>--- conflicted
+++ resolved
@@ -59,13 +59,9 @@
       t1 = solver.attr(attrs, "y1");
       t2 = solver.attr(attrs, "y2");
     }
-<<<<<<< HEAD
-    const length = <number>this.object.properties.count - 2;
-=======
     const length =
-      (this.object.properties.count as number) -
+      <number>this.object.properties.count -
       GuideCoordinatorClass.BaseGuidesCount;
->>>>>>> 08284160
     this.getValueNames().map((name, index) => {
       const t = (1 + index) / (length + 1);
       solver.addLinear(
