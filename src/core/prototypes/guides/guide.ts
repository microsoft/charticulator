--- conflicted
+++ resolved
@@ -393,22 +393,17 @@
     if (this.object.properties.axis === "x") {
       const hOptions: Specification.baselineH[] = ["left", "center", "right"];
       options = hOptions;
-<<<<<<< HEAD
-      labels = ["Left", "Center", "Right"];
+      labels = [
+        strings.alignment.left,
+        strings.alignment.center,
+        strings.alignment.right,
+      ];
 
       icons = [
         "AlignHorizontalLeft",
         "AlignHorizontalCenter",
         "AlignHorizontalRight",
       ];
-=======
-      labels = [
-        strings.alignment.left,
-        strings.alignment.center,
-        strings.alignment.right,
-      ];
-      icons = ["align/left", "align/x-middle", "align/right"];
->>>>>>> 0734f062
     } else {
       const vOptions: Specification.baselineV[] = ["top", "middle", "bottom"];
       options = vOptions;
@@ -420,18 +415,16 @@
       icons = ["align/top", "align/y-middle", "align/bottom"];
     }
     widgets.push(
-      manager.row(
-        strings.objects.guides.baseline,
-        manager.inputSelect(
-          { property: GuidePropertyNames.baseline },
-          {
-            type: "dropdown",
-            showLabel: true,
-            labels,
-            options,
-            icons,
-          }
-        )
+      manager.inputSelect(
+        { property: GuidePropertyNames.baseline },
+        {
+          type: "dropdown",
+          showLabel: true,
+          labels,
+          options,
+          icons,
+          label: strings.objects.guides.baseline,
+        }
       )
     );
 
