// Copyright (c) Microsoft Corporation. All rights reserved.
// Licensed under the MIT license.
import * as React from "react";
import * as globals from "./globals";

import {
  ErrorBoundary,
  FloatingPanel,
  MinimizablePane,
  MinimizablePanelView,
  MessagePanel,
} from "./components";
import { DragStateView, PopupContainer } from "./controllers";
import { AppStore } from "./stores";
import {
  AttributePanel,
  ChartEditorView,
  DatasetView,
  MarkEditorView,
} from "./views";
import { MenuBar, MenuBarHandlers } from "./views/menubar";
import { ObjectListEditor } from "./views/panels/object_list_editor";
import { Toolbar } from "./views/tool_bar";
import { ScalesPanel } from "./views/panels/scales_panel";
import { strings } from "../strings";
import { MainContext } from "./context_provider";
import { FluentUIToolbar } from "./views/fluentui_tool_bar";

export enum UndoRedoLocation {
  MenuBar = "menubar",
  ToolBar = "toolbar",
}

export enum PositionsLeftRight {
  Left = "left",
  Right = "right",
}

export enum PositionsLeftRightTop {
  Left = "left",
  Right = "right",
  Top = "top",
}

export enum LayoutDirection {
  Vertical = "vertical",
  Horizontal = "horizontal",
}

export interface MainViewConfig {
  ColumnsPosition: PositionsLeftRight;
  EditorPanelsPosition: PositionsLeftRight;
  ToolbarPosition: PositionsLeftRightTop;
  MenuBarButtons: PositionsLeftRight;
  Name?: string;
  ToolbarLabels: boolean;
  UndoRedoLocation: UndoRedoLocation;
}

export interface MainViewProps {
  store: AppStore;
  viewConfiguration: MainViewConfig;
  menuBarHandlers?: MenuBarHandlers;
}

export interface MainViewState {
  glyphViewMaximized: boolean;
  layersViewMaximized: boolean;
  attributeViewMaximized: boolean;
  scaleViewMaximized: boolean;
}

export class MainView extends React.Component<MainViewProps, MainViewState> {
  public refMenuBar: MenuBar;

  private viewConfiguration: MainViewConfig;

  constructor(props: MainViewProps) {
    super(props);

    if (!props.viewConfiguration) {
      this.viewConfiguration = {
        ColumnsPosition: PositionsLeftRight.Left,
        EditorPanelsPosition: PositionsLeftRight.Left,
        ToolbarPosition: PositionsLeftRightTop.Top,
        MenuBarButtons: PositionsLeftRight.Left,
        ToolbarLabels: true,
        UndoRedoLocation: UndoRedoLocation.MenuBar,
      };
    } else {
      this.viewConfiguration = props.viewConfiguration;
    }

    this.state = {
      glyphViewMaximized: false,
      layersViewMaximized: false,
      attributeViewMaximized: false,
      scaleViewMaximized: false,
    };

    props.store.addListener(AppStore.EVENT_GRAPHICS, () => this.forceUpdate());
  }

  public static childContextTypes = {
    store: (s: AppStore) => s instanceof AppStore,
  };

  public getChildContext() {
    return {
      store: this.props.store,
    };
  }

  public render() {
    const toolBarCreator = (config: {
      undoRedoLocation: UndoRedoLocation;
      layout: LayoutDirection;
      toolbarLabels: boolean;
    }) => {
      return (
        <div className={`charticulator__panel-editor-toolbar-${config.layout}`}>
          {/* <Toolbar toolbarLabels={config.toolbarLabels} undoRedoLocation={config.undoRedoLocation} layout={config.layout} /> */}
          <FluentUIToolbar
            toolbarLabels={config.toolbarLabels}
            undoRedoLocation={config.undoRedoLocation}
            layout={config.layout}
          />
        </div>
      );
    };

    const datasetPanel = () => {
      return (
        <div className="charticulator__panel charticulator__panel-dataset">
          <MinimizablePanelView>
            <MinimizablePane
              title={strings.mainView.datasetPanelTitle}
              scroll={true}
              hideHeader={true}
            >
              <ErrorBoundary>
                <DatasetView store={this.props.store} />
              </ErrorBoundary>
            </MinimizablePane>
            {this.state.scaleViewMaximized ? null : (
              <MinimizablePane
                title={strings.mainView.scalesPanelTitle}
                scroll={true}
                onMaximize={() => this.setState({ scaleViewMaximized: true })}
              >
                <ErrorBoundary>
                  <ScalesPanel store={this.props.store} />
                </ErrorBoundary>
              </MinimizablePane>
            )}
          </MinimizablePanelView>
        </div>
      );
    };

    const editorPanels = () => {
      return (
        <div
          className="charticulator__panel-editor-panel charticulator__panel-editor-panel-panes"
          style={{
            display:
              this.state.glyphViewMaximized &&
              this.state.attributeViewMaximized &&
              this.state.layersViewMaximized
                ? "none"
                : undefined,
          }}
        >
          <MinimizablePanelView>
            {this.state.glyphViewMaximized ? null : (
              <MinimizablePane
                title={strings.mainView.glyphPaneltitle}
                scroll={false}
                onMaximize={() => this.setState({ glyphViewMaximized: true })}
              >
                <ErrorBoundary>
                  <MarkEditorView height={300} />
                </ErrorBoundary>
              </MinimizablePane>
            )}
            {this.state.layersViewMaximized ? null : (
              <MinimizablePane
                title={strings.mainView.layersPanelTitle}
                scroll={true}
                maxHeight={200}
                onMaximize={() => this.setState({ layersViewMaximized: true })}
              >
                <ErrorBoundary>
                  <ObjectListEditor />
                </ErrorBoundary>
              </MinimizablePane>
            )}
            {this.state.attributeViewMaximized ? null : (
              <MinimizablePane
                title={strings.mainView.attributesPaneltitle}
                scroll={true}
                onMaximize={() =>
                  this.setState({ attributeViewMaximized: true })
                }
              >
                <ErrorBoundary>
                  <AttributePanel store={this.props.store} />
                </ErrorBoundary>
              </MinimizablePane>
            )}
          </MinimizablePanelView>
        </div>
      );
    };

    const chartPanel = () => {
      return (
        <div className="charticulator__panel-editor-panel charticulator__panel-editor-panel-chart">
          <ErrorBoundary>
            <ChartEditorView store={this.props.store} />
          </ErrorBoundary>
        </div>
      );
    };

    return (
      <div
        className="charticulator__application"
        onDragOver={(e) => e.preventDefault()}
        onDrop={(e) => e.preventDefault()}
      >
<<<<<<< HEAD
        <MainContext.Provider value={{ store: this.props.store }}>
          <MenuBar
            alignButtons={this.viewConfiguration.MenuBarButtons}
            undoRedoLocation={this.viewConfiguration.UndoRedoLocation}
            name={this.viewConfiguration.Name}
            ref={(e) => (this.refMenuBar = e)}
            handlers={this.props.menuBarHandlers}
          />
          <section className="charticulator__panel-container">
            {this.viewConfiguration.ColumnsPosition ==
              PositionsLeftRight.Left && datasetPanel()}
            <div className="charticulator__panel charticulator__panel-editor">
=======
        <MenuBar
          alignButtons={this.viewConfiguration.MenuBarButtons}
          undoRedoLocation={this.viewConfiguration.UndoRedoLocation}
          name={this.viewConfiguration.Name}
          ref={(e) => (this.refMenuBar = e)}
          handlers={this.props.menuBarHandlers}
        />
        {this.viewConfiguration.ToolbarPosition == PositionsLeftRightTop.Top &&
          toolBarCreator({
            layout: LayoutDirection.Horizontal,
            toolbarLabels: this.viewConfiguration.ToolbarLabels,
            undoRedoLocation: this.viewConfiguration.UndoRedoLocation,
          })}
        <section className="charticulator__panel-container">
          {this.viewConfiguration.ColumnsPosition == PositionsLeftRight.Left &&
            datasetPanel()}
          <div className="charticulator__panel charticulator__panel-editor">
            <div className="charticulator__panel-editor-panel-container">
              {this.viewConfiguration.EditorPanelsPosition ==
                PositionsLeftRight.Left && editorPanels()}
              {this.viewConfiguration.ToolbarPosition ==
                PositionsLeftRightTop.Left &&
                toolBarCreator({
                  layout: LayoutDirection.Vertical,
                  toolbarLabels: this.viewConfiguration.ToolbarLabels,
                  undoRedoLocation: this.viewConfiguration.UndoRedoLocation,
                })}
              {chartPanel()}
>>>>>>> 5fc9f779
              {this.viewConfiguration.ToolbarPosition ==
                PositionsLeftRightTop.Top &&
                toolBarCreator({
                  layout: LayoutDirection.Horizontal,
                  toolbarLabels: this.viewConfiguration.ToolbarLabels,
                  undoRedoLocation: this.viewConfiguration.UndoRedoLocation,
                })}
              <div className="charticulator__panel-editor-panel-container">
                {this.viewConfiguration.EditorPanelsPosition ==
                  PositionsLeftRight.Left && editorPanels()}
                {this.viewConfiguration.ToolbarPosition ==
                  PositionsLeftRightTop.Left &&
                  toolBarCreator({
                    layout: LayoutDirection.Vertical,
                    toolbarLabels: this.viewConfiguration.ToolbarLabels,
                    undoRedoLocation: this.viewConfiguration.UndoRedoLocation,
                  })}
                {chartPanel()}
                {this.viewConfiguration.ToolbarPosition ==
                  PositionsLeftRightTop.Right &&
                  toolBarCreator({
                    layout: LayoutDirection.Vertical,
                    toolbarLabels: this.viewConfiguration.ToolbarLabels,
                    undoRedoLocation: this.viewConfiguration.UndoRedoLocation,
                  })}
                {this.viewConfiguration.EditorPanelsPosition ==
                  PositionsLeftRight.Right && editorPanels()}
              </div>
            </div>
            {this.viewConfiguration.ColumnsPosition ==
              PositionsLeftRight.Right && datasetPanel()}
          </section>
          <div className="charticulator__floating-panels">
            {this.state.glyphViewMaximized ? (
              <FloatingPanel
                peerGroup="panels"
                title={strings.mainView.glyphPaneltitle}
                onClose={() => this.setState({ glyphViewMaximized: false })}
              >
                <ErrorBoundary>
                  <MarkEditorView />
                </ErrorBoundary>
              </FloatingPanel>
            ) : null}
            {this.state.layersViewMaximized ? (
              <FloatingPanel
                scroll={true}
                peerGroup="panels"
                title={strings.mainView.layersPanelTitle}
                onClose={() => this.setState({ layersViewMaximized: false })}
              >
                <ErrorBoundary>
                  <ObjectListEditor />
                </ErrorBoundary>
              </FloatingPanel>
            ) : null}
            {this.state.attributeViewMaximized ? (
              <FloatingPanel
                scroll={true}
                peerGroup="panels"
                title={strings.mainView.attributesPaneltitle}
                onClose={() => this.setState({ attributeViewMaximized: false })}
              >
                <ErrorBoundary>
                  <AttributePanel store={this.props.store} />
                </ErrorBoundary>
              </FloatingPanel>
            ) : null}
            {this.state.scaleViewMaximized ? (
              <FloatingPanel
                scroll={true}
                peerGroup="panels"
                title={strings.mainView.scalesPanelTitle}
                onClose={() => this.setState({ scaleViewMaximized: false })}
              >
                <ErrorBoundary>
                  <ScalesPanel store={this.props.store} />
                </ErrorBoundary>
              </FloatingPanel>
            ) : null}
          </div>
          <PopupContainer controller={globals.popupController} />
          {this.props.store.messageState.size ? (
            <div className="charticulator__floating-panels_errors">
              <FloatingPanel
                floatInCenter={true}
                scroll={true}
                peerGroup="messages"
                title={strings.mainView.errorsPanelTitle}
                closeButtonIcon={"general/cross"}
                height={200}
                width={350}
              >
                <ErrorBoundary>
                  <MessagePanel store={this.props.store} />
                </ErrorBoundary>
              </FloatingPanel>
            </div>
          ) : null}
          <DragStateView controller={globals.dragController} />
        </MainContext.Provider>
      </div>
    );
  }
}<|MERGE_RESOLUTION|>--- conflicted
+++ resolved
@@ -229,7 +229,6 @@
         onDragOver={(e) => e.preventDefault()}
         onDrop={(e) => e.preventDefault()}
       >
-<<<<<<< HEAD
         <MainContext.Provider value={{ store: this.props.store }}>
           <MenuBar
             alignButtons={this.viewConfiguration.MenuBarButtons}
@@ -238,47 +237,17 @@
             ref={(e) => (this.refMenuBar = e)}
             handlers={this.props.menuBarHandlers}
           />
+          {this.viewConfiguration.ToolbarPosition ==
+            PositionsLeftRightTop.Top &&
+            toolBarCreator({
+              layout: LayoutDirection.Horizontal,
+              toolbarLabels: this.viewConfiguration.ToolbarLabels,
+              undoRedoLocation: this.viewConfiguration.UndoRedoLocation,
+            })}
           <section className="charticulator__panel-container">
             {this.viewConfiguration.ColumnsPosition ==
               PositionsLeftRight.Left && datasetPanel()}
             <div className="charticulator__panel charticulator__panel-editor">
-=======
-        <MenuBar
-          alignButtons={this.viewConfiguration.MenuBarButtons}
-          undoRedoLocation={this.viewConfiguration.UndoRedoLocation}
-          name={this.viewConfiguration.Name}
-          ref={(e) => (this.refMenuBar = e)}
-          handlers={this.props.menuBarHandlers}
-        />
-        {this.viewConfiguration.ToolbarPosition == PositionsLeftRightTop.Top &&
-          toolBarCreator({
-            layout: LayoutDirection.Horizontal,
-            toolbarLabels: this.viewConfiguration.ToolbarLabels,
-            undoRedoLocation: this.viewConfiguration.UndoRedoLocation,
-          })}
-        <section className="charticulator__panel-container">
-          {this.viewConfiguration.ColumnsPosition == PositionsLeftRight.Left &&
-            datasetPanel()}
-          <div className="charticulator__panel charticulator__panel-editor">
-            <div className="charticulator__panel-editor-panel-container">
-              {this.viewConfiguration.EditorPanelsPosition ==
-                PositionsLeftRight.Left && editorPanels()}
-              {this.viewConfiguration.ToolbarPosition ==
-                PositionsLeftRightTop.Left &&
-                toolBarCreator({
-                  layout: LayoutDirection.Vertical,
-                  toolbarLabels: this.viewConfiguration.ToolbarLabels,
-                  undoRedoLocation: this.viewConfiguration.UndoRedoLocation,
-                })}
-              {chartPanel()}
->>>>>>> 5fc9f779
-              {this.viewConfiguration.ToolbarPosition ==
-                PositionsLeftRightTop.Top &&
-                toolBarCreator({
-                  layout: LayoutDirection.Horizontal,
-                  toolbarLabels: this.viewConfiguration.ToolbarLabels,
-                  undoRedoLocation: this.viewConfiguration.UndoRedoLocation,
-                })}
               <div className="charticulator__panel-editor-panel-container">
                 {this.viewConfiguration.EditorPanelsPosition ==
                   PositionsLeftRight.Left && editorPanels()}
