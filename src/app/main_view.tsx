// Copyright (c) Microsoft Corporation. All rights reserved.
// Licensed under the MIT license.
import * as React from "react";
import * as globals from "./globals";

import {
  ErrorBoundary,
  FloatingPanel,
  MinimizablePane,
  MinimizablePanelView,
  MessagePanel,
} from "./components";
import { DragStateView, PopupContainer } from "./controllers";
import { AppStore } from "./stores";
import {
  AttributePanel,
  ChartEditorView,
  DatasetView,
  MarkEditorView,
} from "./views";
import { MenuBar } from "./views/menubar";
import { ObjectListEditor } from "./views/panels/object_list_editor";
import { Toolbar } from "./views/tool_bar";
import { ScalesPanel } from "./views/panels/scales_panel";
import { strings } from "../strings";

export interface MainViewConfig {
  ColumnsPosition: "left" | "right";
  EditorPanelsPosition: "left" | "right";
  ToolbarPosition: "top" | "right" | "left";
  MenuBarButtons: "left" | "right";
  Name?: string;
  ToolbarLabels: boolean,
  UndoRedoLocation: "menubar" | "toolbar"
}

export interface MainViewProps {
  store: AppStore;
  viewConfiguration: MainViewConfig;
}

export interface MainViewState {
  glyphViewMaximized: boolean;
  layersViewMaximized: boolean;
  attributeViewMaximized: boolean;
  scaleViewMaximized: boolean;
}

export class MainView extends React.Component<MainViewProps, MainViewState> {
  public refMenuBar: MenuBar;

  private viewConfiguration: MainViewConfig;

  constructor(props: MainViewProps) {
    super(props);

    if (!props.viewConfiguration) {
      this.viewConfiguration = {
        ColumnsPosition: "left",
        EditorPanelsPosition: "left",
        ToolbarPosition: "top",
        MenuBarButtons: "left",
<<<<<<< HEAD
        ToolbarLabels: true,
        UndoRedoLocation: "menubar"
=======
>>>>>>> 382d1a1a
      };
    } else {
      this.viewConfiguration = props.viewConfiguration;
    }

    this.state = {
      glyphViewMaximized: false,
      layersViewMaximized: false,
      attributeViewMaximized: false,
      scaleViewMaximized: false,
    };

    props.store.addListener(AppStore.EVENT_GRAPHICS, () => this.forceUpdate());
  }

  public static childContextTypes = {
    store: (s: AppStore) => s instanceof AppStore,
  };

  public getChildContext() {
    return {
      store: this.props.store,
    };
  }

  public render() {
    const toolBarCreator = (config: {
      undoRedoLocation: "menubar" | "toolbar"
      layout: "vertical" | "horizontal"
      toolbarLabels: boolean
    }) => {
      return (
        <div className={`charticulator__panel-editor-toolbar-${config.layout}`}>
          <Toolbar toolbarLabels={config.toolbarLabels} undoRedoLocation={config.undoRedoLocation} layout={config.layout} />
        </div>
      );
    };

    const datasetPanel = () => {
      return (
        <div className="charticulator__panel charticulator__panel-dataset">
          <MinimizablePanelView>
            <MinimizablePane
              title={strings.mainView.datasetPanelTitle}
              scroll={true}
              hideHeader={true}
            >
              <ErrorBoundary>
                <DatasetView store={this.props.store} />
              </ErrorBoundary>
            </MinimizablePane>
            {this.state.scaleViewMaximized ? null : (
              <MinimizablePane
                title={strings.mainView.scalesPanelTitle}
                scroll={true}
                onMaximize={() => this.setState({ scaleViewMaximized: true })}
              >
                <ErrorBoundary>
                  <ScalesPanel store={this.props.store} />
                </ErrorBoundary>
              </MinimizablePane>
            )}
          </MinimizablePanelView>
        </div>
      );
    };

    const editorPanels = () => {
      return (
        <div
          className="charticulator__panel-editor-panel charticulator__panel-editor-panel-panes"
          style={{
            display:
              this.state.glyphViewMaximized &&
              this.state.attributeViewMaximized &&
              this.state.layersViewMaximized
                ? "none"
                : undefined,
          }}
        >
          <MinimizablePanelView>
            {this.state.glyphViewMaximized ? null : (
              <MinimizablePane
                title={strings.mainView.glyphPaneltitle}
                scroll={false}
                onMaximize={() => this.setState({ glyphViewMaximized: true })}
              >
                <ErrorBoundary>
                  <MarkEditorView height={300} />
                </ErrorBoundary>
              </MinimizablePane>
            )}
            {this.state.layersViewMaximized ? null : (
              <MinimizablePane
                title={strings.mainView.layersPanelTitle}
                scroll={true}
                maxHeight={200}
                onMaximize={() => this.setState({ layersViewMaximized: true })}
              >
                <ErrorBoundary>
                  <ObjectListEditor />
                </ErrorBoundary>
              </MinimizablePane>
            )}
            {this.state.attributeViewMaximized ? null : (
              <MinimizablePane
                title={strings.mainView.attributesPaneltitle}
                scroll={true}
                onMaximize={() =>
                  this.setState({ attributeViewMaximized: true })
                }
              >
                <ErrorBoundary>
                  <AttributePanel store={this.props.store} />
                </ErrorBoundary>
              </MinimizablePane>
            )}
          </MinimizablePanelView>
        </div>
      );
    };

    const chartPanel = () => {
      return (
        <div className="charticulator__panel-editor-panel charticulator__panel-editor-panel-chart">
          <ErrorBoundary>
            <ChartEditorView store={this.props.store} />
          </ErrorBoundary>
        </div>
      );
    };

    return (
      <div
        className="charticulator__application"
        onDragOver={(e) => e.preventDefault()}
        onDrop={(e) => e.preventDefault()}
      >
        <MenuBar
          alignButtons={this.viewConfiguration.MenuBarButtons}
          undoRedoLocation={this.viewConfiguration.UndoRedoLocation}
          name={this.viewConfiguration.Name}
          ref={(e) => (this.refMenuBar = e)}
        />
        <section className="charticulator__panel-container">
          {this.viewConfiguration.ColumnsPosition == "left" && datasetPanel()}
          <div className="charticulator__panel charticulator__panel-editor">
            {this.viewConfiguration.ToolbarPosition == "top" &&
              toolBarCreator({
                layout:"horizontal",
                toolbarLabels: this.viewConfiguration.ToolbarLabels,
                undoRedoLocation: this.viewConfiguration.UndoRedoLocation
              })}
            <div className="charticulator__panel-editor-panel-container">
              {this.viewConfiguration.EditorPanelsPosition == "left" &&
                editorPanels()}
              {this.viewConfiguration.ToolbarPosition == "left" &&
                toolBarCreator({
                  layout:"vertical",
                  toolbarLabels: this.viewConfiguration.ToolbarLabels,
                  undoRedoLocation: this.viewConfiguration.UndoRedoLocation
                })}
              {chartPanel()}
              {this.viewConfiguration.ToolbarPosition == "right" &&
                toolBarCreator({
                  layout:"vertical",
                  toolbarLabels: this.viewConfiguration.ToolbarLabels,
                  undoRedoLocation: this.viewConfiguration.UndoRedoLocation
                })}
              {this.viewConfiguration.EditorPanelsPosition == "right" &&
                editorPanels()}
            </div>
          </div>
          {this.viewConfiguration.ColumnsPosition == "right" && datasetPanel()}
        </section>
        <div className="charticulator__floating-panels">
          {this.state.glyphViewMaximized ? (
            <FloatingPanel
              peerGroup="panels"
              title={strings.mainView.glyphPaneltitle}
              onClose={() => this.setState({ glyphViewMaximized: false })}
            >
              <ErrorBoundary>
                <MarkEditorView />
              </ErrorBoundary>
            </FloatingPanel>
          ) : null}
          {this.state.layersViewMaximized ? (
            <FloatingPanel
              scroll={true}
              peerGroup="panels"
              title={strings.mainView.layersPanelTitle}
              onClose={() => this.setState({ layersViewMaximized: false })}
            >
              <ErrorBoundary>
                <ObjectListEditor />
              </ErrorBoundary>
            </FloatingPanel>
          ) : null}
          {this.state.attributeViewMaximized ? (
            <FloatingPanel
              scroll={true}
              peerGroup="panels"
              title={strings.mainView.attributesPaneltitle}
              onClose={() => this.setState({ attributeViewMaximized: false })}
            >
              <ErrorBoundary>
                <AttributePanel store={this.props.store} />
              </ErrorBoundary>
            </FloatingPanel>
          ) : null}
          {this.state.scaleViewMaximized ? (
            <FloatingPanel
              scroll={true}
              peerGroup="panels"
              title={strings.mainView.scalesPanelTitle}
              onClose={() => this.setState({ scaleViewMaximized: false })}
            >
              <ErrorBoundary>
                <ScalesPanel store={this.props.store} />
              </ErrorBoundary>
            </FloatingPanel>
          ) : null}
        </div>
        <PopupContainer controller={globals.popupController} />
        {this.props.store.messageState.size ? (
          <div className="charticulator__floating-panels_errors">
            <FloatingPanel
              floatInCenter={true}
              scroll={true}
              peerGroup="messages"
              title={strings.mainView.errorsPanelTitle}
              closeButtonIcon={"general/cross"}
              height={200}
              width={350}
            >
              <ErrorBoundary>
                <MessagePanel store={this.props.store} />
              </ErrorBoundary>
            </FloatingPanel>
          </div>
        ) : null}
        <DragStateView controller={globals.dragController} />
      </div>
    );
  }
}<|MERGE_RESOLUTION|>--- conflicted
+++ resolved
@@ -60,11 +60,8 @@
         EditorPanelsPosition: "left",
         ToolbarPosition: "top",
         MenuBarButtons: "left",
-<<<<<<< HEAD
         ToolbarLabels: true,
         UndoRedoLocation: "menubar"
-=======
->>>>>>> 382d1a1a
       };
     } else {
       this.viewConfiguration = props.viewConfiguration;
