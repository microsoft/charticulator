// Copyright (c) Microsoft Corporation. All rights reserved.
// Licensed under the MIT license.
import { prettyNumber, ZoomInfo, Dataset } from "../../core";
import { DataType, DataKind } from "../../core/specification";
import { convertColumn } from "../../core/dataset/data_types";
import { expect } from "chai";

export function classNames(...args: (string | [string, boolean])[]) {
  return args
    .filter((x) => x != null && (typeof x == "string" || x[1] == true))
    .map((x) => (typeof x == "string" ? x : x[0]))
    .join(" ");
}

export function toSVGNumber(x: number) {
  return prettyNumber(x, 8);
}

export function toSVGZoom(zoom: ZoomInfo) {
  return `translate(${prettyNumber(zoom.centerX)},${prettyNumber(
    zoom.centerY
  )}) scale(${prettyNumber(zoom.scale)})`;
}

export function parseHashString(value: string) {
  // Make sure value doesn't start with "#" or "#!"
  if (value[0] == "#") {
    value = value.substr(1);
  }
  if (value[0] == "!") {
    value = value.substr(1);
  }

  // Split by & and parse each key=value pair
  return value.split("&").reduce((prev, str) => {
    const pair = str.split("=");
    prev[decodeURIComponent(pair[0])] =
      pair.length == 2 ? decodeURIComponent(pair[1]) : "";
    return prev;
  }, {} as { [key: string]: string });
}

export interface RenderDataURLToPNGOptions {
  mode: "scale" | "thumbnail";
  scale?: number;
  thumbnail?: [number, number];
  background?: string;
}

export function renderDataURLToPNG(
  dataurl: string,
  options: RenderDataURLToPNGOptions
): Promise<HTMLCanvasElement> {
  return new Promise<HTMLCanvasElement>((resolve, reject) => {
    const img = new Image();
    img.src = dataurl;
    img.onload = () => {
      const width = img.width;
      const height = img.height;
      const canvas = document.createElement("canvas");
      const ctx = canvas.getContext("2d");
      switch (options.mode) {
        case "scale":
          {
            canvas.width = width * options.scale;
            canvas.height = height * options.scale;
            if (options.background) {
              ctx.fillStyle = options.background;
              ctx.fillRect(0, 0, canvas.width, canvas.height);
            }
            ctx.scale(options.scale, options.scale);
            ctx.drawImage(img, 0, 0);
          }
          break;
        case "thumbnail":
          {
            canvas.width = options.thumbnail[0];
            canvas.height = options.thumbnail[1];
            if (options.background) {
              ctx.fillStyle = options.background;
              ctx.fillRect(0, 0, canvas.width, canvas.height);
            }
            const maxScale = Math.max(
              canvas.width / width,
              canvas.height / height
            );
            ctx.scale(maxScale, maxScale);
            ctx.drawImage(img, 0, 0);
          }
          break;
      }
      resolve(canvas);
    };
    img.onerror = () => {
      reject(new Error("failed to load image"));
    };
  });
}

export function readFileAsString(file: File): Promise<string> {
  return new Promise<string>((resolve, reject) => {
    const reader = new FileReader();
    reader.onload = () => {
      resolve(reader.result as string);
    };
    reader.onerror = () => {
      reject(new Error(`unable to read file ${file.name}`));
    };
    reader.readAsText(file, "utf-8");
  });
}

export function readFileAsDataUrl(file: File): Promise<string> {
  return new Promise<string>((resolve, reject) => {
    const reader = new FileReader();
    reader.onload = () => {
      resolve(reader.result as string);
    };
    reader.onerror = () => {
      reject(new Error(`unable to read file ${file.name}`));
    };
    reader.readAsDataURL(file);
  });
}

export function getExtensionFromFileName(filename: string) {
  // eslint-disable-next-line
  const m = filename.match(/\.([^\.]+)$/);
  if (m) {
    return m[1].toLowerCase();
  } else {
    return null;
  }
}

export function getFileNameWithoutExtension(filename: string) {
  // eslint-disable-next-line
  return filename.replace(/\.([^\.]+)$/, "");
}

export function showOpenFileDialog(accept?: string[]): Promise<File> {
  return new Promise<File>((resolve, reject) => {
    const inputElement = document.createElement("input");
    inputElement.type = "file";
    if (accept != null) {
      inputElement.accept = accept.map((x) => "." + x).join(",");
    }
    inputElement.onchange = () => {
      if (inputElement.files.length == 1) {
        resolve(inputElement.files[0]);
      } else {
        reject();
      }
    };
    inputElement.click();
  });
}

export function b64EncodeUnicode(str: string) {
  return btoa(
    encodeURIComponent(str).replace(/%([0-9A-F]{2})/g, (match, p1) => {
      return String.fromCharCode(parseInt(p1, 16));
    })
  );
}
export function stringToDataURL(mimeType: string, content: string) {
  return "data:" + mimeType + ";base64," + b64EncodeUnicode(content);
}

function checkConvertion(
  type: DataType,
  dataSample: (string | boolean | Date | number)[]
) {
  let convertable = true;
  if (type === DataType.String) {
    return convertable;
  }

  switch (type) {
    case DataType.Boolean:
      for (const data of dataSample) {
        if (
          data &&
          data.toString().toLowerCase() != "0" &&
          data.toString().toLowerCase() != "true" &&
          data.toString().toLowerCase() != "1" &&
          data.toString().toLowerCase() != "false" &&
          data.toString().toLowerCase() != "yes" &&
          data.toString().toLowerCase() != "no"
        ) {
          convertable = false;
          break;
        }
      }
      return convertable;
    case DataType.Date:
      convertable = true;
      for (const data of dataSample) {
        if (
          data &&
          Number.isNaN(Date.parse(data.toString())) &&
          Number.isNaN(new Date(+data.toString()).getDate())
        ) {
          convertable = false;
          break;
        }
      }
      return convertable;
    case DataType.Number:
      convertable = true;
      for (const data of dataSample) {
        if (data && Number.isNaN(Number.parseFloat(data.toString()))) {
          convertable = false;
          break;
        }
      }
      return convertable;
    default:
      return false;
  }
}

export function getConvertableDataKind(type: DataType): DataKind[] {
<<<<<<< HEAD
  let types;
=======
  let kinds;
  switch (type) {
    case DataType.Boolean:
      kinds = [DataKind.Categorical, DataKind.Ordinal];
      break;
    case DataType.Date:
      kinds = [DataKind.Categorical, DataKind.Ordinal, DataKind.Temporal];
      break;
    case DataType.String:
      kinds = [DataKind.Categorical, DataKind.Ordinal];
      break;
    case DataType.Number:
      kinds = [DataKind.Categorical, DataKind.Numerical];
      break;
  }

  return kinds;
}

export function getPreferredDataKind(type: DataType): DataKind {
  let kind;
>>>>>>> fdcbad61
  switch (type) {
    case DataType.Boolean:
      kind = DataKind.Categorical;
      break;
    case DataType.Date:
      kind = DataKind.Temporal;
      break;
    case DataType.String:
      kind = DataKind.Categorical;
      break;
    case DataType.Number:
      kind = DataKind.Numerical;
      break;
  }

  return kind;
}

export function getConvertableTypes(
  type: DataType,
  dataSample?: (string | boolean | Date | number)[]
): DataType[] {
  let types;
  switch (type) {
    case DataType.Boolean:
      types = [DataType.Number, DataType.String, DataType.Boolean];
      break;
    case DataType.Date:
      types = [DataType.Number, DataType.String, DataType.Date];
      break;
    case DataType.String:
      types = [
        DataType.Number,
        DataType.String,
        DataType.Boolean,
        DataType.Date,
      ];
      break;
    case DataType.Number:
      types = [
        DataType.Number,
        DataType.String,
        DataType.Boolean,
        DataType.Date,
      ];
      break;
  }

  return types.filter((t) => {
    if (t == type) {
      return true;
    }
    if (dataSample) {
      return checkConvertion(
        t,
        dataSample.map((d) => d && d.toString())
      );
    }
  });
}

/** Fill table with values converted to @param type from origin table */
export function convertColumns(
  table: Dataset.Table,
  column: Dataset.Column,
  originTable: Dataset.Table,
  type: Dataset.DataType
) {
  const applyConvertedValues = (
    table: Dataset.Table,
    columnName: string,
    convertedValues: (string | number | boolean)[]
  ) => {
    table.rows.forEach((value: any, index: number) => {
      value[columnName] = convertedValues[index];
    });
  };

  const originColumn = originTable.columns.find(
    (col) => col.name === column.name
  );
  let columnValues = originTable.rows.map(
    (row) => row[column.metadata.rawColumnName] || row[column.name]
  );
  const typeBeforeChange = column.type;
  column.type = type;

  columnValues = originTable.rows.map((row) => {
    const value = row[column.metadata.rawColumnName] || row[column.name];
    return value && value.toString();
  });

  try {
    const convertedValues = convertColumn(
      type,
      columnValues as any,
      table.localeNumberFormat
    );
    if (convertedValues.filter((val) => val).length === 0) {
      throw Error(
        `Converting column type from ${originColumn.type} to ${type} failed`
      );
    }
    applyConvertedValues(table, column.name, convertedValues);
    return null;
  } catch (ex) {
    const messgae = `Converting column type from ${originColumn.type} to ${type} failed`;
    console.warn(messgae);
    // rollback type
    column.type = typeBeforeChange;
    return messgae;
  }
}

export function copyToClipboard(str: string) {
  const el = document.createElement("textarea");
  el.value = str;
  document.body.appendChild(el);
  el.select();
  document.execCommand("copy");
  document.body.removeChild(el);
}

export function isInIFrame() {
  try {
    return window.self !== window.top;
  } catch (ex) {
    return true;
  }
}

<<<<<<< HEAD
=======
export function getAligntment(anchor: Element) {
  let alignX:
    | "start-outer"
    | "inner"
    | "outer"
    | "start-inner"
    | "end-inner"
    | "end-outer";
  const avgPopupWindowWidth = 500;
  const anchorCloseToWindowBorder =
    window.innerWidth - anchor.getBoundingClientRect().x < avgPopupWindowWidth;
  let alignLeft: boolean = false;
  if (anchorCloseToWindowBorder) {
    alignX = "end-inner";
    alignLeft = true;
  } else {
    alignX = "end-outer";
    alignLeft = false;
  }
  return { alignLeft, alignX };
}

>>>>>>> fdcbad61
/** Test if a deep equals b with tolerance on numeric values */
export function expect_deep_approximately_equals(a: any, b: any, tol: number) {
  if (a == null || b == null) {
    // If either of a, b is null/undefined
    expect(a).equals(b);
  } else if (typeof a == "object" && typeof b == "object") {
    if (a instanceof Array && b instanceof Array) {
      // Both are arrays, recursively test for each item in the arrays
      expect(a.length).to.equals(b.length);
      for (let i = 0; i < a.length; i++) {
        expect_deep_approximately_equals(a[i], b[i], tol);
      }
    } else if (a instanceof Array || b instanceof Array) {
      // One of them is an array, the other one isn't, error
      throw new Error("type mismatch");
    } else {
      // Both are objects, recursively test for each key in the objects
      const keysA = Object.keys(a).sort();
      const keysB = Object.keys(b).sort();
      expect(keysA).to.deep.equals(keysB);
      for (const key of keysA) {
        expect_deep_approximately_equals(a[key], b[key], tol);
      }
    }
  } else {
    if (typeof a == "number" && typeof b == "number") {
      // If both are numbers, test approximately equals
      expect(a as number).to.approximately(b as number, tol);
    } else {
      // Otherwise, use regular equals
      expect(a).equals(b);
    }
  }
}<|MERGE_RESOLUTION|>--- conflicted
+++ resolved
@@ -221,31 +221,27 @@
 }
 
 export function getConvertableDataKind(type: DataType): DataKind[] {
-<<<<<<< HEAD
   let types;
-=======
-  let kinds;
   switch (type) {
     case DataType.Boolean:
-      kinds = [DataKind.Categorical, DataKind.Ordinal];
+      types = [DataKind.Ordinal, DataKind.Categorical];
       break;
     case DataType.Date:
-      kinds = [DataKind.Categorical, DataKind.Ordinal, DataKind.Temporal];
+      types = [DataKind.Categorical, DataKind.Ordinal, DataKind.Temporal];
       break;
     case DataType.String:
-      kinds = [DataKind.Categorical, DataKind.Ordinal];
+      types = [DataKind.Categorical, DataKind.Ordinal];
       break;
     case DataType.Number:
-      kinds = [DataKind.Categorical, DataKind.Numerical];
-      break;
-  }
-
-  return kinds;
+      types = [DataKind.Categorical, DataKind.Numerical];
+      break;
+  }
+
+  return types;
 }
 
 export function getPreferredDataKind(type: DataType): DataKind {
   let kind;
->>>>>>> fdcbad61
   switch (type) {
     case DataType.Boolean:
       kind = DataKind.Categorical;
@@ -377,31 +373,6 @@
   }
 }
 
-<<<<<<< HEAD
-=======
-export function getAligntment(anchor: Element) {
-  let alignX:
-    | "start-outer"
-    | "inner"
-    | "outer"
-    | "start-inner"
-    | "end-inner"
-    | "end-outer";
-  const avgPopupWindowWidth = 500;
-  const anchorCloseToWindowBorder =
-    window.innerWidth - anchor.getBoundingClientRect().x < avgPopupWindowWidth;
-  let alignLeft: boolean = false;
-  if (anchorCloseToWindowBorder) {
-    alignX = "end-inner";
-    alignLeft = true;
-  } else {
-    alignX = "end-outer";
-    alignLeft = false;
-  }
-  return { alignLeft, alignX };
-}
-
->>>>>>> fdcbad61
 /** Test if a deep equals b with tolerance on numeric values */
 export function expect_deep_approximately_equals(a: any, b: any, tol: number) {
   if (a == null || b == null) {
