// Copyright (c) Microsoft Corporation. All rights reserved.
// Licensed under the MIT license.
import { prettyNumber, ZoomInfo, Dataset } from "../../core";
import { DataType, DataKind } from "../../core/specification";
import { convertColumn } from "../../core/dataset/data_types";
import { expect } from "chai";

export function classNames(...args: (string | [string, boolean])[]) {
  return args
    .filter((x) => x != null && (typeof x == "string" || x[1] == true))
    .map((x) => (typeof x == "string" ? x : x[0]))
    .join(" ");
}

export function toSVGNumber(x: number) {
  return prettyNumber(x, 8);
}

export function toSVGZoom(zoom: ZoomInfo) {
  return `translate(${prettyNumber(zoom.centerX)},${prettyNumber(
    zoom.centerY
  )}) scale(${prettyNumber(zoom.scale)})`;
}

export function parseHashString(value: string) {
  // Make sure value doesn't start with "#" or "#!"
  if (value[0] == "#") {
    value = value.substr(1);
  }
  if (value[0] == "!") {
    value = value.substr(1);
  }

  // Split by & and parse each key=value pair
  return value.split("&").reduce((prev, str) => {
    const pair = str.split("=");
    prev[decodeURIComponent(pair[0])] =
      pair.length == 2 ? decodeURIComponent(pair[1]) : "";
    return prev;
  }, {} as { [key: string]: string });
}

export interface RenderDataURLToPNGOptions {
  mode: "scale" | "thumbnail";
  scale?: number;
  thumbnail?: [number, number];
  background?: string;
}

export function renderDataURLToPNG(
  dataurl: string,
  options: RenderDataURLToPNGOptions
): Promise<HTMLCanvasElement> {
  return new Promise<HTMLCanvasElement>((resolve, reject) => {
    const img = new Image();
    img.src = dataurl;
    img.onload = () => {
      const width = img.width;
      const height = img.height;
      const canvas = document.createElement("canvas");
      const ctx = canvas.getContext("2d");
      switch (options.mode) {
        case "scale":
          {
            canvas.width = width * options.scale;
            canvas.height = height * options.scale;
            if (options.background) {
              ctx.fillStyle = options.background;
              ctx.fillRect(0, 0, canvas.width, canvas.height);
            }
            ctx.scale(options.scale, options.scale);
            ctx.drawImage(img, 0, 0);
          }
          break;
        case "thumbnail":
          {
            canvas.width = options.thumbnail[0];
            canvas.height = options.thumbnail[1];
            if (options.background) {
              ctx.fillStyle = options.background;
              ctx.fillRect(0, 0, canvas.width, canvas.height);
            }
            const maxScale = Math.max(
              canvas.width / width,
              canvas.height / height
            );
            ctx.scale(maxScale, maxScale);
            ctx.drawImage(img, 0, 0);
          }
          break;
      }
      resolve(canvas);
    };
    img.onerror = () => {
      reject(new Error("failed to load image"));
    };
  });
}

export function readFileAsString(file: File): Promise<string> {
  return new Promise<string>((resolve, reject) => {
    const reader = new FileReader();
    reader.onload = () => {
      resolve(reader.result as string);
    };
    reader.onerror = () => {
      reject(new Error(`unable to read file ${file.name}`));
    };
    reader.readAsText(file, "utf-8");
  });
}

export function readFileAsDataUrl(file: File): Promise<string> {
  return new Promise<string>((resolve, reject) => {
    const reader = new FileReader();
    reader.onload = () => {
      resolve(reader.result as string);
    };
    reader.onerror = () => {
      reject(new Error(`unable to read file ${file.name}`));
    };
    reader.readAsDataURL(file);
  });
}

export function getExtensionFromFileName(filename: string) {
  // eslint-disable-next-line
  const m = filename.match(/\.([^\.]+)$/);
  if (m) {
    return m[1].toLowerCase();
  } else {
    return null;
  }
}

export function getFileNameWithoutExtension(filename: string) {
  // eslint-disable-next-line
  return filename.replace(/\.([^\.]+)$/, "");
}

export function showOpenFileDialog(accept?: string[]): Promise<File> {
  return new Promise<File>((resolve, reject) => {
    const inputElement = document.createElement("input");
    inputElement.type = "file";
    if (accept != null) {
      inputElement.accept = accept.map((x) => "." + x).join(",");
    }
    inputElement.onchange = () => {
      if (inputElement.files.length == 1) {
        resolve(inputElement.files[0]);
      } else {
        reject();
      }
    };
    inputElement.click();
  });
}

export function b64EncodeUnicode(str: string) {
  return btoa(
    encodeURIComponent(str).replace(/%([0-9A-F]{2})/g, (match, p1) => {
      return String.fromCharCode(parseInt(p1, 16));
    })
  );
}
export function stringToDataURL(mimeType: string, content: string) {
  return "data:" + mimeType + ";base64," + b64EncodeUnicode(content);
}

function checkConvertion(
  type: DataType,
  dataSample: (string | boolean | Date | number)[]
) {
  let convertable = true;
  if (type === DataType.String) {
    return convertable;
  }

  switch (type) {
    case DataType.Boolean:
      for (const data of dataSample) {
        if (
          data &&
          data.toString().toLowerCase() != "0" &&
          data.toString().toLowerCase() != "true" &&
          data.toString().toLowerCase() != "1" &&
          data.toString().toLowerCase() != "false" &&
          data.toString().toLowerCase() != "yes" &&
          data.toString().toLowerCase() != "no"
        ) {
          convertable = false;
          break;
        }
      }
      return convertable;
    case DataType.Date:
      convertable = true;
      for (const data of dataSample) {
        if (
          data &&
          Number.isNaN(Date.parse(data.toString())) &&
          Number.isNaN(new Date(+data.toString()).getDate())
        ) {
          convertable = false;
          break;
        }
      }
      return convertable;
    case DataType.Number:
      convertable = true;
      for (const data of dataSample) {
        if (data && Number.isNaN(Number.parseFloat(data.toString()))) {
          convertable = false;
          break;
        }
      }
      return convertable;
    default:
      return false;
  }
}

export function getConvertableDataKind(type: DataType): DataKind[] {
<<<<<<< HEAD
  let types;
=======
  let kinds;
>>>>>>> 561ff6ac
  switch (type) {
    case DataType.Boolean:
      kinds = [DataKind.Categorical, DataKind.Ordinal];
      break;
    case DataType.Date:
      kinds = [DataKind.Categorical, DataKind.Ordinal, DataKind.Temporal];
      break;
    case DataType.String:
      kinds = [DataKind.Categorical, DataKind.Ordinal];
      break;
    case DataType.Number:
      kinds = [DataKind.Categorical, DataKind.Numerical];
      break;
  }

  return kinds;
}

export function getPreferredDataKind(type: DataType): DataKind {
  let kind;
  switch (type) {
    case DataType.Boolean:
      kind = DataKind.Categorical;
      break;
    case DataType.Date:
      kind = DataKind.Temporal;
      break;
    case DataType.String:
      kind = DataKind.Categorical;
      break;
    case DataType.Number:
      kind = DataKind.Numerical;
      break;
  }

  return kind;
}

export function getPreferredDataKind(type: DataType): DataKind {
  let kind;
  switch (type) {
    case DataType.Boolean:
      kind = DataKind.Categorical;
      break;
    case DataType.Date:
      kind = DataKind.Temporal;
      break;
    case DataType.String:
      kind = DataKind.Categorical;
      break;
    case DataType.Number:
      kind = DataKind.Numerical;
      break;
  }

  return kind;
}

export function getConvertableTypes(
  type: DataType,
  dataSample?: (string | boolean | Date | number)[]
): DataType[] {
  let types;
  switch (type) {
    case DataType.Boolean:
      types = [DataType.Number, DataType.String, DataType.Boolean];
      break;
    case DataType.Date:
      types = [DataType.Number, DataType.String, DataType.Date];
      break;
    case DataType.String:
      types = [
        DataType.Number,
        DataType.String,
        DataType.Boolean,
        DataType.Date,
      ];
      break;
    case DataType.Number:
      types = [
        DataType.Number,
        DataType.String,
        DataType.Boolean,
        DataType.Date,
      ];
      break;
  }

  return types.filter((t) => {
    if (t == type) {
      return true;
    }
    if (dataSample) {
      return checkConvertion(
        t,
        dataSample.map((d) => d && d.toString())
      );
    }
  });
}

/** Fill table with values converted to @param type from origin table */
export function convertColumns(
  table: Dataset.Table,
  column: Dataset.Column,
  originTable: Dataset.Table,
  type: Dataset.DataType
) {
  const applyConvertedValues = (
    table: Dataset.Table,
    columnName: string,
    convertedValues: (string | number | boolean)[]
  ) => {
    table.rows.forEach((value: any, index: number) => {
      value[columnName] = convertedValues[index];
    });
  };

  const originColumn = originTable.columns.find(
    (col) => col.name === column.name
  );
  let columnValues = originTable.rows.map(
    (row) => row[column.metadata.rawColumnName] || row[column.name]
  );
  const typeBeforeChange = column.type;
  column.type = type;

  columnValues = originTable.rows.map((row) => {
    const value = row[column.metadata.rawColumnName] || row[column.name];
    return value && value.toString();
  });

  try {
    const convertedValues = convertColumn(
      type,
      columnValues as any,
      table.localeNumberFormat
    );
    if (convertedValues.filter((val) => val).length === 0) {
      throw Error(
        `Converting column type from ${originColumn.type} to ${type} failed`
      );
    }
    applyConvertedValues(table, column.name, convertedValues);
    return null;
  } catch (ex) {
    const messgae = `Converting column type from ${originColumn.type} to ${type} failed`;
    console.warn(messgae);
    // rollback type
    column.type = typeBeforeChange;
    return messgae;
  }
}

export function copyToClipboard(str: string) {
  const el = document.createElement("textarea");
  el.value = str;
  document.body.appendChild(el);
  el.select();
  document.execCommand("copy");
  document.body.removeChild(el);
}

export function isInIFrame() {
  try {
    return window.self !== window.top;
  } catch (ex) {
    return true;
  }
}

<<<<<<< HEAD
=======
export function getAligntment(anchor: Element) {
  let alignX:
    | "start-outer"
    | "inner"
    | "outer"
    | "start-inner"
    | "end-inner"
    | "end-outer";
  const avgPopupWindowWidth = 500;
  const anchorCloseToWindowBorder =
    window.innerWidth - anchor.getBoundingClientRect().x < avgPopupWindowWidth;
  let alignLeft: boolean = false;
  if (anchorCloseToWindowBorder) {
    alignX = "end-inner";
    alignLeft = true;
  } else {
    alignX = "end-outer";
    alignLeft = false;
  }
  return { alignLeft, alignX };
}

>>>>>>> 561ff6ac
/** Test if a deep equals b with tolerance on numeric values */
export function expect_deep_approximately_equals(
  a: any,
  b: any,
  tol: number,
  weak: boolean = false
) {
  if (weak && a == null && b == null) {
    return;
  } else if (a == null || b == null) {
    // If either of a, b is null/undefined
    expect(a).equals(b);
  } else if (typeof a == "object" && typeof b == "object") {
    if (a instanceof Array && b instanceof Array) {
      // Both are arrays, recursively test for each item in the arrays
      expect(a.length).to.equals(b.length);
      for (let i = 0; i < a.length; i++) {
        expect_deep_approximately_equals(a[i], b[i], tol, weak);
      }
    } else if (a instanceof Array || b instanceof Array) {
      // One of them is an array, the other one isn't, error
      throw new Error("type mismatch");
    } else {
      // Both are objects, recursively test for each key in the objects
      const keysA = Object.keys(a).sort();
      const keysB = Object.keys(b).sort();
      expect(keysA).to.deep.equals(keysB);
      for (const key of keysA) {
        expect_deep_approximately_equals(a[key], b[key], tol, weak);
      }
    }
  } else {
    if (typeof a == "number" && typeof b == "number") {
      // If both are numbers, test approximately equals
      expect(a as number).to.approximately(b as number, tol);
    } else {
      // Otherwise, use regular equals
      expect(a).equals(b);
    }
  }
}

export function replaceUndefinedByNull(value: any): any {
  return value === undefined ? null : value;
}<|MERGE_RESOLUTION|>--- conflicted
+++ resolved
@@ -221,11 +221,7 @@
 }
 
 export function getConvertableDataKind(type: DataType): DataKind[] {
-<<<<<<< HEAD
-  let types;
-=======
   let kinds;
->>>>>>> 561ff6ac
   switch (type) {
     case DataType.Boolean:
       kinds = [DataKind.Categorical, DataKind.Ordinal];
@@ -242,26 +238,6 @@
   }
 
   return kinds;
-}
-
-export function getPreferredDataKind(type: DataType): DataKind {
-  let kind;
-  switch (type) {
-    case DataType.Boolean:
-      kind = DataKind.Categorical;
-      break;
-    case DataType.Date:
-      kind = DataKind.Temporal;
-      break;
-    case DataType.String:
-      kind = DataKind.Categorical;
-      break;
-    case DataType.Number:
-      kind = DataKind.Numerical;
-      break;
-  }
-
-  return kind;
 }
 
 export function getPreferredDataKind(type: DataType): DataKind {
@@ -397,8 +373,6 @@
   }
 }
 
-<<<<<<< HEAD
-=======
 export function getAligntment(anchor: Element) {
   let alignX:
     | "start-outer"
@@ -421,7 +395,6 @@
   return { alignLeft, alignX };
 }
 
->>>>>>> 561ff6ac
 /** Test if a deep equals b with tolerance on numeric values */
 export function expect_deep_approximately_equals(
   a: any,
