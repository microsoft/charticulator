--- conflicted
+++ resolved
@@ -23,11 +23,7 @@
 import { ExtensionContext, Extension } from "./extension";
 import { Action } from "./actions/actions";
 
-<<<<<<< HEAD
-import { CharticulatorWorker, WorkerInterface } from "../worker";
-=======
 import { CharticulatorWorker, CharticulatorWorkerInterface } from "../worker";
->>>>>>> 635f2c71
 import { CharticulatorAppConfig } from "./config";
 
 import { ExportTemplateTarget } from "./template";
@@ -63,11 +59,7 @@
 }
 
 export class Application {
-<<<<<<< HEAD
-  public worker: WorkerInterface;
-=======
   public worker: CharticulatorWorkerInterface;
->>>>>>> 635f2c71
   public appStore: AppStore;
   public mainView: MainView;
   public extensionContext: ApplicationExtensionContext;
