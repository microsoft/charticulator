--- conflicted
+++ resolved
@@ -37,13 +37,10 @@
 import { MenuBarHandlers } from "./views/menubar";
 import { TelemetryRecorder } from "./components";
 import { MappingType } from "../core/specification";
-<<<<<<< HEAD
 
 // Also available from @uifabric/icons (7 and earlier) and @fluentui/font-icons-mdl2 (8+)
 import { initializeIcons } from "../fabric-icons/src/index";
 initializeIcons();
-=======
->>>>>>> 89c5239f
 
 export class ApplicationExtensionContext implements ExtensionContext {
   constructor(public app: Application) {}
