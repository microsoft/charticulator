// Copyright (c) Microsoft Corporation. All rights reserved.
// Licensed under the MIT license.

import * as React from "react";
import * as ReactDOM from "react-dom";
import {
  EventEmitter,
  EventSubscription,
  Expression,
  getById,
  Prototypes,
  Specification,
} from "../../../../core";
import { DragData } from "../../../actions";
import { ColorPicker, SVGImageIcon } from "../../../components";
import { ContextedComponent } from "../../../context_component";
import { getAlignment, PopupAlignment, PopupView } from "../../../controllers";
import * as globals from "../../../globals";
import * as R from "../../../resources";
import { isKindAcceptable } from "../../dataset/common";
import { DataFieldSelector } from "../../dataset/data_field_selector";
import { ScaleEditor } from "../scale_editor";
import { Button, InputExpression } from "./controls";
import { CharticulatorPropertyAccessors, DropZoneView } from "./manager";
import { ValueEditor } from "./value_editor";
import { AppStore } from "../../../stores";
import { ScaleValueSelector } from "../scale_value_selector";
import { FunctionCall } from "../../../../core/expression";
<<<<<<< HEAD
=======
import { getAligntment } from "../../../utils";
>>>>>>> 561ff6ac
import { MappingType } from "../../../../core/specification";
import { ObjectClass } from "../../../../core/prototypes";
import { strings } from "../../../../strings";

export interface MappingEditorProps {
  parent: Prototypes.Controls.WidgetManager & CharticulatorPropertyAccessors;
  attribute: string;
  type: Specification.AttributeType;
  options: Prototypes.Controls.MappingEditorOptions;
  store?: AppStore;
}

export interface MappingEditorState {
  showNoneAsValue: boolean;
}

export class MappingEditor extends React.Component<
  MappingEditorProps,
  MappingEditorState
> {
  public mappingButton: Element;
  public noneLabel: HTMLSpanElement;
  public scaleMappingDisplay: HTMLSpanElement;

  public updateEvents = new EventEmitter();

  public state: MappingEditorState = {
    showNoneAsValue: false,
  };

  private beginDataFieldSelection(anchor: Element = this.mappingButton) {
    const parent = this.props.parent;
    const attribute = this.props.attribute;
    const options = this.props.options;
    const mapping = parent.getAttributeMapping(attribute);

    const {
      alignLeft,
      alignX,
    }: { alignLeft: boolean; alignX: PopupAlignment } = getAlignment(anchor);

    globals.popupController.popupAt(
      (context) => {
        return (
          <PopupView context={context}>
            <DataMappAndScaleEditor
              plotSegment={parentOfType(
                (this.props.parent as any).objectClass.parent,
                "plot-segment"
              )}
              attribute={attribute}
              parent={this}
              defaultMapping={mapping}
              options={options}
              alignLeft={alignLeft}
              onClose={() => context.close()}
            />
          </PopupView>
        );
      },
      { anchor, alignX }
    );
  }

  private beginDataFieldValueSelection(anchor: Element = this.mappingButton) {
    const parent = this.props.parent;
    const attribute = this.props.attribute;
    const mapping = parent.getAttributeMapping(attribute);

    const {
      alignX,
    }: { alignLeft: boolean; alignX: PopupAlignment } = getAlignment(anchor);

    globals.popupController.popupAt(
      (context) => {
        const scaleMapping = mapping as Specification.ScaleMapping;
        if (scaleMapping.scale) {
          const scaleObject = getById(
            this.props.store.chart.scales,
            scaleMapping.scale
          );

          return (
            <PopupView context={context}>
              <ScaleValueSelector
                scale={scaleObject}
                scaleMapping={mapping as any}
                store={this.props.store}
                onSelect={(index) => {
                  const paresedExpression = Expression.parse(
                    scaleMapping.expression
                  ) as FunctionCall;
                  // change the second param of get function
                  (paresedExpression.args[1] as any).value = index;
                  scaleMapping.expression = paresedExpression.toString();
                  this.props.parent.onEditMappingHandler(
                    this.props.attribute,
                    scaleMapping
                  );
                  context.close();
                }}
              />
            </PopupView>
          );
        }
      },
      { anchor, alignX }
    );
  }

  private initiateValueEditor() {
    switch (this.props.type) {
      case "number":
      case "font-family":
      case "text":
        {
          this.setState({
            showNoneAsValue: true,
          });
        }
        break;
      case "color":
        {
          if (this.mappingButton == null) {
            return;
          }

<<<<<<< HEAD
          const { alignX }: { alignLeft: boolean; alignX: any } = getAlignment(
=======
          const { alignX }: { alignLeft: boolean; alignX: any } = getAligntment(
>>>>>>> 561ff6ac
            this.mappingButton
          );
          globals.popupController.popupAt(
            (context) => (
              <PopupView context={context}>
                <ColorPicker
                  store={this.props.store}
                  defaultValue={null}
                  allowNull={true}
                  onPick={(color) => {
                    if (color == null) {
                      this.clearMapping();
                      context.close();
                    } else {
                      this.setValueMapping(color);
                    }
                  }}
                />
              </PopupView>
            ),
            { anchor: this.mappingButton, alignX }
          );
        }
        break;
    }
  }

  private setValueMapping(value: Specification.AttributeValue) {
    this.props.parent.onEditMappingHandler(this.props.attribute, {
      type: MappingType.value,
      value,
    } as Specification.ValueMapping);
  }

  public clearMapping() {
    this.props.parent.onEditMappingHandler(this.props.attribute, null);
    this.setState({
      showNoneAsValue: false,
    });
  }

  public mapData(
    data: DragData.DataExpression,
    hints: Prototypes.DataMappingHints
  ) {
    this.props.parent.onMapDataHandler(this.props.attribute, data, hints);
  }

  public componentDidUpdate() {
    this.updateEvents.emit("update");
  }

  public getTableOrDefault() {
    if (this.props.options.table) {
      return this.props.options.table;
    } else {
      return this.props.parent.store.getTables()[0].name;
    }
  }

  private renderValueEditor(value: Specification.AttributeValue) {
    let placeholderText = this.props.options.defaultAuto
      ? strings.core.auto
      : strings.core.none;
    if (this.props.options.defaultValue != null) {
      placeholderText = this.props.options.defaultValue.toString();
    }
    return (
      <ValueEditor
        value={value}
        type={this.props.type}
        placeholder={placeholderText}
        onClear={() => this.clearMapping()}
        onEmitValue={(value) => this.setValueMapping(value)}
        onEmitMapping={(mapping) =>
          this.props.parent.onEditMappingHandler(this.props.attribute, mapping)
        }
        onBeginDataFieldSelection={(ref) => this.beginDataFieldSelection(ref)}
        getTable={() => this.getTableOrDefault()}
        hints={this.props.options.hints}
        numberOptions={this.props.options.numberOptions}
        anchorReference={this.mappingButton}
      />
    );
  }

  // eslint-disable-next-line
  private renderCurrentAttributeMapping() {
    const parent = this.props.parent;
    const attribute = this.props.attribute;
    const options = this.props.options;
    const mapping = parent.getAttributeMapping(attribute);
    if (!mapping) {
      if (options.defaultValue != undefined) {
        return this.renderValueEditor(options.defaultValue);
      } else {
        let alwaysShowNoneAsValue = false;
        if (
          this.props.type == "number" ||
          this.props.type == "enum" ||
          this.props.type == "image"
        ) {
          alwaysShowNoneAsValue = true;
        }
        if (this.state.showNoneAsValue || alwaysShowNoneAsValue) {
          return this.renderValueEditor(null);
        } else {
          if (options.defaultAuto) {
            return (
              <span
                className="el-clickable-label"
                ref={(e) => (this.noneLabel = e)}
                onClick={() => {
                  if (!mapping || (mapping as any).valueIndex == undefined) {
                    this.initiateValueEditor();
                  }
                }}
              >
                (auto)
              </span>
            );
          } else {
            return (
              <span
                className="el-clickable-label"
                ref={(e) => (this.noneLabel = e)}
                onClick={() => {
                  if (!mapping || (mapping as any).valueIndex == undefined) {
                    this.initiateValueEditor();
                  }
                }}
              >
                (none)
              </span>
            );
          }
        }
      }
    } else {
      switch (mapping.type) {
        case MappingType.value: {
          const valueMapping = mapping as Specification.ValueMapping;
          return this.renderValueEditor(valueMapping.value);
        }
        case MappingType.text: {
          const textMapping = mapping as Specification.TextMapping;
          return (
            <InputExpression
              defaultValue={textMapping.textExpression}
              textExpression={true}
              validate={(value) =>
                parent.store.verifyUserExpressionWithTable(
                  value,
                  textMapping.table,
                  { textExpression: true, expectedTypes: ["string"] }
                )
              }
              allowNull={true}
              onEnter={(newValue) => {
                if (newValue == null || newValue.trim() == "") {
                  this.clearMapping();
                } else {
                  if (
                    Expression.parseTextExpression(newValue).isTrivialString()
                  ) {
                    this.props.parent.onEditMappingHandler(
                      this.props.attribute,
                      {
                        type: MappingType.value,
                        value: newValue,
                      } as Specification.ValueMapping
                    );
                  } else {
                    this.props.parent.onEditMappingHandler(
                      this.props.attribute,
                      {
                        type: MappingType.text,
                        table: textMapping.table,
                        textExpression: newValue,
                      } as Specification.TextMapping
                    );
                  }
                }
                return true;
              }}
            />
          );
        }
        case MappingType.scale: {
          const scaleMapping = mapping as Specification.ScaleMapping;
          if (scaleMapping.scale) {
            let scaleIcon = <span>f</span>;
            if (this.props.type == "color") {
              scaleIcon = <SVGImageIcon url={R.getSVGIcon("scale/color")} />;
            }
            return (
              <span
                className="el-mapping-scale"
                ref={(e) => (this.scaleMappingDisplay = e)}
                onClick={() => {
                  if (!scaleMapping || scaleMapping.valueIndex == undefined) {
                    const {
                      alignLeft,
                      alignX,
                    }: {
                      alignLeft: boolean;
                      alignX: PopupAlignment;
                    } = getAlignment(this.scaleMappingDisplay);

                    globals.popupController.popupAt(
                      (context) => (
                        <PopupView context={context}>
                          <DataMappAndScaleEditor
                            plotSegment={parentOfType(
                              (this.props.parent as any).objectClass.parent,
                              "plot-segment"
                            )}
                            attribute={this.props.attribute}
                            parent={this}
                            defaultMapping={mapping}
                            options={options}
                            alignLeft={alignLeft}
                            onClose={() => context.close()}
                          />
                        </PopupView>
                      ),
                      { anchor: this.scaleMappingDisplay, alignX }
                    );
                  } else {
                    this.beginDataFieldValueSelection();
                  }
                }}
              >
                <span className="el-mapping-scale-scale is-left">
                  {scaleIcon}
                </span>
                <svg width={6} height={20}>
                  <path d="M3.2514,10A17.37314,17.37314,0,0,1,6,0H0V20H6A17.37342,17.37342,0,0,1,3.2514,10Z" />
                </svg>
                <span className="el-mapping-scale-column">
                  {scaleMapping.expression}
                </span>
                <svg width={6} height={20}>
                  <path d="M2.7486,10A17.37314,17.37314,0,0,0,0,0H6V20H0A17.37342,17.37342,0,0,0,2.7486,10Z" />
                </svg>
              </span>
            );
          } else {
            return (
              <span className="el-mapping-scale">
                <span className="el-mapping-scale-scale is-left">=</span>
                <svg width={6} height={20}>
                  <path d="M3.2514,10A17.37314,17.37314,0,0,1,6,0H0V20H6A17.37342,17.37342,0,0,1,3.2514,10Z" />
                </svg>
                <span className="el-mapping-scale-column">
                  {scaleMapping.expression}
                </span>
                <svg width={6} height={20}>
                  <path d="M2.7486,10A17.37314,17.37314,0,0,0,0,0H6V20H0A17.37342,17.37342,0,0,0,2.7486,10Z" />
                </svg>
              </span>
            );
          }
        }
        default: {
          return <span>(...)</span>;
        }
      }
    }
  }

  // eslint-disable-next-line
  public render() {
    const parent = this.props.parent;
    const attribute = this.props.attribute;
    const options = this.props.options;
    const currentMapping = parent.getAttributeMapping(attribute);
    // If there is a mapping, also not having default or using auto
    let shouldShowEraser =
      currentMapping != null &&
      (currentMapping.type != MappingType.value ||
        !options.defaultValue ||
        options.defaultAuto);
    shouldShowEraser = shouldShowEraser || this.state.showNoneAsValue;
    const shouldShowBindData = parent.onMapDataHandler != null;
    const isDataMapping =
      currentMapping != null && currentMapping.type == MappingType.scale;
    shouldShowEraser = isDataMapping;
    const valueIndex = currentMapping && (currentMapping as any).valueIndex;

    if (this.props.options.openMapping) {
      setTimeout(() => {
        if (valueIndex == undefined) {
          this.beginDataFieldSelection();
        } else {
          this.beginDataFieldValueSelection();
        }
      });
    }

    return (
      <div
        ref={(e) => (this.mappingButton = ReactDOM.findDOMNode(e) as Element)}
        className="charticulator__widget-control-mapping-editor"
      >
        <DropZoneView
          filter={(data) => {
            if (!shouldShowBindData) {
              return false;
            }
            if (data instanceof DragData.DataExpression) {
              return isKindAcceptable(data.metadata.kind, options.acceptKinds);
            } else {
              return false;
            }
          }}
          onDrop={(data: DragData.DataExpression, point, modifiers) => {
            if (!options.hints) {
              options.hints = {};
            }
            options.hints.newScale = modifiers.shiftKey;
            options.hints.scaleID = data.scaleID;

            const parsedExpression = Expression.parse(
              data.expression
            ) as FunctionCall;

            if (data.allowSelectValue && parsedExpression.name !== "get") {
              data.expression = `get(${data.expression}, 0)`;
            }
            // because original mapping allowed it
            if (parsedExpression.name === "get") {
              data.allowSelectValue = true;
            }
            this.mapData(data, {
              ...options.hints,
              allowSelectValue: data.allowSelectValue,
            });
          }}
          className="charticulator__widget-control-mapping-editor"
        >
          {parent.horizontal(
            [1, 0],
            this.renderCurrentAttributeMapping(),
            <span>
              {shouldShowEraser ? (
                <Button
                  icon="general/eraser"
                  active={false}
                  title="Remove"
                  onClick={() => {
                    if (parent.getAttributeMapping(attribute)) {
                      this.clearMapping();
                    }
                    this.setState({
                      showNoneAsValue: false,
                    });
                  }}
                />
              ) : null}
              {valueIndex == undefined && shouldShowBindData ? (
                <Button
                  icon={"general/bind-data"}
                  title="Bind data"
                  // ref={(e) =>
                  //   (this.mappingButton = ReactDOM.findDOMNode(e) as Element)
                  // }
                  onClick={() => {
                    this.beginDataFieldSelection();
                  }}
                  active={isDataMapping}
                />
              ) : null}
              {valueIndex != undefined ? (
                <Button
                  icon={"general/bind-data"}
                  title="Bind data value"
                  // ref={(e) =>
                  //   (this.mappingButton = ReactDOM.findDOMNode(e) as Element)
                  // }
                  onClick={() => {
                    this.beginDataFieldValueSelection();
                  }}
                  active={isDataMapping}
                />
              ) : null}
            </span>
          )}
        </DropZoneView>
      </div>
    );
  }
}

export interface DataMappAndScaleEditorProps {
  plotSegment: ObjectClass;
  attribute: string;
  defaultMapping: Specification.Mapping;
  options: Prototypes.Controls.MappingEditorOptions;
  parent: MappingEditor;
  onClose: () => void;
  alignLeft?: boolean;
}
export interface DataMappAndScaleEditorState {
  currentMapping: Specification.Mapping;
}

export class DataMappAndScaleEditor extends ContextedComponent<
  DataMappAndScaleEditorProps,
  DataMappAndScaleEditorState
> {
  public state = {
    currentMapping: this.props.defaultMapping,
  };

  private tokens: EventSubscription[];

  public componentDidMount() {
    this.tokens = [
      this.props.parent.updateEvents.addListener("update", () => {
        this.setState({
          currentMapping: this.props.parent.props.parent.getAttributeMapping(
            this.props.attribute
          ),
        });
      }),
    ];
  }

  public componentWillUnmount() {
    for (const t of this.tokens) {
      t.remove();
    }
  }

  public renderScaleEditor() {
    const mapping = this.state.currentMapping;
    if (mapping && mapping.type == MappingType.scale) {
      const scaleMapping = mapping as Specification.ScaleMapping;
      if (scaleMapping.scale) {
        const scaleObject = getById(
          this.store.chart.scales,
          scaleMapping.scale
        );
        if (scaleObject) {
          return (
            <ScaleEditor
              plotSegment={this.props.plotSegment}
              scale={scaleObject}
              scaleMapping={scaleMapping}
              store={this.store}
            />
          );
        } else {
          return null;
        }
      }
    }
    return null;
  }

  public renderDataPicker() {
    const options = this.props.options;
    let currentExpression: string = null;
    const mapping = this.state.currentMapping;

    if (mapping != null && mapping.type == MappingType.scale) {
      currentExpression = (mapping as Specification.ScaleMapping).expression;
    }

    return (
      <div>
        <DataFieldSelector
          table={mapping ? (mapping as any).table : options.table}
          datasetStore={this.store}
          kinds={options.acceptKinds}
          useAggregation={true}
          defaultValue={
            currentExpression
              ? { table: options.table, expression: currentExpression }
              : null
          }
          nullDescription={strings.core.none}
          nullNotHighlightable={true}
          onChange={(value) => {
            if (value != null) {
              this.props.parent.mapData(
                new DragData.DataExpression(
                  this.store.getTable(value.table),
                  value.expression,
                  value.type,
                  value.metadata,
                  value.rawExpression
                ),
                options.hints
              );
            } else {
              this.props.parent.clearMapping();
              this.props.onClose();
            }
          }}
        />
      </div>
    );
  }

  public render() {
    const scaleElement = this.renderScaleEditor();
    if (scaleElement) {
      return (
        <div className="charticulator__data-mapping-and-scale-editor">
          <div
            className={
              this.props.alignLeft ? "el-scale-editor-left" : "el-scale-editor"
            }
          >
            {scaleElement}
          </div>
          <div className="el-data-picker">{this.renderDataPicker()}</div>
        </div>
      );
    } else {
      return (
        <div className="charticulator__data-mapping-and-scale-editor">
          <div className="el-data-picker">{this.renderDataPicker()}</div>
        </div>
      );
    }
  }
}

function parentOfType(p: ObjectClass, typeSought: string) {
  while (p) {
    if (Prototypes.isType(p.object.classID, typeSought)) {
      return p;
    }
    p = p.parent;
  }
}<|MERGE_RESOLUTION|>--- conflicted
+++ resolved
@@ -26,10 +26,7 @@
 import { AppStore } from "../../../stores";
 import { ScaleValueSelector } from "../scale_value_selector";
 import { FunctionCall } from "../../../../core/expression";
-<<<<<<< HEAD
-=======
 import { getAligntment } from "../../../utils";
->>>>>>> 561ff6ac
 import { MappingType } from "../../../../core/specification";
 import { ObjectClass } from "../../../../core/prototypes";
 import { strings } from "../../../../strings";
@@ -157,11 +154,7 @@
             return;
           }
 
-<<<<<<< HEAD
-          const { alignX }: { alignLeft: boolean; alignX: any } = getAlignment(
-=======
           const { alignX }: { alignLeft: boolean; alignX: any } = getAligntment(
->>>>>>> 561ff6ac
             this.mappingButton
           );
           globals.popupController.popupAt(
