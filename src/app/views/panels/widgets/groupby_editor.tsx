--- conflicted
+++ resolved
@@ -5,11 +5,8 @@
 import { strings } from "../../../../strings";
 import { Actions } from "../../../actions";
 import { DataFieldSelector } from "../../dataset/data_field_selector";
-<<<<<<< HEAD
 import { CharticulatorPropertyAccessors } from "./manager";
-=======
 import { WidgetManager } from "./manager";
->>>>>>> 561ff6ac
 
 export interface GroupByEditorProps {
   manager: Prototypes.Controls.WidgetManager & CharticulatorPropertyAccessors;
