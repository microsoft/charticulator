--- conflicted
+++ resolved
@@ -1,12 +1,8 @@
 // Copyright (c) Microsoft Corporation. All rights reserved.
 // Licensed under the MIT license.
 import * as React from "react";
-<<<<<<< HEAD
-import { Prototypes, Specification } from "../../../../core";
-=======
 import { Expression, Prototypes, Specification } from "../../../../core";
 import { strings } from "../../../../strings";
->>>>>>> 08284160
 import { Actions } from "../../../actions";
 import { DataFieldSelector } from "../../dataset/data_field_selector";
 import { WidgetManager } from "./manager";
