/* eslint-disable max-lines-per-function */
// Copyright (c) Microsoft Corporation. All rights reserved.
// Licensed under the MIT license.

import { DefaultButton, Dropdown, Label, TextField } from "@fluentui/react";
import * as React from "react";
import * as ReactDOM from "react-dom";
import {
  Color,
  colorFromHTMLColor,
  colorToHTMLColorHEX,
  Expression,
  Specification,
} from "../../../../core";
import { DataMappingHints } from "../../../../core/prototypes";
import { InputNumberOptions } from "../../../../core/prototypes/controls";
import { ColorPicker } from "../../../components";
import { ContextedComponent } from "../../../context_component";
import { getAlignment, PopupView } from "../../../controllers";
import * as globals from "../../../globals";
import { FluentComboBoxFontFamily } from "./controls";
import { FluentInputExpression } from "./controls/fluentui_input_expression";

import { strings } from "../../../../strings";
import {
  defaultLabelStyle,
  FluentTextField,
  labelRender,
} from "./controls/fluentui_customized_components";
<<<<<<< HEAD
import { InputImage } from "./controls/fluentui_image";
=======
import { FluentInputNumber } from "./controls/fluentui_input_number";
>>>>>>> 91089f2b

export interface ValueEditorProps {
  value: Specification.AttributeValue;
  type: Specification.AttributeType;
  label?: string;

  /** When value is null, show defaultValue in editor */
  defaultValue?: Specification.AttributeValue;
  /** When value is null, show placeholder text */
  placeholder?: string;

  onEmitValue?: (value: Specification.AttributeValue) => void;
  onClear?: () => void;

  /** In some cases the value editor can emit data mapping */
  onEmitMapping?: (mapping: Specification.Mapping) => void;
  onBeginDataFieldSelection?: (anchor: Element) => void;
  /** The table to use for data mapping */
  getTable?: () => string;

  hints?: DataMappingHints;
  numberOptions?: InputNumberOptions;
}

export class FluentValueEditor extends ContextedComponent<
  ValueEditorProps,
  Record<string, unknown>
> {
  public emitClearValue() {
    this.props.onClear();
  }

  public emitSetValue(value: Specification.AttributeValue) {
    this.props.onEmitValue(value);
  }

  public emitMapping(mapping: Specification.Mapping) {
    this.props.onEmitMapping(mapping);
  }

  public render() {
    const value = this.props.value;

    let placeholderText = this.props.placeholder || "(none)";
    if (this.props.defaultValue != null) {
      placeholderText = this.props.defaultValue.toString();
    }

    switch (this.props.type) {
      case Specification.AttributeType.Number: {
        let numberOptions = this.props.numberOptions;
        if (!numberOptions) {
          numberOptions = {
            digits: 2,
          };
        }
        return (
          <FluentInputNumber
            label={this.props.label}
            placeholder={this.props.placeholder}
            // onRenderLabel={labelRender}
            defaultValue={this.props.value as number}
            onEnter={(newValue: number) => {
              if (newValue == null) {
                this.emitClearValue();
                return true;
              }
              if (newValue == newValue) {
                this.emitSetValue(newValue);
                return true;
              } else {
                return false;
              }
            }}
          />
        );
      }
      case Specification.AttributeType.Color: {
        const color = value as Color;
        const hex = colorToHTMLColorHEX(color);
        let colorItem: Element;
        return (
          <span className="el-color-value">
            <FluentTextField>
              <TextField
                label={this.props.label}
                placeholder={this.props.placeholder}
                defaultValue={hex}
                onRenderLabel={labelRender}
                type="text"
                onChange={(event, newValue) => {
                  newValue = newValue.trim();
                  if (newValue == "") {
                    this.emitClearValue();
                  } else {
                    const newColor = colorFromHTMLColor(newValue);
                    if (newColor) {
                      this.emitSetValue(newColor);
                      return true;
                    } else {
                      return false;
                    }
                  }
                }}
              />
            </FluentTextField>
            <span
              className="el-color-item"
              ref={(e) => (colorItem = e)}
              style={{ backgroundColor: hex }}
              onClick={() => {
                globals.popupController.popupAt(
                  (context) => (
                    <PopupView context={context}>
                      <ColorPicker
                        store={this.store}
                        defaultValue={color}
                        allowNull={true}
                        onPick={(color) => {
                          if (color == null) {
                            this.emitClearValue();
                            context.close();
                          } else {
                            this.emitSetValue(color);
                          }
                        }}
                      />
                    </PopupView>
                  ),
                  { anchor: colorItem, alignX: getAlignment(colorItem).alignX }
                );
              }}
            />
          </span>
        );
      }
      case Specification.AttributeType.FontFamily:
        return (
          <FluentComboBoxFontFamily
            label={this.props.label}
            defaultValue={value as string}
            onEnter={(value) => {
              this.emitSetValue(value);
              return true;
            }}
          />
        );
      case Specification.AttributeType.Text: {
        const str = value as string;
        if (this.props.onEmitMapping) {
          return (
            <FluentInputExpression
              label={this.props.label}
              textExpression={true}
              validate={(value) =>
                this.context.store.verifyUserExpressionWithTable(
                  value,
                  this.props.getTable(),
                  { textExpression: true, expectedTypes: ["string"] }
                )
              }
              defaultValue={new Expression.TextExpression([
                { string: str },
              ]).toString()}
              placeholder={placeholderText}
              allowNull={true}
              onEnter={(newValue) => {
                if (newValue == null || newValue.trim() == "") {
                  this.emitClearValue();
                } else {
                  if (
                    Expression.parseTextExpression(newValue).isTrivialString()
                  ) {
                    this.emitMapping({
                      type: "value",
                      value: newValue,
                    } as Specification.ValueMapping);
                  } else {
                    this.emitMapping({
                      type: "text",
                      table: this.props.getTable(),
                      textExpression: newValue,
                    } as Specification.TextMapping);
                  }
                }
                return true;
              }}
            />
          );
        } else {
          return (
            <>
              <TextField
                label={this.props.label}
                defaultValue={str}
                onRenderLabel={labelRender}
                placeholder={placeholderText}
                onChange={(event, newValue) => {
                  if (newValue == null) {
                    this.emitClearValue();
                  } else {
                    this.emitSetValue(newValue);
                  }
                  return true;
                }}
              />
            </>
          );
        }
      }
      case Specification.AttributeType.Enum: {
        const str = value as string;
        const strings = this.props.hints.rangeEnum;
        return (
          <Dropdown
            label={this.props.label}
            onRenderLabel={labelRender}
            selectedKey={str}
            options={strings.map((str) => {
              return {
                key: str,
                text: str,
              };
            })}
            onChange={(event, value) => {
              if (value == null) {
                this.emitClearValue();
              } else {
                this.emitSetValue(value.key);
              }
              return true;
            }}
          />
        );
      }
      case Specification.AttributeType.Boolean: {
        const boolean = value as boolean;
        let ref: Element;
        if (this.props.onEmitMapping) {
          return (
            <>
              <Label styles={defaultLabelStyle}>Visibility</Label>
              <DefaultButton
                text={strings.attributesPanel.conditionedBy}
                elementRef={(e) => (ref = ReactDOM.findDOMNode(e) as Element)}
                onClick={() => {
                  this.props.onBeginDataFieldSelection(ref);
                }}
              />
            </>
          );
        } else {
          return (
            <>
              <Label styles={defaultLabelStyle}>Visibility</Label>
              <DefaultButton
                checked={false}
                iconProps={{
                  iconName: boolean ? "CheckboxComposite" : "Checkbox",
                }}
                elementRef={(e) => (ref = ReactDOM.findDOMNode(e) as Element)}
                onClick={() => {
                  this.emitSetValue(!boolean);
                }}
              />
            </>
          );
        }
      }
      case Specification.AttributeType.Image: {
        const str = value as Specification.Types.Image;
        return (
          <InputImage
            label={this.props.label}
            value={str}
            onChange={(newValue) => {
              if (newValue == null) {
                this.emitClearValue();
              } else {
                this.emitSetValue(newValue as Specification.Types.Image);
              }
              return true;
            }}
          />
        );
      }
    }
    return <span>(not implemented)</span>;
  }
}<|MERGE_RESOLUTION|>--- conflicted
+++ resolved
@@ -27,11 +27,8 @@
   FluentTextField,
   labelRender,
 } from "./controls/fluentui_customized_components";
-<<<<<<< HEAD
 import { InputImage } from "./controls/fluentui_image";
-=======
 import { FluentInputNumber } from "./controls/fluentui_input_number";
->>>>>>> 91089f2b
 
 export interface ValueEditorProps {
   value: Specification.AttributeValue;
