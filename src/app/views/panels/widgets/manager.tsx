--- conflicted
+++ resolved
@@ -1089,58 +1089,6 @@
             this.store.dispatcher.dispatch(
               new OpenNestedEditor(this.objectClass.object, property, options)
             );
-<<<<<<< HEAD
-=======
-            const listener = (e: MessageEvent) => {
-              if (e.origin == document.location.origin) {
-                const data = e.data;
-                if (data.id == editorID) {
-                  switch (data.type) {
-                    case "initialized":
-                      {
-                        const chartManager = new Prototypes.ChartStateManager(
-                          options.specification,
-                          options.dataset,
-                          null,
-                          {},
-                          {},
-                          deepClone(options.specification)
-                        );
-
-                        const builder = new ChartTemplateBuilder(
-                          options.specification,
-                          options.dataset,
-                          chartManager,
-                          CHARTICULATOR_PACKAGE.version
-                        );
-
-                        const template = builder.build();
-                        newWindow.postMessage(
-                          {
-                            id: editorID,
-                            type: "load",
-                            specification: options.specification,
-                            dataset: options.dataset,
-                            width: options.width,
-                            template,
-                            height: options.height,
-                            filterCondition: options.filterCondition,
-                          },
-                          document.location.origin
-                        );
-                      }
-                      break;
-                    case "save":
-                      {
-                        this.emitSetProperty(property, data.specification);
-                      }
-                      break;
-                  }
-                }
-              }
-            };
-            window.addEventListener("message", listener);
->>>>>>> 984c9fbf
           }}
         />,
         <div style={{ marginTop: "5px" }}>
