--- conflicted
+++ resolved
@@ -642,10 +642,7 @@
                         );
                         axisDataBinding.metadata = {
                           kind: axisDataBinding.dataKind,
-<<<<<<< HEAD
-=======
                           orderMode: "order",
->>>>>>> 21f80c73
                         };
 
                         const groupBy: Specification.Types.GroupBy = this.store.getGroupingExpression(
