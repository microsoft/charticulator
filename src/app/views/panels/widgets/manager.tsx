// Copyright (c) Microsoft Corporation. All rights reserved.
// Licensed under the MIT license.

import * as React from "react";
import * as ReactDOM from "react-dom";

import * as globals from "../../../globals";
import * as R from "../../../resources";

import {
  Color,
  ColorGradient,
  EventSubscription,
  getField,
  Point,
  Prototypes,
  Specification,
  uniqueID
} from "../../../../core";
import { Actions, DragData } from "../../../actions";
import { ButtonRaised, GradientPicker } from "../../../components";
import { SVGImageIcon } from "../../../components/icons";
import { PopupView } from "../../../controllers";
import {
  DragContext,
  DragModifiers,
  Droppable
} from "../../../controllers/drag_controller";

import { ChartStore } from "../../../stores";
import {
  classNames,
  showOpenFileDialog,
  readFileAsString
} from "../../../utils/index";
import { DataFieldSelector } from "../../dataset/data_field_selector";
import { ReorderListView } from "../object_list_editor";
import {
  Button,
  InputColor,
  InputColorGradient,
  InputImage,
  InputNumber,
  InputText,
  Radio,
  Select,
  ComboBoxFontFamily,
<<<<<<< HEAD
  ComboBox
=======
  InputFile
>>>>>>> 68a9294a
} from "./controls";
import { FilterEditor } from "./filter_editor";
import { MappingEditor } from "./mapping_editor";
import { GroupByEditor } from "./groupby_editor";
import { ChartTemplate } from "../../../../container";

export type OnEditMappingHandler = (
  attribute: string,
  mapping: Specification.Mapping
) => void;
export type OnMapDataHandler = (
  attribute: string,
  data: DragData.DataExpression,
  hints: Prototypes.DataMappingHints
) => void;
export type OnSetPropertyHandler = (
  property: string,
  field: string,
  value: Specification.AttributeValue
) => void;

export class WidgetManager implements Prototypes.Controls.WidgetManager {
  constructor(
    public store: ChartStore,
    public objectClass: Prototypes.ObjectClass
  ) {}

  public onMapDataHandler: OnMapDataHandler;
  public onEditMappingHandler: OnEditMappingHandler;

  public mappingEditor(
    name: string,
    attribute: string,
    options: Prototypes.Controls.MappingEditorOptions
  ): JSX.Element {
    const objectClass = this.objectClass;
    const info = objectClass.attributes[attribute];
    return this.row(
      name,
      <MappingEditor
        parent={this}
        attribute={attribute}
        type={info.type}
        options={options}
      />
    );
  }

  public getAttributeMapping(attribute: string) {
    return this.objectClass.object.mappings[attribute];
  }

  public getPropertyValue(property: Prototypes.Controls.Property) {
    const prop = this.objectClass.object.properties[property.property];
    let value: Specification.AttributeValue;
    if (property.field) {
      value = getField(prop, property.field);
    } else {
      value = prop;
    }
    return value;
  }

  public emitSetProperty(
    property: Prototypes.Controls.Property,
    value: Specification.AttributeValue
  ) {
    new Actions.SetObjectProperty(
      this.objectClass.object,
      property.property,
      property.field,
      value,
      property.noUpdateState,
      property.noComputeLayout
    ).dispatch(this.store.dispatcher);
  }

  // Property widgets
  public inputNumber(
    property: Prototypes.Controls.Property,
    options: Prototypes.Controls.InputNumberOptions = {}
  ) {
    const value = this.getPropertyValue(property) as number;
    return (
      <InputNumber
        {...options}
        defaultValue={value}
        onEnter={value => {
          if (value == null) {
            this.emitSetProperty(property, null);
            return true;
          } else if (value == value) {
            this.emitSetProperty(property, value);
            return true;
          }
          return false;
        }}
      />
    );
  }

  public inputText(property: Prototypes.Controls.Property) {
    return (
      <InputText
        defaultValue={this.getPropertyValue(property) as string}
        onEnter={value => {
          this.emitSetProperty(property, value);
          return true;
        }}
      />
    );
  }

  public inputFontFamily(property: Prototypes.Controls.Property) {
    return (
      <ComboBoxFontFamily
        defaultValue={this.getPropertyValue(property) as string}
        onEnter={value => {
          this.emitSetProperty(property, value);
          return true;
        }}
      />
    );
  }

  public inputComboBox(
    property: Prototypes.Controls.Property,
    values: string[],
    valuesOnly: boolean = false
  ) {
    return (
      <ComboBox
        defaultValue={this.getPropertyValue(property) as string}
        options={values}
        optionsOnly={valuesOnly}
        onEnter={value => {
          this.emitSetProperty(property, value);
          return true;
        }}
      />
    );
  }

  public inputSelect(
    property: Prototypes.Controls.Property,
    options: Prototypes.Controls.InputSelectOptions
  ) {
    if (options.type == "dropdown") {
      return (
        <Select
          labels={options.labels}
          icons={options.icons}
          options={options.options}
          value={this.getPropertyValue(property) as string}
          showText={options.showLabel}
          onChange={value => {
            this.emitSetProperty(property, value);
          }}
        />
      );
    } else {
      return (
        <Radio
          labels={options.labels}
          icons={options.icons}
          options={options.options}
          value={this.getPropertyValue(property) as string}
          showText={options.showLabel}
          onChange={value => {
            this.emitSetProperty(property, value);
          }}
        />
      );
    }
  }
  public inputBoolean(
    property: Prototypes.Controls.Property,
    options: Prototypes.Controls.InputBooleanOptions
  ) {
    switch (options.type) {
      case "checkbox": {
        return (
          <Button
            icon={
              (this.getPropertyValue(property) as boolean)
                ? "checkbox/checked"
                : "checkbox/empty"
            }
            text={options.label}
            active={false}
            onClick={() => {
              const v = this.getPropertyValue(property) as boolean;
              this.emitSetProperty(property, !v);
            }}
          />
        );
      }
      case "highlight": {
        return (
          <Button
            icon={options.icon}
            text={options.label}
            active={this.getPropertyValue(property) as boolean}
            onClick={() => {
              const v = this.getPropertyValue(property) as boolean;
              this.emitSetProperty(property, !v);
            }}
          />
        );
      }
    }
  }
  public inputExpression(property: Prototypes.Controls.Property) {
    return (
      <InputText
        defaultValue={this.getPropertyValue(property) as string}
        placeholder="(none)"
        onEnter={value => {
          if (value.trim() == "") {
            this.emitSetProperty(property, null);
          } else {
            this.emitSetProperty(property, value);
          }
          return true;
        }}
      />
    );
  }
  public inputColor(
    property: Prototypes.Controls.Property,
    options: Prototypes.Controls.InputColorOptions = {}
  ): JSX.Element {
    const color = this.getPropertyValue(property) as Color;
    return (
      <InputColor
        defaultValue={color}
        allowNull={options.allowNull}
        onEnter={value => {
          this.emitSetProperty(property, value);
          return true;
        }}
      />
    );
  }
  public inputColorGradient(
    property: Prototypes.Controls.Property,
    inline: boolean = false
  ): JSX.Element {
    const gradient = (this.getPropertyValue(property) as any) as ColorGradient;
    if (inline) {
      return (
        <span className="charticulator__widget-control-input-color-gradient-inline">
          <GradientPicker
            defaultValue={gradient}
            onPick={(value: any) => {
              this.emitSetProperty(property, value);
            }}
          />
        </span>
      );
    } else {
      return (
        <InputColorGradient
          defaultValue={gradient}
          onEnter={(value: any) => {
            this.emitSetProperty(property, value);
            return true;
          }}
        />
      );
    }
  }
  public inputImage(property: Prototypes.Controls.Property) {
    return (
      <InputImage
        value={this.getPropertyValue(property) as string}
        onChange={image => {
          this.emitSetProperty(property, image);
          return true;
        }}
      />
    );
  }
  public clearButton(property: Prototypes.Controls.Property, icon?: string) {
    return (
      <span
        className="charticulator__widget-control-button"
        onClick={() => {
          this.emitSetProperty(property, null);
        }}
      >
        <SVGImageIcon url={R.getSVGIcon(icon || "general/eraser")} />
      </span>
    );
  }
  public setButton(
    property: Prototypes.Controls.Property,
    value: Specification.AttributeValue,
    icon?: string,
    text?: string
  ) {
    return (
      <span
        className="charticulator__widget-control-button"
        onClick={() => {
          this.emitSetProperty(property, value);
        }}
      >
        {icon != null ? <SVGImageIcon url={R.getSVGIcon(icon)} /> : null}
        {text != null ? <span className="el-text">{text}</span> : null}
      </span>
    );
  }
  public orderByWidget(
    property: Prototypes.Controls.Property,
    options: Prototypes.Controls.OrderWidgetOptions
  ) {
    let ref: DropZoneView;
    return (
      <DropZoneView
        filter={data => data instanceof DragData.DataExpression}
        onDrop={(data: DragData.DataExpression) => {
          this.emitSetProperty(property, { expression: data.expression });
        }}
        ref={e => (ref = e)}
        className={classNames("charticulator__widget-control-order-widget", [
          "is-active",
          this.getPropertyValue(property) != null
        ])}
        onClick={() => {
          globals.popupController.popupAt(
            context => {
              let fieldSelector: DataFieldSelector;
              let currentExpression: string = null;
              const currentSortBy = this.getPropertyValue(
                property
              ) as Specification.Types.SortBy;
              if (currentSortBy != null) {
                currentExpression = currentSortBy.expression;
              }
              return (
                <PopupView context={context}>
                  <div className="charticulator__widget-popup-order-widget">
                    <div className="el-row">
                      <DataFieldSelector
                        ref={e => (fieldSelector = e)}
                        nullDescription="(default order)"
                        datasetStore={this.store.datasetStore}
                        useAggregation={true}
                        defaultValue={
                          currentExpression
                            ? {
                                table: options.table,
                                expression: currentExpression
                              }
                            : null
                        }
                        onChange={value => {
                          if (value != null) {
                            this.emitSetProperty(property, {
                              expression: value.expression
                            });
                          } else {
                            this.emitSetProperty(property, null);
                          }
                          context.close();
                        }}
                      />
                    </div>
                  </div>
                </PopupView>
              );
            },
            { anchor: ref.dropContainer }
          );
        }}
      >
        <SVGImageIcon url={R.getSVGIcon("general/sort")} />
        <SVGImageIcon url={R.getSVGIcon("general/dropdown")} />
      </DropZoneView>
    );
  }

  public reorderWidget(property: Prototypes.Controls.Property): JSX.Element {
    let container: HTMLSpanElement;
    return (
      <span ref={e => (container = e)}>
        <Button
          icon={"general/sort"}
          active={false}
          onClick={() => {
            globals.popupController.popupAt(
              context => {
                const items = this.getPropertyValue(property) as string[];
                return (
                  <PopupView context={context}>
                    <ReorderStringsValue
                      items={items}
                      onConfirm={items => {
                        this.emitSetProperty(property, items);
                        context.close();
                      }}
                    />
                  </PopupView>
                );
              },
              { anchor: container }
            );
          }}
        />
      </span>
    );
  }

  public dropTarget(
    options: Prototypes.Controls.DropTargetOptions,
    widget: JSX.Element
  ) {
    return (
      <DropZoneView
        filter={data => data instanceof DragData.DataExpression}
        onDrop={(data: DragData.DataExpression) => {
          this.emitSetProperty(options.property, {
            expression: data.expression
          });
        }}
        className={classNames("charticulator__widget-control-drop-target")}
        draggingHint={() => (
          <span className="el-dropzone-hint">{options.label}</span>
        )}
      >
        {widget}
      </DropZoneView>
    );
  }

  // Label and text
  public icon(icon: string) {
    return (
      <span className="charticulator__widget-label">
        <SVGImageIcon url={R.getSVGIcon(icon)} />
      </span>
    );
  }
  public label(title: string) {
    return <span className="charticulator__widget-label">{title}</span>;
  }
  public text(title: string, align: "left" | "center" | "right" = "left") {
    return (
      <span className="charticulator__widget-text" style={{ textAlign: align }}>
        {title}
      </span>
    );
  }
  public sep() {
    return <span className="charticulator__widget-sep" />;
  }

  // Layout elements
  public sectionHeader(
    title: string,
    widget?: JSX.Element,
    options: Prototypes.Controls.RowOptions = {}
  ) {
    if (options.dropzone && options.dropzone.type == "axis-data-binding") {
      let refButton: Element;
      const current = this.getPropertyValue({
        property: options.dropzone.property
      }) as Specification.Types.AxisDataBinding;
      return (
        <DropZoneView
          filter={data => data instanceof DragData.DataExpression}
          onDrop={(data: DragData.DataExpression) => {
            new Actions.BindDataToAxis(
              this.objectClass.object as Specification.PlotSegment,
              options.dropzone.property,
              null,
              data
            ).dispatch(this.store.dispatcher);
          }}
          className="charticulator__widget-section-header charticulator__widget-section-header-dropzone"
          draggingHint={() => (
            <span className="el-dropzone-hint">{options.dropzone.prompt}</span>
          )}
        >
          <span className="charticulator__widget-section-header-title">
            {title}
          </span>
          {widget}
          <Button
            icon={"general/bind-data"}
            ref={e => (refButton = ReactDOM.findDOMNode(e) as Element)}
            onClick={() => {
              globals.popupController.popupAt(
                context => {
                  return (
                    <PopupView context={context}>
                      <DataFieldSelector
                        datasetStore={this.store.datasetStore}
                        defaultValue={
                          current && current.expression
                            ? { table: null, expression: current.expression }
                            : null
                        }
                        useAggregation={true}
                        nullDescription={"(none)"}
                        nullNotHighlightable={true}
                        onChange={value => {
                          if (!value) {
                            this.emitSetProperty(
                              { property: options.dropzone.property },
                              null
                            );
                          } else {
                            const data = new DragData.DataExpression(
                              this.store.datasetStore.getTable(value.table),
                              value.expression,
                              value.type,
                              value.metadata
                            );
                            new Actions.BindDataToAxis(
                              this.objectClass
                                .object as Specification.PlotSegment,
                              options.dropzone.property,
                              null,
                              data
                            ).dispatch(this.store.dispatcher);
                          }
                        }}
                      />
                    </PopupView>
                  );
                },
                { anchor: refButton }
              );
            }}
            active={false}
          />
        </DropZoneView>
      );
    } else {
      return (
        <div className="charticulator__widget-section-header">
          <span className="charticulator__widget-section-header-title">
            {title}
          </span>
          {widget}
        </div>
      );
    }
  }

  public horizontal(cols: number[], ...widgets: JSX.Element[]) {
    return (
      <div className="charticulator__widget-horizontal">
        {widgets.map((x, id) => (
          <span
            className={`el-layout-item el-layout-item-col-${cols[id]}`}
            key={id}
          >
            {x}
          </span>
        ))}
      </div>
    );
  }

  public detailsButton(...widgets: JSX.Element[]): JSX.Element {
    return <DetailsButton widgets={widgets} manager={this} />;
  }

  public filterEditor(
    options: Prototypes.Controls.FilterEditorOptions
  ): JSX.Element {
    switch (options.mode) {
      case "button":
        let button: Button;
        let text = "Filter by...";
        if (options.value) {
          if (options.value.categories) {
            text = "Filter by " + options.value.categories.expression;
          }
          if (options.value.expression) {
            text = "Filter by " + options.value.expression;
          }
        }
        return (
          <Button
            text={text}
            ref={e => (button = e)}
            onClick={() => {
              globals.popupController.popupAt(
                context => {
                  return (
                    <PopupView context={context}>
                      <FilterEditor
                        manager={this}
                        value={options.value}
                        options={options}
                      />
                    </PopupView>
                  );
                },
                { anchor: ReactDOM.findDOMNode(button) as Element }
              );
            }}
          />
        );
      case "panel":
        return (
          <FilterEditor
            manager={this}
            value={options.value}
            options={options}
          />
        );
    }
  }

  public groupByEditor(
    options: Prototypes.Controls.GroupByEditorOptions
  ): JSX.Element {
    switch (options.mode) {
      case "button":
        let button: Button;
        let text = "Group by...";
        if (options.value) {
          if (options.value.expression) {
            text = "Group by " + options.value.expression;
          }
        }
        return (
          <Button
            text={text}
            ref={e => (button = e)}
            onClick={() => {
              globals.popupController.popupAt(
                context => {
                  return (
                    <PopupView context={context}>
                      <GroupByEditor
                        manager={this}
                        value={options.value}
                        options={options}
                      />
                    </PopupView>
                  );
                },
                { anchor: ReactDOM.findDOMNode(button) as Element }
              );
            }}
          />
        );
      case "panel":
        return (
          <GroupByEditor
            manager={this}
            value={options.value}
            options={options}
          />
        );
    }
  }

  public nestedChartEditor(
    property: Prototypes.Controls.Property,
    options: Prototypes.Controls.NestedChartEditorOptions
  ) {
    return this.row(
      "",
      this.vertical(
        <ButtonRaised
          text="Edit Nested Chart..."
          onClick={() => {
            const editorID = uniqueID();
            const newWindow = window.open(
              "index.html#!nestedEditor=" + editorID,
              "nested_chart_" + options.specification._id
            );
            const listener = (e: MessageEvent) => {
              if (e.origin == document.location.origin) {
                const data = e.data;
                if (data.id == editorID) {
                  switch (data.type) {
                    case "initialized":
                      {
                        newWindow.postMessage(
                          {
                            id: editorID,
                            type: "load",
                            specification: options.specification,
                            dataset: options.dataset,
                            width: options.width,
                            height: options.height
                          },
                          document.location.origin
                        );
                      }
                      break;
                    case "save":
                      {
                        this.emitSetProperty(property, data.specification);
                      }
                      break;
                  }
                }
              }
            };
            window.addEventListener("message", listener);
          }}
        />,
        <div style={{ marginTop: "5px" }}>
          <ButtonRaised
            text="Import Template..."
            onClick={async () => {
              const file = await showOpenFileDialog(["json"]);
              const str = await readFileAsString(file);
              const data = JSON.parse(str);
              const template = new ChartTemplate(data);
              for (const table of options.dataset.tables) {
                const tTable = template.getDatasetSchema()[0];
                template.assignTable(tTable.name, table.name);
                for (const column of tTable.columns) {
                  template.assignColumn(tTable.name, column.name, column.name);
                }
              }
              this.emitSetProperty(property, template.instantiate(
                options.dataset,
                false // no scale inference
              ) as any);
            }}
          />
        </div>
      )
    );
  }

  public row(title: string, widget?: JSX.Element) {
    return (
      <div className="charticulator__widget-row">
        <span className="charticulator__widget-row-label el-layout-item">
          {title}
        </span>
        {widget}
      </div>
    );
  }

  public vertical(...widgets: JSX.Element[]) {
    return (
      <div className="charticulator__widget-vertical">
        {widgets.map((x, id) => (
          <span className="el-layout-item" key={id}>
            {x}
          </span>
        ))}
      </div>
    );
  }

  public table(
    rows: JSX.Element[][],
    options: Prototypes.Controls.TableOptions
  ): JSX.Element {
    return (
      <table className="charticulator__widget-table">
        <tbody>
          {rows.map((row, index) => (
            <tr key={index}>
              {row.map((x, i) => (
                <td key={i}>
                  <span className="el-layout-item">{x}</span>
                </td>
              ))}
            </tr>
          ))}
        </tbody>
      </table>
    );
  }
}

export interface DropZoneViewProps {
  /** Determine whether the data is acceptable */
  filter: (x: any) => boolean;
  /** The user dropped the thing */
  onDrop: (data: any, point: Point, modifiers: DragModifiers) => void;
  /** className of the root div element */
  className: string;
  onClick?: () => void;
  /** Display this instead when dragging (normally we show what's in this view) */
  draggingHint?: () => JSX.Element;
}

export interface DropZoneViewState {
  isInSession: boolean;
  isDraggingOver: boolean;
  data: any;
}

export class DropZoneView
  extends React.Component<DropZoneViewProps, DropZoneViewState>
  implements Droppable {
  public dropContainer: HTMLDivElement;
  public tokens: EventSubscription[];

  constructor(props: DropZoneViewProps) {
    super(props);
    this.state = {
      isInSession: false,
      isDraggingOver: false,
      data: null
    };
  }

  public componentDidMount() {
    globals.dragController.registerDroppable(this, this.dropContainer);
    this.tokens = [
      globals.dragController.addListener("sessionstart", () => {
        const session = globals.dragController.getSession();
        if (this.props.filter(session.data)) {
          this.setState({
            isInSession: true
          });
        }
      }),
      globals.dragController.addListener("sessionend", () => {
        this.setState({
          isInSession: false
        });
      })
    ];
  }

  public componentWillUnmount() {
    globals.dragController.unregisterDroppable(this);
    this.tokens.forEach(x => x.remove());
  }

  public onDragEnter(ctx: DragContext) {
    const data = ctx.data;
    const judge = this.props.filter(data);
    if (judge) {
      this.setState({
        isDraggingOver: true,
        data
      });
      ctx.onLeave(() => {
        this.setState({
          isDraggingOver: false,
          data: null
        });
      });
      ctx.onDrop((point: Point, modifiers: DragModifiers) => {
        this.props.onDrop(data, point, modifiers);
      });
      return true;
    }
  }

  public render() {
    return (
      <div
        className={classNames(
          this.props.className,
          ["is-in-session", this.state.isInSession],
          ["is-dragging-over", this.state.isDraggingOver]
        )}
        onClick={this.props.onClick}
        ref={e => (this.dropContainer = e)}
      >
        {this.props.draggingHint == null
          ? this.props.children
          : this.state.isInSession
            ? this.props.draggingHint()
            : this.props.children}
      </div>
    );
  }
}

export class ReorderStringsValue extends React.Component<
  {
    items: string[];
    onConfirm: (items: string[]) => void;
  },
  { items: string[] }
> {
  public state: { items: string[] } = {
    items: this.props.items.slice()
  };

  public render() {
    const items = this.state.items.slice();
    return (
      <div className="charticulator__widget-popup-reorder-widget">
        <div className="el-row el-list-view">
          <ReorderListView
            enabled={true}
            onReorder={(a, b) => {
              ReorderListView.ReorderArray(items, a, b);
              this.setState({ items });
            }}
          >
            {items.map(x => (
              <div key={x} className="el-item">
                {x}
              </div>
            ))}
          </ReorderListView>
        </div>
        <div className="el-row">
          <Button
            text="Reverse"
            onClick={() => {
              this.setState({ items: this.state.items.reverse() });
            }}
          />{" "}
          <Button
            text="Sort"
            onClick={() => {
              this.setState({ items: this.state.items.sort() });
            }}
          />
        </div>
        <div className="el-row">
          <ButtonRaised
            text="OK"
            onClick={() => {
              this.props.onConfirm(this.state.items);
            }}
          />
        </div>
      </div>
    );
  }
}

export class DetailsButton extends React.Component<
  {
    widgets: JSX.Element[];
    manager: WidgetManager;
  },
  {}
> {
  public inner: DetailsButtonInner;
  public componentDidUpdate() {
    if (this.inner) {
      this.inner.forceUpdate();
    }
  }

  public render() {
    let btn: Element;
    return (
      <Button
        icon={"general/more-horizontal"}
        ref={e => (btn = ReactDOM.findDOMNode(e) as Element)}
        onClick={() => {
          globals.popupController.popupAt(
            context => {
              return (
                <PopupView context={context}>
                  <DetailsButtonInner
                    parent={this}
                    ref={e => (this.inner = e)}
                  />
                </PopupView>
              );
            },
            { anchor: btn }
          );
        }}
      />
    );
  }
}

export class DetailsButtonInner extends React.Component<
  { parent: DetailsButton },
  {}
> {
  public render() {
    const parent = this.props.parent;
    return (
      <div className="charticulator__widget-popup-details">
        {parent.props.manager.vertical(...parent.props.widgets)}
      </div>
    );
  }
}<|MERGE_RESOLUTION|>--- conflicted
+++ resolved
@@ -45,11 +45,7 @@
   Radio,
   Select,
   ComboBoxFontFamily,
-<<<<<<< HEAD
   ComboBox
-=======
-  InputFile
->>>>>>> 68a9294a
 } from "./controls";
 import { FilterEditor } from "./filter_editor";
 import { MappingEditor } from "./mapping_editor";
