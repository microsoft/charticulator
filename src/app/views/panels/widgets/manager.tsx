// Copyright (c) Microsoft Corporation. All rights reserved.
// Licensed under the MIT license.

import * as React from "react";
import * as ReactDOM from "react-dom";

import * as globals from "../../../globals";
import * as R from "../../../resources";

import {
  Color,
  ColorGradient,
  EventSubscription,
  getField,
  Point,
  Prototypes,
  Specification,
  uniqueID,
  refineColumnName,
  EventEmitter,
  getById,
} from "../../../../core";
import { Actions, DragData } from "../../../actions";
import { ButtonRaised, GradientPicker } from "../../../components";
import { SVGImageIcon } from "../../../components/icons";
import { PopupView } from "../../../controllers";
import {
  DragContext,
  DragModifiers,
  Droppable,
} from "../../../controllers/drag_controller";

import { AppStore } from "../../../stores";
import {
  classNames,
  showOpenFileDialog,
  readFileAsString,
  getAligntment,
} from "../../../utils/index";
import { DataFieldSelector } from "../../dataset/data_field_selector";
import { ReorderListView } from "../object_list_editor";
import {
  Button,
  InputColor,
  InputColorGradient,
  InputImage,
  InputNumber,
  InputText,
  Radio,
  Select,
  ComboBoxFontFamily,
  ComboBox,
  CheckBox,
  InputExpression,
  InputImageProperty,
} from "./controls";
import { FilterEditor } from "./filter_editor";
import { MappingEditor } from "./mapping_editor";
import { GroupByEditor } from "./groupby_editor";
import { ChartTemplate, getSortFunctionByData } from "../../../../container";
import { InputDate } from "./controls/input_date";
import {
  TextExpression,
  FunctionCall,
  Variable,
} from "../../../../core/expression";
import { getDateFormat } from "../../../../core/dataset/datetime";
import {
  AttributeMap,
  AttributeValue,
  ScaleMapping,
} from "../../../../core/specification";
import { ScaleValueSelector } from "../scale_value_selector";
<<<<<<< HEAD
import {
  InputComboboxOptions,
  InputFontComboboxOptions,
  InputTextOptions,
} from "../../../../core/prototypes/controls";
=======
import { DataExpression } from "../../../actions/drag_data";
import { strings } from "../../../../strings";
>>>>>>> 2cd94935

export type OnEditMappingHandler = (
  attribute: string,
  mapping: Specification.Mapping
) => void;
export type OnMapDataHandler = (
  attribute: string,
  data: DragData.DataExpression,
  hints: Prototypes.DataMappingHints
) => void;
export type OnSetPropertyHandler = (
  property: string,
  field: string,
  value: Specification.AttributeValue
) => void;

export interface CharticulatorPropertyAccessors {
  emitSetProperty: (
    property: Prototypes.Controls.Property,
    value: Specification.AttributeValue
  ) => void;
  store: AppStore;

  getAttributeMapping: (attribute: string) => Specification.Mapping;
  onEditMappingHandler: OnEditMappingHandler;
  onMapDataHandler: OnMapDataHandler;
}

export class WidgetManager
  implements Prototypes.Controls.WidgetManager, CharticulatorPropertyAccessors {
  constructor(
    public store: AppStore,
    public objectClass: Prototypes.ObjectClass
  ) {}

  public onMapDataHandler: OnMapDataHandler;
  public onEditMappingHandler: OnEditMappingHandler;

  public mappingEditor(
    name: string,
    attribute: string,
    options: Prototypes.Controls.MappingEditorOptions
  ): JSX.Element {
    const objectClass = this.objectClass;
    const info = objectClass.attributes[attribute];
    if (options.defaultValue == null) {
      options.defaultValue = info.defaultValue;
    }

    const openMapping =
      options.openMapping || attribute === this.store.currentAttributeFocus;
    if (openMapping) {
      setTimeout(() => {
        this.store.dispatcher.dispatch(new Actions.FocusToMarkAttribute(null));
      }, 0);
    }

    return this.row(
      name,
      <MappingEditor
        store={this.store}
        parent={this}
        attribute={attribute}
        type={info.type}
        options={{
          ...options,
          openMapping,
        }}
      />
    );
  }

  public getAttributeMapping(attribute: string) {
    return this.objectClass.object.mappings[attribute];
  }

  public getPropertyValue(property: Prototypes.Controls.Property) {
    const prop = this.objectClass.object.properties[property.property];
    let value: Specification.AttributeValue;
    if (property.field != null) {
      value = getField(prop, property.field);
    } else {
      value = prop;
    }
    return value;
  }

  private getDateFormat(property: Prototypes.Controls.Property) {
    try {
      const prop = this.objectClass.object.properties[property.property] as any;
      const expressionString: string = prop.expression;
      const expression = TextExpression.Parse(`\$\{${expressionString}\}`);
      // const table = this.store.chartManager.dataflow.getTable((this.objectClass.object as any).table);
      const functionCallpart = expression.parts.find((part) => {
        if (part.expression instanceof FunctionCall) {
          return part.expression.args.find(
            (arg) => arg instanceof Variable
          ) as any;
        }
      }).expression as FunctionCall;
      if (functionCallpart) {
        const variable = functionCallpart.args.find(
          (arg) => arg instanceof Variable
        ) as Variable;
        const columnName = variable.name;
        const tableName = (this.objectClass.object as any).table;
        const table = this.store.dataset.tables.find(
          (table) => table.name === tableName
        );
        const column = table.columns.find(
          (column) => column.name === columnName
        );
        if (column.metadata.format) {
          return column.metadata.format;
        }
        const rawColumnName = column.metadata.rawColumnName;
        if (
          rawColumnName &&
          (column.metadata.kind === Specification.DataKind.Temporal ||
            column.type === Specification.DataType.Boolean)
        ) {
          const value = (
            table.rows[0][rawColumnName] || refineColumnName(rawColumnName)
          ).toString();
          return getDateFormat(value);
        }
      }
    } catch (ex) {
      console.warn(ex);
      return null;
    }

    return null;
  }

  public emitSetProperty(
    property: Prototypes.Controls.Property,
    value: Specification.AttributeValue
  ) {
    new Actions.SetObjectProperty(
      this.objectClass.object,
      property.property,
      property.field,
      value,
      property.noUpdateState,
      property.noComputeLayout
    ).dispatch(this.store.dispatcher);
  }

  // Property widgets
  public inputNumber(
    property: Prototypes.Controls.Property,
    options: Prototypes.Controls.InputNumberOptions = {}
  ) {
    const value = this.getPropertyValue(property) as number;
    return (
      <InputNumber
        {...options}
        defaultValue={value}
        onEnter={(value) => {
          if (value == null) {
            this.emitSetProperty(property, null);
            return true;
          } else {
            this.emitSetProperty(property, value);
            return true;
          }
          return false;
        }}
      />
    );
  }

  public inputDate(
    property: Prototypes.Controls.Property,
    options: Prototypes.Controls.InputDateOptions = {}
  ) {
    const value = this.getPropertyValue(property) as number;
    const format = this.getDateFormat(property) as string;
    return (
      <InputDate
        {...options}
        defaultValue={value}
        dateDisplayFormat={format}
        onEnter={(value) => {
          if (value == null) {
            this.emitSetProperty(property, null);
            return true;
          } else {
            this.emitSetProperty(property, value);
            return true;
          }
        }}
      />
    );
  }

  public inputText(
    property: Prototypes.Controls.Property,
    options: InputTextOptions
  ) {
    return (
      <InputText
        defaultValue={this.getPropertyValue(property) as string}
        placeholder={options.placeholder}
        onEnter={(value) => {
          this.emitSetProperty(property, value);
          return true;
        }}
      />
    );
  }

  public inputFontFamily(
    property: Prototypes.Controls.Property,
    options: InputFontComboboxOptions
  ) {
    return (
      <ComboBoxFontFamily
        label={options.label}
        defaultValue={this.getPropertyValue(property) as string}
        onEnter={(value) => {
          this.emitSetProperty(property, value);
          return true;
        }}
      />
    );
  }

  public inputComboBox(
    property: Prototypes.Controls.Property,
    options: InputComboboxOptions
  ) {
    return (
      <ComboBox
        defaultValue={this.getPropertyValue(property) as string}
        options={options.defaultRange}
        optionsOnly={options.valuesOnly}
        onEnter={(value) => {
          this.emitSetProperty(property, value);
          return true;
        }}
      />
    );
  }

  public inputSelect(
    property: Prototypes.Controls.Property,
    options: Prototypes.Controls.InputSelectOptions
  ) {
    if (options.type == "dropdown") {
      return (
        <Select
          labels={options.labels}
          icons={options.icons}
          options={options.options}
          labelPosition={options.labelPosition}
          tooltip={options.tooltip}
          value={this.getPropertyValue(property) as string}
          showText={options.showLabel}
          onChange={(value) => {
            this.emitSetProperty(property, value);
          }}
        />
      );
    } else {
      return (
        <Radio
          labels={options.labels}
          icons={options.icons}
          options={options.options}
          tooltip={options.tooltip}
          value={this.getPropertyValue(property) as string}
          showText={options.showLabel}
          onChange={(value) => {
            this.emitSetProperty(property, value);
          }}
        />
      );
    }
  }
  public inputBoolean(
    property: Prototypes.Controls.Property,
    options: Prototypes.Controls.InputBooleanOptions
  ) {
    switch (options.type) {
      case "checkbox-fill-width":
      case "checkbox": {
        return (
          <CheckBox
            value={this.getPropertyValue(property) as boolean}
            text={options.label}
            title={options.label}
            fillWidth={options.type == "checkbox-fill-width"}
            onChange={(v) => {
              this.emitSetProperty(property, v);
            }}
          />
        );
      }
      case "highlight": {
        return (
          <Button
            icon={options.icon}
            text={options.label}
            active={this.getPropertyValue(property) as boolean}
            onClick={() => {
              const v = this.getPropertyValue(property) as boolean;
              this.emitSetProperty(property, !v);
            }}
          />
        );
      }
    }
  }
  public inputExpression(
    property: Prototypes.Controls.Property,
    options: Prototypes.Controls.InputExpressionOptions = {}
  ) {
    return (
      <InputExpression
        defaultValue={this.getPropertyValue(property) as string}
        validate={(value) => {
          if (value && value.trim() !== "") {
            return this.store.verifyUserExpressionWithTable(
              value,
              options.table
            );
          }
          return {
            pass: true,
          };
        }}
        placeholder="(none)"
        onEnter={(value) => {
          if (!value || value.trim() == "") {
            this.emitSetProperty(property, null);
          } else {
            this.emitSetProperty(property, value);
          }
          return true;
        }}
      />
    );
  }
  public inputColor(
    property: Prototypes.Controls.Property,
    options: Prototypes.Controls.InputColorOptions = {}
  ): JSX.Element {
    const color = this.getPropertyValue(property) as Color;
    return (
      <InputColor
        store={this.store}
        defaultValue={color}
        allowNull={options.allowNull}
        onEnter={(value) => {
          this.emitSetProperty(property, value);
          return true;
        }}
      />
    );
  }
  public inputColorGradient(
    property: Prototypes.Controls.Property,
    inline: boolean = false
  ): JSX.Element {
    const gradient = (this.getPropertyValue(property) as any) as ColorGradient;
    if (inline) {
      return (
        <span className="charticulator__widget-control-input-color-gradient-inline">
          <GradientPicker
            defaultValue={gradient}
            onPick={(value: any) => {
              this.emitSetProperty(property, value);
            }}
          />
        </span>
      );
    } else {
      return (
        <InputColorGradient
          defaultValue={gradient}
          onEnter={(value: any) => {
            this.emitSetProperty(property, value);
            return true;
          }}
        />
      );
    }
  }
  public inputImage(property: Prototypes.Controls.Property) {
    return (
      <InputImage
        value={this.getPropertyValue(property) as Specification.Types.Image}
        onChange={(image) => {
          this.emitSetProperty(property, image as Specification.Types.Image);
          return true;
        }}
      />
    );
  }
  public inputImageProperty(property: Prototypes.Controls.Property) {
    return (
      <InputImageProperty
        value={this.getPropertyValue(property) as Specification.Types.Image}
        onChange={(image) => {
          this.emitSetProperty(property, image as Specification.Types.Image);
          return true;
        }}
      />
    );
  }
  public clearButton(property: Prototypes.Controls.Property, icon?: string) {
    return (
      <Button
        icon={icon || "general/eraser"}
        onClick={() => {
          this.emitSetProperty(property, null);
        }}
      />
    );
  }
  public setButton(
    property: Prototypes.Controls.Property,
    value: Specification.AttributeValue,
    icon?: string,
    text?: string
  ) {
    return (
      <Button
        text={text}
        icon={icon}
        onClick={() => {
          this.emitSetProperty(property, value);
        }}
      />
    );
  }

  public scaleEditor(attribute: string, text: string) {
    let mappingButton: Element = null;

    const objectClass = this.objectClass;
    const mapping = objectClass.object.mappings[attribute] as ScaleMapping;

    const scaleObject = getById(this.store.chart.scales, mapping.scale);

    const scale = mapping.scale;

    const parent = {
      updateEvents: new EventEmitter(),
    };

    return (
      <Button
        ref={(e) => (mappingButton = ReactDOM.findDOMNode(e) as Element)}
        text={text}
        // icon={icon}
        onClick={() => {
          const options = {
            allowSelectValue: true,
          };
          // const mapping = this.getAttributeMapping(attribute);
          globals.popupController.popupAt(
            (context) => {
              return (
                <PopupView context={context}>
                  {/* <DataMappAndScaleEditor
                    attribute={attribute}
                    parent={parent as any}
                    defaultMapping={mapping}
                    options={options}
                    onClose={() => context.close()}
                  /> */}
                  <ScaleValueSelector
                    scale={scaleObject}
                    scaleMapping={mapping}
                    store={this.store}
                  />
                </PopupView>
              );
            },
            { anchor: mappingButton }
          );
        }}
      />
    );
  }

  public orderByWidget(
    property: Prototypes.Controls.Property,
    options: Prototypes.Controls.OrderWidgetOptions
  ) {
    let ref: DropZoneView;
    return (
      <DropZoneView
        filter={(data) => data instanceof DragData.DataExpression}
        onDrop={(data: DragData.DataExpression) => {
          this.emitSetProperty(property, { expression: data.expression });
        }}
        ref={(e) => (ref = e)}
        className={classNames("charticulator__widget-control-order-widget", [
          "is-active",
          this.getPropertyValue(property) != null,
        ])}
        onClick={() => {
          globals.popupController.popupAt(
            (context) => {
              let fieldSelector: DataFieldSelector;
              let currentExpression: string = null;
              const currentSortBy = this.getPropertyValue(
                property
              ) as Specification.Types.SortBy;
              if (currentSortBy != null) {
                currentExpression = currentSortBy.expression;
              }
              return (
                <PopupView context={context}>
                  <div className="charticulator__widget-popup-order-widget">
                    <div className="el-row">
                      <DataFieldSelector
                        ref={(e) => (fieldSelector = e)}
                        nullDescription="(default order)"
                        datasetStore={this.store}
                        useAggregation={true}
                        defaultValue={
                          currentExpression
                            ? {
                                table: options.table,
                                expression: currentExpression,
                              }
                            : null
                        }
                        onChange={(value) => {
                          if (value != null) {
                            this.emitSetProperty(property, {
                              expression: value.expression,
                            });
                          } else {
                            this.emitSetProperty(property, null);
                          }
                          context.close();
                        }}
                      />
                    </div>
                  </div>
                </PopupView>
              );
            },
            { anchor: ref.dropContainer }
          );
        }}
      >
        {options.displayLabel != null && options.displayLabel ? (
          <>
            <div title={options.tooltip}>
              <SVGImageIcon url={R.getSVGIcon("general/sort")} />
              <SVGImageIcon url={R.getSVGIcon("general/chevron-down")} />
            </div>
            <span className="el-text">
              {(this.getPropertyValue(property) as AttributeMap)?.expression ||
<<<<<<< HEAD
                "(default)"}
=======
                strings.core.default}
>>>>>>> 2cd94935
            </span>
          </>
        ) : (
          <div title={options.tooltip}>
            <SVGImageIcon url={R.getSVGIcon("general/sort")} />
            <SVGImageIcon url={R.getSVGIcon("general/chevron-down")} />
          </div>
        )}
      </DropZoneView>
    );
  }

  public reorderWidget(
    property: Prototypes.Controls.Property,
    allowReset: boolean
  ): JSX.Element {
    let container: HTMLSpanElement;
    return (
      <span ref={(e) => (container = e)}>
        <Button
          icon={"general/sort"}
          active={false}
          onClick={() => {
            globals.popupController.popupAt(
              (context) => {
                const items = this.getPropertyValue(property) as string[];
                return (
                  <PopupView context={context}>
                    <ReorderStringsValue
                      items={items}
                      onConfirm={(items) => {
                        this.emitSetProperty(property, items);
                        context.close();
                      }}
                      onReset={() => {
                        const axisDataBinding = {
                          ...(this.objectClass.object.properties[
                            property.property
                          ] as any),
                        };

                        axisDataBinding.table = this.store.chartManager.getTable(
                          (this.objectClass.object as any).table
                        );
                        axisDataBinding.metadata = {
                          kind: axisDataBinding.dataKind,
                          orderMode: "order",
                        };

                        const groupBy: Specification.Types.GroupBy = this.store.getGroupingExpression(
                          this.objectClass.object
                        );
                        const values = this.store.chartManager.getGroupedExpressionVector(
                          (this.objectClass.object as any).table,
                          groupBy,
                          axisDataBinding.expression
                        );

                        return this.store.getCategoriesForDataBinding(
                          axisDataBinding.metadata,
                          axisDataBinding.type,
                          values
                        );
                      }}
                      allowReset={allowReset}
                    />
                  </PopupView>
                );
              },
              { anchor: container }
            );
          }}
        />
      </span>
    );
  }

  public arrayWidget(
    property: Prototypes.Controls.Property,
    renderItem: (item: Prototypes.Controls.Property) => JSX.Element,
    options: Prototypes.Controls.ArrayWidgetOptions = {
      allowDelete: true,
      allowReorder: true,
    }
  ): JSX.Element {
    const items = (this.getPropertyValue(property) as any[]).slice();
    return (
      <div className="charticulator__widget-array-view">
        <ReorderListView
          enabled={options.allowReorder}
          onReorder={(dragIndex, dropIndex) => {
            ReorderListView.ReorderArray(items, dragIndex, dropIndex);
            this.emitSetProperty(property, items);
          }}
        >
          {items.map((item, index) => {
            return (
              <div
                key={index}
                className="charticulator__widget-array-view-item"
              >
                {options.allowReorder ? (
                  <span className="charticulator__widget-array-view-control charticulator__widget-array-view-order">
                    <SVGImageIcon url={R.getSVGIcon("general/order")} />
                  </span>
                ) : null}
                <span className="charticulator__widget-array-view-content">
                  {renderItem({
                    property: property.property,
                    field: property.field
                      ? property.field instanceof Array
                        ? [...property.field, index]
                        : [property.field, index]
                      : index,
                  })}
                </span>
                {options.allowDelete ? (
                  <span className="charticulator__widget-array-view-control">
                    <Button
                      icon="general/cross"
                      onClick={() => {
                        items.splice(index, 1);
                        this.emitSetProperty(property, items);
                      }}
                    />
                  </span>
                ) : null}
              </div>
            );
          })}
        </ReorderListView>
      </div>
    );
  }

  public dropTarget(
    options: Prototypes.Controls.DropTargetOptions,
    widget: JSX.Element
  ) {
    return (
      <DropZoneView
        filter={(data) => data instanceof DragData.DataExpression}
        onDrop={(data: DragData.DataExpression) => {
          this.emitSetProperty(options.property, {
            expression: data.expression,
          });
        }}
        className={classNames("charticulator__widget-control-drop-target")}
        draggingHint={() => (
          <span className="el-dropzone-hint">{options.label}</span>
        )}
      >
        {widget}
      </DropZoneView>
    );
  }

  // Label and text
  public icon(icon: string) {
    return (
      <span className="charticulator__widget-label">
        <SVGImageIcon url={R.getSVGIcon(icon)} />
      </span>
    );
  }
  public label(title: string) {
    return <span className="charticulator__widget-label">{title}</span>;
  }
  public text(title: string, align: "left" | "center" | "right" = "left") {
    return (
      <span className="charticulator__widget-text" style={{ textAlign: align }}>
        {title}
      </span>
    );
  }
  public sep() {
    return <span className="charticulator__widget-sep" />;
  }

  // Layout elements
  public sectionHeader(
    title: string,
    widget?: JSX.Element,
    options: Prototypes.Controls.RowOptions = {}
  ) {
    if (options.dropzone && options.dropzone.type == "axis-data-binding") {
      let refButton: Element;
      const current = this.getPropertyValue({
        property: options.dropzone.property,
      }) as Specification.Types.AxisDataBinding;
      return (
        <DropZoneView
          filter={(data) => data instanceof DragData.DataExpression}
          onDrop={(data: DragData.DataExpression) => {
            new Actions.BindDataToAxis(
              this.objectClass.object as Specification.PlotSegment,
              options.dropzone.property,
              null,
              data
            ).dispatch(this.store.dispatcher);
          }}
          className="charticulator__widget-section-header charticulator__widget-section-header-dropzone"
          draggingHint={() => (
            <span className="el-dropzone-hint">{options.dropzone.prompt}</span>
          )}
        >
          <span className="charticulator__widget-section-header-title">
            {title}
          </span>
          {widget}
          <Button
            icon={"general/bind-data"}
            ref={(e) => (refButton = ReactDOM.findDOMNode(e) as Element)}
            onClick={() => {
              globals.popupController.popupAt(
                (context) => {
                  return (
                    <PopupView context={context}>
                      <DataFieldSelector
                        datasetStore={this.store}
                        defaultValue={
                          current && current.expression
                            ? { table: null, expression: current.expression }
                            : null
                        }
                        useAggregation={true}
                        nullDescription={"(none)"}
                        nullNotHighlightable={true}
                        onChange={(value) => {
                          if (!value) {
                            this.emitSetProperty(
                              { property: options.dropzone.property },
                              null
                            );
                          } else {
                            const data = new DragData.DataExpression(
                              this.store.getTable(value.table),
                              value.expression,
                              value.type,
                              value.metadata,
                              value.rawExpression
                            );
                            new Actions.BindDataToAxis(
                              this.objectClass
                                .object as Specification.PlotSegment,
                              options.dropzone.property,
                              null,
                              data
                            ).dispatch(this.store.dispatcher);
                          }
                        }}
                      />
                    </PopupView>
                  );
                },
                { anchor: refButton }
              );
            }}
            active={false}
          />
        </DropZoneView>
      );
    } else {
      return (
        <div className="charticulator__widget-section-header">
          <span className="charticulator__widget-section-header-title">
            {title}
          </span>
          {widget}
        </div>
      );
    }
  }

  public horizontal(cols: number[], ...widgets: JSX.Element[]) {
    return (
      <div className="charticulator__widget-horizontal">
        {widgets.map((x, id) => (
          <span
            className={`el-layout-item el-layout-item-col-${cols[id]}`}
            key={id}
          >
            {x}
          </span>
        ))}
      </div>
    );
  }

  public detailsButton(label: string, ...widgets: JSX.Element[]): JSX.Element {
    return <DetailsButton widgets={widgets} manager={this} />;
  }

  public filterEditor(
    options: Prototypes.Controls.FilterEditorOptions
  ): JSX.Element {
    switch (options.mode) {
      case "button":
        let button: Button;
        let text = "Filter by...";
        if (options.value) {
          if (options.value.categories) {
            text = "Filter by " + options.value.categories.expression;
          }
          if (options.value.expression) {
            text = "Filter by " + options.value.expression;
          }
        }
        return (
          <Button
            text={text}
            ref={(e) => (button = e)}
            onClick={() => {
              globals.popupController.popupAt(
                (context) => {
                  return (
                    <PopupView context={context}>
                      <FilterEditor
                        manager={this}
                        value={options.value}
                        options={options}
                      />
                    </PopupView>
                  );
                },
                { anchor: ReactDOM.findDOMNode(button) as Element }
              );
            }}
          />
        );
      case "panel":
        return (
          <FilterEditor
            manager={this}
            value={options.value}
            options={options}
          />
        );
    }
  }

  public groupByEditor(
    options: Prototypes.Controls.GroupByEditorOptions
  ): JSX.Element {
    switch (options.mode) {
      case "button":
        let button: Button;
        let text = "Group by...";
        if (options.value) {
          if (options.value.expression) {
            text = "Group by " + options.value.expression;
          }
        }
        return (
          <Button
            text={text}
            ref={(e) => (button = e)}
            onClick={() => {
              globals.popupController.popupAt(
                (context) => {
                  return (
                    <PopupView context={context}>
                      <GroupByEditor
                        manager={this}
                        value={options.value}
                        options={options}
                      />
                    </PopupView>
                  );
                },
                { anchor: ReactDOM.findDOMNode(button) as Element }
              );
            }}
          />
        );
      case "panel":
        return (
          <GroupByEditor
            manager={this}
            value={options.value}
            options={options}
          />
        );
    }
  }

  public nestedChartEditor(
    property: Prototypes.Controls.Property,
    options: Prototypes.Controls.NestedChartEditorOptions
  ) {
    return this.row(
      "",
      this.vertical(
        <ButtonRaised
          text="Edit Nested Chart..."
          onClick={() => {
            const editorID = uniqueID();
            const newWindow = window.open(
              "index.html#!nestedEditor=" + editorID,
              "nested_chart_" + options.specification._id
            );
            const listener = (e: MessageEvent) => {
              if (e.origin == document.location.origin) {
                const data = e.data;
                if (data.id == editorID) {
                  switch (data.type) {
                    case "initialized":
                      {
                        newWindow.postMessage(
                          {
                            id: editorID,
                            type: "load",
                            specification: options.specification,
                            dataset: options.dataset,
                            width: options.width,
                            height: options.height,
                            filterCondition: options.filterCondition,
                          },
                          document.location.origin
                        );
                      }
                      break;
                    case "save":
                      {
                        this.emitSetProperty(property, data.specification);
                      }
                      break;
                  }
                }
              }
            };
            window.addEventListener("message", listener);
          }}
        />,
        <div style={{ marginTop: "5px" }}>
          <ButtonRaised
            text="Import Template..."
            onClick={async () => {
              const file = await showOpenFileDialog(["tmplt"]);
              const str = await readFileAsString(file);
              const data = JSON.parse(str);
              const template = new ChartTemplate(data);
              for (const table of options.dataset.tables) {
                const tTable = template.getDatasetSchema()[0];
                template.assignTable(tTable.name, table.name);
                for (const column of tTable.columns) {
                  template.assignColumn(tTable.name, column.name, column.name);
                }
              }
              const instance = template.instantiate(
                options.dataset,
                false // no scale inference
              );
              this.emitSetProperty(property, instance.chart as any);
            }}
          />
        </div>
      )
    );
  }

  public row(title?: string, widget?: JSX.Element) {
    return (
      <div className="charticulator__widget-row">
        {title != null ? (
          <span className="charticulator__widget-row-label el-layout-item">
            {title}
          </span>
        ) : null}
        {widget}
      </div>
    );
  }

  public vertical(...widgets: JSX.Element[]) {
    return (
      <div className="charticulator__widget-vertical">
        {widgets.map((x, id) => (
          <span className="el-layout-item" key={id}>
            {x}
          </span>
        ))}
      </div>
    );
  }

  public table(
    rows: JSX.Element[][],
    options: Prototypes.Controls.TableOptions
  ): JSX.Element {
    return (
      <table className="charticulator__widget-table">
        <tbody>
          {rows.map((row, index) => (
            <tr key={index}>
              {row.map((x, i) => (
                <td key={i}>
                  <span className="el-layout-item">{x}</span>
                </td>
              ))}
            </tr>
          ))}
        </tbody>
      </table>
    );
  }

  public scrollList(
    widgets: Prototypes.Controls.Widget[],
    options: Prototypes.Controls.ScrollListOptions = {}
  ): JSX.Element {
    return (
      <div
        className="charticulator__widget-scroll-list"
        style={{
          maxHeight: options.maxHeight ? options.maxHeight + "px" : undefined,
          height: options.height ? options.height + "px" : undefined,
        }}
      >
        {widgets.map((widget, i) => (
          <div className="charticulator__widget-scroll-list-item" key={i}>
            {widget}
          </div>
        ))}
      </div>
    );
  }
}

export interface DropZoneViewProps {
  /** Determine whether the data is acceptable */
  filter: (x: any) => boolean;
  /** The user dropped the thing */
  onDrop: (data: any, point: Point, modifiers: DragModifiers) => void;
  /** className of the root div element */
  className: string;
  onClick?: () => void;
  /** Display this instead when dragging (normally we show what's in this view) */
  draggingHint?: () => JSX.Element;
}

export interface DropZoneViewState {
  isInSession: boolean;
  isDraggingOver: boolean;
  data: any;
}

export class DropZoneView
  extends React.Component<DropZoneViewProps, DropZoneViewState>
  implements Droppable {
  public dropContainer: HTMLDivElement;
  public tokens: EventSubscription[];

  constructor(props: DropZoneViewProps) {
    super(props);
    this.state = {
      isInSession: false,
      isDraggingOver: false,
      data: null,
    };
  }

  public componentDidMount() {
    globals.dragController.registerDroppable(this, this.dropContainer);
    this.tokens = [
      globals.dragController.addListener("sessionstart", () => {
        const session = globals.dragController.getSession();
        if (this.props.filter(session.data)) {
          this.setState({
            isInSession: true,
          });
        }
      }),
      globals.dragController.addListener("sessionend", () => {
        this.setState({
          isInSession: false,
        });
      }),
    ];
  }

  public componentWillUnmount() {
    globals.dragController.unregisterDroppable(this);
    this.tokens.forEach((x) => x.remove());
  }

  public onDragEnter(ctx: DragContext) {
    const data = ctx.data;
    const judge = this.props.filter(data);
    if (judge) {
      this.setState({
        isDraggingOver: true,
        data,
      });
      ctx.onLeave(() => {
        this.setState({
          isDraggingOver: false,
          data: null,
        });
      });
      ctx.onDrop((point: Point, modifiers: DragModifiers) => {
        this.props.onDrop(data, point, modifiers);
      });
      return true;
    }
  }

  public render() {
    return (
      <div
        className={classNames(
          this.props.className,
          ["is-in-session", this.state.isInSession],
          ["is-dragging-over", this.state.isDraggingOver]
        )}
        onClick={this.props.onClick}
        ref={(e) => (this.dropContainer = e)}
      >
        {this.props.draggingHint == null
          ? this.props.children
          : this.state.isInSession
          ? this.props.draggingHint()
          : this.props.children}
      </div>
    );
  }
}

export class ReorderStringsValue extends React.Component<
  {
    items: string[];
    onConfirm: (items: string[]) => void;
    allowReset?: boolean;
    onReset?: () => string[];
  },
  { items: string[] }
> {
  public state: { items: string[] } = {
    items: this.props.items.slice(),
  };

  public render() {
    const items = this.state.items.slice();
    return (
      <div className="charticulator__widget-popup-reorder-widget">
        <div className="el-row el-list-view">
          <ReorderListView
            enabled={true}
            onReorder={(a, b) => {
              ReorderListView.ReorderArray(items, a, b);
              this.setState({ items });
            }}
          >
            {items.map((x) => (
              <div key={x} className="el-item">
                {x}
              </div>
            ))}
          </ReorderListView>
        </div>
        <div className="el-row">
          <Button
            icon={"general/order-reversed"}
            text="Reverse"
            onClick={() => {
              this.setState({ items: this.state.items.reverse() });
            }}
          />{" "}
          <Button
            icon={"general/sort"}
            text="Sort"
            onClick={() => {
              this.setState({
                items: this.state.items.sort(
                  getSortFunctionByData(this.state.items)
                ),
              });
            }}
          />
          {this.props.allowReset && (
            <>
              {" "}
              <Button
                icon={"general/clear"}
                text="Reset"
                onClick={() => {
                  if (this.props.onReset) {
                    const items = this.props.onReset();
                    this.setState({ items });
                  }
                }}
              />
            </>
          )}
        </div>
        <div className="el-row">
          <ButtonRaised
            text="OK"
            onClick={() => {
              this.props.onConfirm(this.state.items);
            }}
          />
        </div>
      </div>
    );
  }
}

export class DetailsButton extends React.Component<
  {
    widgets: JSX.Element[];
    manager: WidgetManager;
  },
  {}
> {
  public inner: DetailsButtonInner;
  public componentDidUpdate() {
    if (this.inner) {
      this.inner.forceUpdate();
    }
  }

  public render() {
    let btn: Element;
    return (
      <Button
        icon={"general/more-horizontal"}
        ref={(e) => (btn = ReactDOM.findDOMNode(e) as Element)}
        onClick={() => {
          globals.popupController.popupAt(
            (context) => {
              return (
                <PopupView context={context}>
                  <DetailsButtonInner
                    parent={this}
                    ref={(e) => (this.inner = e)}
                  />
                </PopupView>
              );
            },
            { anchor: btn, alignX: getAligntment(btn).alignX }
          );
        }}
      />
    );
  }
}

export class DetailsButtonInner extends React.Component<
  { parent: DetailsButton },
  {}
> {
  public render() {
    const parent = this.props.parent;
    return (
      <div className="charticulator__widget-popup-details">
        {parent.props.manager.vertical(...parent.props.widgets)}
      </div>
    );
  }
}<|MERGE_RESOLUTION|>--- conflicted
+++ resolved
@@ -71,16 +71,13 @@
   ScaleMapping,
 } from "../../../../core/specification";
 import { ScaleValueSelector } from "../scale_value_selector";
-<<<<<<< HEAD
+import { DataExpression } from "../../../actions/drag_data";
+import { strings } from "../../../../strings";
 import {
   InputComboboxOptions,
   InputFontComboboxOptions,
   InputTextOptions,
 } from "../../../../core/prototypes/controls";
-=======
-import { DataExpression } from "../../../actions/drag_data";
-import { strings } from "../../../../strings";
->>>>>>> 2cd94935
 
 export type OnEditMappingHandler = (
   attribute: string,
@@ -642,11 +639,7 @@
             </div>
             <span className="el-text">
               {(this.getPropertyValue(property) as AttributeMap)?.expression ||
-<<<<<<< HEAD
-                "(default)"}
-=======
                 strings.core.default}
->>>>>>> 2cd94935
             </span>
           </>
         ) : (
