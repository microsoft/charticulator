// Copyright (c) Microsoft Corporation. All rights reserved.
// Licensed under the MIT license.
/* eslint-disable @typescript-eslint/ban-types */

import * as React from "react";
import * as ReactDOM from "react-dom";
import { strings } from "../../../../strings";
import {
  Color,
  colorFromHTMLColor,
  colorToHTMLColorHEX,
  Expression,
  Specification,
} from "../../../../core";
import { DataMappingHints } from "../../../../core/prototypes";
import { InputNumberOptions } from "../../../../core/prototypes/controls";
import { MappingType } from "../../../../core/specification";
import { ColorPicker } from "../../../components";
import { ContextedComponent } from "../../../context_component";
import { getAlignment, PopupView } from "../../../controllers";
import * as globals from "../../../globals";
import {
  Button,
  ComboBox,
  ComboBoxFontFamily,
  InputExpression,
  InputImage,
  InputNumber,
  InputText,
} from "./controls";
import { getAligntment } from "../../../utils";

export interface ValueEditorProps {
  value: Specification.AttributeValue;
  type: Specification.AttributeType;

  /** When value is null, show defaultValue in editor */
  defaultValue?: Specification.AttributeValue;
  /** When value is null, show placeholder text */
  placeholder?: string;

  onEmitValue?: (value: Specification.AttributeValue) => void;
  onClear?: () => void;

  /** In some cases the value editor can emit data mapping */
  onEmitMapping?: (mapping: Specification.Mapping) => void;
  onBeginDataFieldSelection?: (anchor: Element) => void;
  /** The table to use for data mapping */
  getTable?: () => string;

  hints?: DataMappingHints;
  numberOptions?: InputNumberOptions;
  anchorReference?: Element;
}

export class ValueEditor extends ContextedComponent<ValueEditorProps, {}> {
  public emitClearValue() {
    this.props.onClear();
  }

  public emitSetValue(value: Specification.AttributeValue) {
    this.props.onEmitValue(value);
  }

  public emitMapping(mapping: Specification.Mapping) {
    this.props.onEmitMapping(mapping);
  }

  // eslint-disable-next-line
  public render() {
    const value = this.props.value;

    let placeholderText = this.props.placeholder || strings.core.none;
    if (this.props.defaultValue != null) {
      placeholderText = this.props.defaultValue.toString();
    }

    switch (this.props.type) {
      case Specification.AttributeType.Number: {
        const number = value as number;
        let numberOptions = this.props.numberOptions;
        if (!numberOptions) {
          numberOptions = {};
        }
        return (
          <InputNumber
            defaultValue={number}
            placeholder={placeholderText}
            {...numberOptions}
            onEnter={(newValue) => {
              if (newValue == null) {
                this.emitClearValue();
                return true;
              }
              if (newValue == newValue) {
                this.emitSetValue(newValue);
                return true;
              } else {
                return false;
              }
            }}
          />
        );
      }
      case Specification.AttributeType.Color: {
        const color = value as Color;
        const hex = colorToHTMLColorHEX(color);
        let colorItem: Element;
        return (
          <span className="el-color-value">
            <span
              className="el-color-item"
              ref={(e) => (colorItem = e)}
              style={{ backgroundColor: hex }}
              onClick={() => {
                const {
                  alignX,
<<<<<<< HEAD
                }: { alignLeft: boolean; alignX: any } = getAlignment(
=======
                }: { alignLeft: boolean; alignX: any } = getAligntment(
>>>>>>> 561ff6ac
                  colorItem
                );
                globals.popupController.popupAt(
                  (context) => (
                    <PopupView context={context}>
                      <ColorPicker
                        store={this.store}
                        defaultValue={color}
                        allowNull={true}
                        onPick={(color) => {
                          if (color == null) {
                            this.emitClearValue();
                            context.close();
                          } else {
                            this.emitSetValue(color);
                          }
                        }}
                      />
                    </PopupView>
                  ),
                  { anchor: colorItem, alignX: alignX }
                );
              }}
            />
            <InputText
              defaultValue={hex}
              onEnter={(newValue) => {
                newValue = newValue.trim();
                if (newValue == "") {
                  this.emitClearValue();
                } else {
                  const newColor = colorFromHTMLColor(newValue);
                  if (newColor) {
                    this.emitSetValue(newColor);
                    return true;
                  } else {
                    return false;
                  }
                }
              }}
            />
          </span>
        );
      }
      case Specification.AttributeType.FontFamily:
        return (
          <ComboBoxFontFamily
            defaultValue={value as string}
            onEnter={(value) => {
              this.emitSetValue(value);
              return true;
            }}
          />
        );
      case Specification.AttributeType.Text: {
        const str = value as string;
        if (this.props.onEmitMapping) {
          return (
            <InputExpression
              textExpression={true}
              validate={(value) =>
                this.context.store.verifyUserExpressionWithTable(
                  value,
                  this.props.getTable(),
                  { textExpression: true, expectedTypes: ["string"] }
                )
              }
              defaultValue={new Expression.TextExpression([
                { string: str },
              ]).toString()}
              placeholder={placeholderText}
              allowNull={true}
              onEnter={(newValue) => {
                if (newValue == null || newValue.trim() == "") {
                  this.emitClearValue();
                } else {
                  if (
                    Expression.parseTextExpression(newValue).isTrivialString()
                  ) {
                    this.emitMapping({
                      type: MappingType.value,
                      value: newValue,
                    } as Specification.ValueMapping);
                  } else {
                    this.emitMapping({
                      type: MappingType.text,
                      table: this.props.getTable(),
                      textExpression: newValue,
                    } as Specification.TextMapping);
                  }
                }
                return true;
              }}
            />
          );
        } else {
          return (
            <InputText
              defaultValue={str}
              placeholder={placeholderText}
              onEnter={(newValue) => {
                if (newValue == null) {
                  this.emitClearValue();
                } else {
                  this.emitSetValue(newValue);
                }
                return true;
              }}
            />
          );
        }
      }
      case Specification.AttributeType.Enum: {
        const str = value as string;
        const strings = this.props.hints.rangeEnum;
        return (
          <ComboBox
            defaultValue={str}
            onEnter={(newValue) => {
              if (newValue == null) {
                this.emitClearValue();
              } else {
                this.emitSetValue(newValue);
              }
              return true;
            }}
            options={strings || []}
          />
        );
      }
      case Specification.AttributeType.Boolean: {
        const boolean = value as boolean;
        let ref: Element;
        if (this.props.onEmitMapping) {
          return (
            <Button
              active={false}
              text="Conditioned by..."
              ref={(e) => (ref = ReactDOM.findDOMNode(e) as Element)}
              onClick={() => {
                this.props.onBeginDataFieldSelection(
                  this.props.anchorReference || ref
                );
              }}
            />
          );
        } else {
          return (
            <Button
              active={false}
              icon={boolean ? "checkbox/checked" : "checkbox/empty"}
              ref={(e) => (ref = ReactDOM.findDOMNode(e) as Element)}
              onClick={() => {
                this.emitSetValue(!boolean);
              }}
            />
          );
        }
      }
      case Specification.AttributeType.Image: {
        const str = value as Specification.Types.Image;
        return (
          <InputImage
            value={str}
            onChange={(newValue) => {
              if (newValue == null) {
                this.emitClearValue();
              } else {
                this.emitSetValue(newValue as Specification.Types.Image);
              }
              return true;
            }}
          />
        );
      }
    }
    return <span>(not implemented)</span>;
  }
}<|MERGE_RESOLUTION|>--- conflicted
+++ resolved
@@ -115,11 +115,7 @@
               onClick={() => {
                 const {
                   alignX,
-<<<<<<< HEAD
-                }: { alignLeft: boolean; alignX: any } = getAlignment(
-=======
                 }: { alignLeft: boolean; alignX: any } = getAligntment(
->>>>>>> 561ff6ac
                   colorItem
                 );
                 globals.popupController.popupAt(
