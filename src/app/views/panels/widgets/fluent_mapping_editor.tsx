/* eslint-disable max-lines-per-function */
/* eslint-disable @typescript-eslint/no-unused-vars */
// Copyright (c) Microsoft Corporation. All rights reserved.
// Licensed under the MIT license.

import * as React from "react";
import {
  EventEmitter,
  EventSubscription,
  Expression,
  getById,
  Prototypes,
  Specification,
} from "../../../../core";
import { DragData } from "../../../actions";
import { ColorPicker } from "../../../components";
import { ContextedComponent } from "../../../context_component";
import { PopupView } from "../../../controllers";
import * as globals from "../../../globals";
import { isKindAcceptable, type2DerivedColumns } from "../../dataset/common";
import { ScaleEditor } from "../scale_editor";
import { CharticulatorPropertyAccessors, DropZoneView } from "./manager";
import { AppStore } from "../../../stores";
import { ScaleValueSelector } from "../scale_value_selector";
import { FunctionCall } from "../../../../core/expression";
import { FluentValueEditor } from "./fluentui_value_editor";
import { FluentInputExpression } from "./controls/fluentui_input_expression";
import {
  DefaultButton,
  TextField,
  ActionButton,
  Label,
  IContextualMenuItem,
  Callout,
} from "@fluentui/react";
import {
  defaultLabelStyle,
  defaultStyle,
  defultBindButtonSize,
  defultComponentsHeight,
  FluentActionButton,
  FluentButton,
  labelRender,
} from "./controls/fluentui_customized_components";
import { ObjectClass } from "../../../../core/prototypes";
import {
  DataFieldSelector,
  DataFieldSelectorValue,
} from "../../dataset/fluent_ui_data_field_selector";
import {
  Director,
  IDefaultValue,
  MenuItemBuilder,
} from "../../dataset/data_field_binding_builder";
import { strings } from "../../../../strings";
import { MappingType } from "../../../../core/specification";

export interface MappingEditorProps {
  parent: Prototypes.Controls.WidgetManager & CharticulatorPropertyAccessors;
  attribute: string;
  type: Specification.AttributeType;
  options: Prototypes.Controls.MappingEditorOptions;
  store?: AppStore;
}

export interface MappingEditorState {
  showNoneAsValue: boolean;
  isDataFieldValueSelectionOpen: boolean;
}

export class FluentMappingEditor extends React.Component<
  MappingEditorProps,
  MappingEditorState
> {
  public mappingButton: HTMLElement;
  public noneLabel: HTMLSpanElement;
  public scaleMappingDisplay: HTMLSpanElement;

  public updateEvents = new EventEmitter();

  public state: MappingEditorState = {
    showNoneAsValue: false,
    isDataFieldValueSelectionOpen: false,
  };

  public director: Director = null;

  private changeDataFieldValueSelectionState() {
    this.setState({
      ...this.state,
      isDataFieldValueSelectionOpen: !this.state.isDataFieldValueSelectionOpen,
    });
  }

  private openDataFieldValueSelection(): JSX.Element {
    const parent = this.props.parent;
    const attribute = this.props.attribute;
    const mapping = parent.getAttributeMapping(attribute);
    const scaleMapping = mapping as Specification.ScaleMapping;
    if (scaleMapping?.scale) {
      const scaleObject = getById(
        this.props.store.chart.scales,
        scaleMapping.scale
      );
      return (
        <>
          {this.state.isDataFieldValueSelectionOpen && (
            <Callout
              target={`#dataFieldValueSelection`}
              onDismiss={() => this.changeDataFieldValueSelectionState()}
            >
              <ScaleValueSelector
                scale={scaleObject}
                scaleMapping={mapping as any}
                store={this.props.store}
                onSelect={(index) => {
                  const paresedExpression = Expression.parse(
                    scaleMapping.expression
                  ) as FunctionCall;
                  // change the second param of get function
                  (paresedExpression.args[1] as any).value = index;
                  scaleMapping.expression = paresedExpression.toString();
                  this.props.parent.onEditMappingHandler(
                    this.props.attribute,
                    scaleMapping
                  );
                  this.changeDataFieldValueSelectionState();
                }}
              />
            </Callout>
          )}
        </>
      );
    }
    return null;
  }

  private initiateValueEditor() {
    switch (this.props.type) {
      case "number":
      case "font-family":
      case "text":
        {
          this.setState({
            showNoneAsValue: true,
          });
        }
        break;
      case "color":
        {
          if (this.noneLabel == null) {
            return;
          }
          globals.popupController.popupAt(
            (context) => (
              <PopupView context={context}>
                <ColorPicker
                  store={this.props.store}
                  defaultValue={null}
                  allowNull={true}
                  onPick={(color) => {
                    if (color == null) {
                      this.clearMapping();
                      context.close();
                    } else {
                      this.setValueMapping(color);
                    }
                  }}
                />
              </PopupView>
            ),
            { anchor: this.noneLabel }
          );
        }
        break;
    }
  }

  private setValueMapping(value: Specification.AttributeValue) {
    this.props.parent.onEditMappingHandler(this.props.attribute, {
      type: "value",
      value,
    } as Specification.ValueMapping);
  }

  public clearMapping() {
    this.props.parent.onEditMappingHandler(this.props.attribute, null);
    this.setState({
      showNoneAsValue: false,
    });
  }

  public mapData(
    data: DragData.DataExpression,
    hints: Prototypes.DataMappingHints
  ) {
    this.props.parent.onMapDataHandler(this.props.attribute, data, hints);
  }

  public componentDidUpdate() {
    this.updateEvents.emit("update");
  }

  public getTableOrDefault() {
    if (this.props.options.table) {
      return this.props.options.table;
    } else {
      return this.props.parent.store.getTables()[0].name;
    }
  }

  constructor(props: MappingEditorProps) {
    super(props);
    this.director = new Director();
    this.director.setBuilder(new MenuItemBuilder());
  }

  private renderValueEditor(value: Specification.AttributeValue) {
    let placeholderText = this.props.options.defaultAuto
      ? strings.core.auto
      : strings.core.none;
    if (this.props.options.defaultValue != null) {
      placeholderText = this.props.options.defaultValue.toString();
    }
    //fix
    return (
      <>
        <FluentValueEditor
          label={this.props.options.label}
          value={value}
          type={this.props.type}
          placeholder={placeholderText}
          onClear={() => this.clearMapping()}
          onEmitValue={(value) => this.setValueMapping(value)}
          onEmitMapping={(mapping) =>
            this.props.parent.onEditMappingHandler(
              this.props.attribute,
              mapping
            )
          }
          onBeginDataFieldSelection={() => {
            if (this.mappingButton) {
              this.mappingButton.click();
            }
          }}
          getTable={() => this.getTableOrDefault()}
          hints={this.props.options.hints}
          numberOptions={this.props.options.numberOptions}
        />
      </>
    );
  }

  private renderCurrentAttributeMapping() {
    const parent = this.props.parent;
    const attribute = this.props.attribute;
    const options = this.props.options;
    const mapping = parent.getAttributeMapping(attribute);
    if (!mapping) {
      if (options.defaultValue != undefined) {
        return this.renderValueEditor(options.defaultValue);
      } else {
        let alwaysShowNoneAsValue = false;
        if (
          this.props.type == "number" ||
          this.props.type == "enum" ||
          this.props.type == "image"
        ) {
          alwaysShowNoneAsValue = true;
        }
        if (this.state.showNoneAsValue || alwaysShowNoneAsValue) {
          return this.renderValueEditor(null);
        } else {
          if (options.defaultAuto) {
            return (
              <TextField
                styles={defaultStyle}
                label={this.props.options.label}
                onRenderLabel={labelRender}
                placeholder={strings.core.auto}
                onClick={() => {
                  if (!mapping || (mapping as any).valueIndex == undefined) {
                    this.initiateValueEditor();
                  }
                }}
              />
            );
          } else {
            return (
              <TextField
                styles={defaultStyle}
                label={this.props.options.label}
                onRenderLabel={labelRender}
                placeholder={strings.core.none}
                onClick={() => {
                  if (!mapping || (mapping as any).valueIndex == undefined) {
                    this.initiateValueEditor();
                  }
                }}
              />
            );
          }
        }
      }
    } else {
      switch (mapping.type) {
        case "value": {
          const valueMapping = mapping as Specification.ValueMapping;
          return this.renderValueEditor(valueMapping.value);
        }
        case "text": {
          const textMapping = mapping as Specification.TextMapping;
          return (
            <FluentInputExpression
              label={this.props.options.label}
              defaultValue={textMapping.textExpression}
              textExpression={true}
              value={textMapping.textExpression}
              validate={(value) =>
                parent.store.verifyUserExpressionWithTable(
                  value,
                  textMapping.table,
                  { textExpression: true, expectedTypes: ["string"] }
                )
              }
              allowNull={true}
              onEnter={(newValue) => {
                if (newValue == null || newValue.trim() == "") {
                  this.clearMapping();
                } else {
                  if (
                    Expression.parseTextExpression(newValue).isTrivialString()
                  ) {
                    this.props.parent.onEditMappingHandler(
                      this.props.attribute,
                      {
                        type: "value",
                        value: newValue,
                      } as Specification.ValueMapping
                    );
                  } else {
                    this.props.parent.onEditMappingHandler(
                      this.props.attribute,
                      {
                        type: "text",
                        table: textMapping.table,
                        textExpression: newValue,
                      } as Specification.TextMapping
                    );
                  }
                }
                return true;
              }}
            />
          );
        }
        case "scale": {
          const scaleMapping = mapping as Specification.ScaleMapping;
          const table = mapping ? (mapping as any).table : options.table;
          const builderProps = getMenuProps.bind(this)(
            parent,
            attribute,
            options
          );
          const mainMenuItems: IContextualMenuItem[] = this.director.buildFieldsMenu(
            builderProps.onClick,
            builderProps.defaultValue,
            parent.store,
            this,
            attribute,
            table,
            options.acceptKinds
          );

          if (scaleMapping.scale) {
            return (
              <>
                {this.props.options.label ? (
                  <Label styles={defaultLabelStyle}>
                    {this.props.options.label}
                  </Label>
                ) : null}
                <FluentActionButton>
                  <ActionButton
                    elementRef={(e) => (this.mappingButton = e)}
                    styles={{
                      menuIcon: {
                        display: "none !important",
                        ...defultComponentsHeight,
                      },
                      root: {
                        ...defultComponentsHeight,
                      },
                    }}
                    title={strings.mappingEditor.bindData}
                    menuProps={{
                      items: mainMenuItems,
                      onMenuOpened: () => {
                        const currentMapping = parent.getAttributeMapping(
                          attribute
                        );
                        this.openEditor(currentMapping, false);
                      },
                    }}
                    text={scaleMapping.expression}
                    iconProps={{
                      iconName: "ColumnFunction",
                    }}
                    onMenuClick={(event) => {
                      if (scaleMapping.expression.startsWith("get")) {
                        event.preventDefault();
                        this.changeDataFieldValueSelectionState();
                      }
                    }}
                  />
                </FluentActionButton>
              </>
            );
          } else {
            return (
              <>
                {this.props.options.label ? (
                  <Label styles={defaultLabelStyle}>
                    {this.props.options.label}
                  </Label>
                ) : null}
                <FluentActionButton>
                  <ActionButton
                    text={scaleMapping.expression}
                    elementRef={(e) => (this.mappingButton = e)}
                    iconProps={{
                      iconName: "ColumnFunction",
                    }}
                  />
                </FluentActionButton>
              </>
            );
          }
        }
        default: {
          return <span>(...)</span>;
        }
      }
    }
  }

  public render() {
    const parent = this.props.parent;
    const attribute = this.props.attribute;
    const options = this.props.options;
    const currentMapping = parent.getAttributeMapping(attribute);

    // If there is a mapping, also not having default or using auto
    const shouldShowBindData = parent.onMapDataHandler != null;
    const isDataMapping =
      currentMapping != null &&
      (currentMapping.type == "scale" || currentMapping.type == "value");
    const valueIndex = currentMapping && (currentMapping as any).valueIndex;

    if (this.props.options.openMapping) {
      this.openEditor(currentMapping, true);
    }

    const table = currentMapping
      ? (currentMapping as any).table
      : options.table;

    const builderProps = getMenuProps.bind(this)(parent, attribute, options);

    const mainMenuItems: IContextualMenuItem[] = this.director.buildFieldsMenu(
      builderProps.onClick,
      builderProps.defaultValue,
      parent.store,
      this,
      attribute,
      table,
      options.acceptKinds
    );

    return (
      <div ref={(e) => (this.noneLabel = e)}>
        <DropZoneView
          filter={(data) => {
            if (!shouldShowBindData) {
              return false;
            }
            if (data instanceof DragData.DataExpression) {
              return isKindAcceptable(data.metadata.kind, options.acceptKinds);
            } else {
              return false;
            }
          }}
          onDrop={(data: DragData.DataExpression, point, modifiers) => {
            if (!options.hints) {
              options.hints = {};
            }
            options.hints.newScale = modifiers.shiftKey;
            options.hints.scaleID = data.scaleID;

            const parsedExpression = Expression.parse(
              data.expression
            ) as FunctionCall;

            if (data.allowSelectValue && parsedExpression.name !== "get") {
              data.expression = `get(${data.expression}, 0)`;
            }
            // because original mapping allowed it
            if (parsedExpression.name === "get") {
              data.allowSelectValue = true;
            }
            this.mapData(data, {
              ...options.hints,
              allowSelectValue: data.allowSelectValue,
            });
          }}
          className="charticulator__widget-control-mapping-editor"
        >
          {parent.horizontal(
            [1, 0],
            this.renderCurrentAttributeMapping(),
            <span>
              {isDataMapping ? (
                <FluentButton>
                  <DefaultButton
                    iconProps={{
                      iconName: "EraseTool",
                    }}
                    styles={{
                      root: {
                        minWidth: "unset",
                        ...defultBindButtonSize,
                      },
                    }}
                    checked={false}
                    title={strings.mappingEditor.remove}
                    onClick={() => {
                      if (parent.getAttributeMapping(attribute)) {
                        this.clearMapping();
                      }
                      this.setState({
                        showNoneAsValue: false,
                      });
                    }}
                  />
                </FluentButton>
              ) : null}
              {(valueIndex === undefined || valueIndex === null) &&
              shouldShowBindData ? (
                <>
                  <FluentButton>
                    <DefaultButton
                      elementRef={(e) => (this.mappingButton = e)}
                      iconProps={{
                        iconName: "Link",
                      }}
                      styles={{
                        menuIcon: {
                          display: "none !important",
                        },
                        root: {
                          minWidth: "unset",
                          ...defultBindButtonSize,
                        },
                      }}
                      title={strings.mappingEditor.bindData}
                      checked={isDataMapping}
                      menuProps={{
                        items: mainMenuItems,
                      }}
                    />
                  </FluentButton>
                </>
              ) : null}
              {valueIndex !== undefined && valueIndex !== null ? (
                <FluentButton>
                  <DefaultButton
                    iconProps={{
                      iconName: "Link",
                    }}
<<<<<<< HEAD
                    id="dataFieldValueSelection"
=======
                    styles={{
                      root: {
                        minWidth: "unset",
                        ...defultBindButtonSize,
                      },
                    }}
>>>>>>> 31e4970e
                    title={strings.mappingEditor.bindDataValue}
                    elementRef={(e) => (this.mappingButton = e)}
                    onClick={() => {
                      this.changeDataFieldValueSelectionState();
                    }}
                    checked={isDataMapping}
                  />
                </FluentButton>
              ) : null}
              {this.openDataFieldValueSelection()}
            </span>
          )}
        </DropZoneView>
      </div>
    );
  }

  private menuKeyClick(derivedExpression: string) {
    setTimeout(() => {
      const aggContainer = document.querySelector("body :last-child.ms-Layer");
      const button: HTMLButtonElement = aggContainer?.querySelector(
        "button.ms-ContextualMenu-splitMenu"
      );
      if (button == null) {
        const derColumnsContainer = document.querySelector(
          "body :last-child.ms-Layer"
        );
        const derColumnsContainerXpath = `//ul//span[text()="${derivedExpression}"]`;
        const derMenuItem = document.evaluate(
          derColumnsContainerXpath,
          derColumnsContainer,
          null,
          XPathResult.FIRST_ORDERED_NODE_TYPE,
          null
        ).singleNodeValue as HTMLSpanElement;
        setTimeout(() => {
          derMenuItem?.click();
          setTimeout(() => {
            const aggContainer = document.querySelector(
              "body :last-child.ms-Layer"
            );
            const splitButton: HTMLButtonElement = aggContainer?.querySelector(
              "button.ms-ContextualMenu-splitMenu"
            );
            splitButton?.click();
          }, 100);
        }, 100);
      } else {
        button?.click();
      }
    }, 100);
  }

  private openEditor(
    currentMapping: Specification.Mapping,
    clickOnButton: boolean
  ) {
    setTimeout(() => {
      if (clickOnButton) {
        this.mappingButton?.click();
      }
      setTimeout(() => {
        let expression: string = null;
        let expressionAggregation: string = null;
        let derivedExpression: string = null;
        if (currentMapping != null) {
          if (
            (currentMapping as Specification.ScaleMapping).expression != null
          ) {
            const parsed = Expression.parse(
              (currentMapping as Specification.ScaleMapping).expression
            );

            if (parsed instanceof Expression.FunctionCall) {
              expression = parsed.args[0].toString();
              expressionAggregation = parsed.name;

              //dataFieldValueSelection
              if (expressionAggregation.startsWith("get")) {
                return;
              }

              //derived columns
              if (expression.startsWith("date.")) {
                derivedExpression = type2DerivedColumns.date.find((item) =>
                  expression.startsWith(item.function)
                )?.displayName;
              }
            }

            expression = expression?.split("`").join("");
            const aggContainer = document.querySelector(
              "body :last-child.ms-Layer"
            );
            const xpath = `//ul//span[contains(text(), "${expression}")]`;
            const menuItem = document.evaluate(
              xpath,
              aggContainer,
              null,
              XPathResult.FIRST_ORDERED_NODE_TYPE,
              null
            ).singleNodeValue as HTMLSpanElement;

            if (menuItem == null) {
              const derSubXpath = `//ul//span[contains(text(), "${derivedExpression}")]`;
              const derElement = document.evaluate(
                derSubXpath,
                document,
                null,
                XPathResult.FIRST_ORDERED_NODE_TYPE,
                null
              ).singleNodeValue as HTMLSpanElement;
              setTimeout(() => {
                derElement?.click();
                this.menuKeyClick(derivedExpression);
              });
            } else {
              setTimeout(() => {
                menuItem?.click();
                this.menuKeyClick(derivedExpression);
              }, 100);
            }
          }
        }
      }, 100);
    });
  }
}

export interface DataMappAndScaleEditorProps {
  attribute: string;
  defaultMapping: Specification.Mapping;
  options: Prototypes.Controls.MappingEditorOptions;
  parent: FluentMappingEditor;
  onClose: () => void;
  alignLeft?: boolean;
  plotSegment: ObjectClass;
}
export interface DataMappAndScaleEditorState {
  currentMapping: Specification.Mapping;
}

export class DataMappAndScaleEditor extends ContextedComponent<
  DataMappAndScaleEditorProps,
  DataMappAndScaleEditorState
> {
  public state = {
    currentMapping: this.props.defaultMapping,
  };

  private tokens: EventSubscription[];

  public componentDidMount() {
    this.tokens = [
      this.props.parent.updateEvents.addListener("update", () => {
        this.setState({
          currentMapping: this.props.parent.props.parent.getAttributeMapping(
            this.props.attribute
          ),
        });
      }),
    ];
  }

  public componentWillUnmount() {
    for (const t of this.tokens) {
      t.remove();
    }
  }

  public renderScaleEditor() {
    const mapping = this.state.currentMapping;
    if (mapping && mapping.type == "scale") {
      const scaleMapping = mapping as Specification.ScaleMapping;
      if (scaleMapping.scale) {
        const scaleObject = getById(
          this.store.chart.scales,
          scaleMapping.scale
        );
        return (
          <ScaleEditor
            scale={scaleObject}
            scaleMapping={scaleMapping}
            store={this.store}
            plotSegment={this.props.plotSegment}
          />
        );
      }
    }
    return null;
  }

  public renderDataPicker() {
    const options = this.props.options;
    let currentExpression: string = null;
    const mapping = this.state.currentMapping;

    if (mapping != null && mapping.type == "scale") {
      currentExpression = (mapping as Specification.ScaleMapping).expression;
    }

    return (
      <div>
        <DataFieldSelector
          table={mapping ? (mapping as any).table : options.table}
          datasetStore={this.store}
          kinds={options.acceptKinds}
          useAggregation={true}
          defaultValue={
            currentExpression
              ? { table: options.table, expression: currentExpression }
              : null
          }
          nullDescription={strings.core.none}
          nullNotHighlightable={true}
          onChange={(value) => {
            if (value != null) {
              this.props.parent.mapData(
                new DragData.DataExpression(
                  this.store.getTable(value.table),
                  value.expression,
                  value.type,
                  value.metadata,
                  value.rawExpression
                ),
                options.hints
              );
            } else {
              this.props.parent.clearMapping();
              this.props.onClose();
            }
          }}
        />
      </div>
    );
  }

  public render() {
    const scaleElement = this.renderScaleEditor();
    if (scaleElement) {
      return (
        <div className="charticulator__data-mapping-and-scale-editor">
          <div
            className={
              this.props.alignLeft ? "el-scale-editor-left" : "el-scale-editor"
            }
          >
            {scaleElement}
          </div>
          <div className="el-data-picker">{this.renderDataPicker()}</div>
        </div>
      );
    } else {
      return (
        <div className="charticulator__data-mapping-and-scale-editor">
          <div className="el-data-picker">{this.renderDataPicker()}</div>
        </div>
      );
    }
  }
}

export function parentOfType(p: ObjectClass, typeSought: string) {
  while (p) {
    if (Prototypes.isType(p.object.classID, typeSought)) {
      return p;
    }
    p = p.parent;
  }
}

function getMenuProps(
  parent: Prototypes.Controls.WidgetManager & CharticulatorPropertyAccessors,
  attribute: string,
  options: Prototypes.Controls.MappingEditorOptions
) {
  const currentMapping = parent.getAttributeMapping(attribute);

  const table = currentMapping ? (currentMapping as any).table : options.table;

  const onClick = (value: DataFieldSelectorValue) => {
    if (value != null) {
      this.mapData(
        new DragData.DataExpression(
          this.props.store.getTable(value.table),
          value.expression,
          value.type,
          value.metadata,
          value.rawExpression
        ),
        options.hints
      );
    } else {
      this.clearMapping();
    }
  };

  const mapping = parent.getAttributeMapping(attribute);
  let currentExpression = null;

  if (mapping != null) {
    if (mapping.type == MappingType.text) {
      currentExpression = (mapping as Specification.TextMapping).textExpression;
    }
    if (mapping.type == MappingType.scale) {
      currentExpression = (mapping as Specification.ScaleMapping).expression;
    }
  }

  const defaultValue: IDefaultValue = currentExpression
    ? {
        table: options?.table ?? table,
        expression: currentExpression,
        type: mapping?.type,
      }
    : null;

  return {
    onClick,
    defaultValue,
  };
}<|MERGE_RESOLUTION|>--- conflicted
+++ resolved
@@ -577,16 +577,13 @@
                     iconProps={{
                       iconName: "Link",
                     }}
-<<<<<<< HEAD
                     id="dataFieldValueSelection"
-=======
                     styles={{
                       root: {
                         minWidth: "unset",
                         ...defultBindButtonSize,
                       },
                     }}
->>>>>>> 31e4970e
                     title={strings.mappingEditor.bindDataValue}
                     elementRef={(e) => (this.mappingButton = e)}
                     onClick={() => {
