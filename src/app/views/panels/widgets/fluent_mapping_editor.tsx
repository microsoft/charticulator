/* eslint-disable max-lines-per-function */
/* eslint-disable @typescript-eslint/no-unused-vars */
// Copyright (c) Microsoft Corporation. All rights reserved.
// Licensed under the MIT license.

import * as React from "react";
import {
  EventEmitter,
  EventSubscription,
  Expression,
  getById,
  Prototypes,
  Specification,
} from "../../../../core";
import { DragData } from "../../../actions";
import { ColorPicker } from "../../../components";
import { ContextedComponent } from "../../../context_component";
import { PopupView } from "../../../controllers";
import * as globals from "../../../globals";
import { isKindAcceptable, type2DerivedColumns } from "../../dataset/common";
import { ScaleEditor } from "../scale_editor";
import { CharticulatorPropertyAccessors, DropZoneView } from "./manager";
import { AppStore } from "../../../stores";
import { ScaleValueSelector } from "../scale_value_selector";
import { FunctionCall } from "../../../../core/expression";
import { FluentValueEditor } from "./fluentui_value_editor";
import { FluentInputExpression } from "./controls/fluentui_input_expression";
import {
  DefaultButton,
  TextField,
  ActionButton,
  Label,
  IContextualMenuItem,
  Callout,
} from "@fluentui/react";
import {
  defaultLabelStyle,
  defaultStyle,
  defultBindButtonSize,
  defultComponentsHeight,
  FluentActionButton,
  FluentButton,
  labelRender,
} from "./controls/fluentui_customized_components";
import { ObjectClass } from "../../../../core/prototypes";
import {
  DataFieldSelector,
  DataFieldSelectorValue,
} from "../../dataset/fluent_ui_data_field_selector";
import {
  Director,
  IDefaultValue,
  MenuItemBuilder,
} from "../../dataset/data_field_binding_builder";
import { strings } from "../../../../strings";
import { MappingType } from "../../../../core/specification";

export interface MappingEditorProps {
  parent: Prototypes.Controls.WidgetManager & CharticulatorPropertyAccessors;
  attribute: string;
  type: Specification.AttributeType;
  options: Prototypes.Controls.MappingEditorOptions;
  store?: AppStore;
}

export interface MappingEditorState {
  showNoneAsValue: boolean;
  isDataFieldValueSelectionOpen: boolean;
}

export class FluentMappingEditor extends React.Component<
  MappingEditorProps,
  MappingEditorState
> {
  public mappingButton: HTMLElement;
  public noneLabel: HTMLSpanElement;
  public scaleMappingDisplay: HTMLSpanElement;

  public updateEvents = new EventEmitter();

  public state: MappingEditorState = {
    showNoneAsValue: false,
    isDataFieldValueSelectionOpen: false,
  };

  public director: Director = null;

  private changeDataFieldValueSelectionState() {
    this.setState({
      ...this.state,
      isDataFieldValueSelectionOpen: !this.state.isDataFieldValueSelectionOpen,
    });
  }

  private openDataFieldValueSelection(): JSX.Element {
    const parent = this.props.parent;
    const attribute = this.props.attribute;
    const mapping = parent.getAttributeMapping(attribute);
    const scaleMapping = mapping as Specification.ScaleMapping;
    if (scaleMapping?.scale) {
      const scaleObject = getById(
        this.props.store.chart.scales,
        scaleMapping.scale
      );
      return (
        <>
          {this.state.isDataFieldValueSelectionOpen && (
            <Callout
              target={`#dataFieldValueSelection`}
              onDismiss={() => this.changeDataFieldValueSelectionState()}
            >
              <ScaleValueSelector
                scale={scaleObject}
                scaleMapping={mapping as any}
                store={this.props.store}
                onSelect={(index) => {
                  const paresedExpression = Expression.parse(
                    scaleMapping.expression
                  ) as FunctionCall;
                  // change the second param of get function
                  (paresedExpression.args[1] as any).value = index;
                  scaleMapping.expression = paresedExpression.toString();
                  this.props.parent.onEditMappingHandler(
                    this.props.attribute,
                    scaleMapping
                  );
                  this.changeDataFieldValueSelectionState();
                }}
              />
            </Callout>
          )}
        </>
      );
    }
    return null;
  }

  private initiateValueEditor() {
    switch (this.props.type) {
      case "number":
      case "font-family":
      case "text":
        {
          this.setState({
            showNoneAsValue: true,
          });
        }
        break;
      case "color":
        {
          if (this.noneLabel == null) {
            return;
          }
          globals.popupController.popupAt(
            (context) => (
              <PopupView context={context}>
                <ColorPicker
                  store={this.props.store}
                  defaultValue={null}
                  allowNull={true}
                  onPick={(color) => {
                    if (color == null) {
                      this.clearMapping();
                      context.close();
                    } else {
                      this.setValueMapping(color);
                    }
                  }}
                />
              </PopupView>
            ),
            { anchor: this.noneLabel }
          );
        }
        break;
    }
  }

  private setValueMapping(value: Specification.AttributeValue) {
    this.props.parent.onEditMappingHandler(this.props.attribute, {
      type: "value",
      value,
    } as Specification.ValueMapping);
  }

  public clearMapping() {
    this.props.parent.onEditMappingHandler(this.props.attribute, null);
    this.setState({
      showNoneAsValue: false,
    });
  }

  public mapData(
    data: DragData.DataExpression,
    hints: Prototypes.DataMappingHints
  ) {
    this.props.parent.onMapDataHandler(this.props.attribute, data, hints);
  }

  public componentDidUpdate() {
    this.updateEvents.emit("update");
  }

  public getTableOrDefault() {
    if (this.props.options.table) {
      return this.props.options.table;
    } else {
      return this.props.parent.store.getTables()[0].name;
    }
  }

  constructor(props: MappingEditorProps) {
    super(props);
    this.director = new Director();
    this.director.setBuilder(new MenuItemBuilder());
  }

  private renderValueEditor(value: Specification.AttributeValue) {
    let placeholderText = this.props.options.defaultAuto
      ? strings.core.auto
      : strings.core.none;
    if (this.props.options.defaultValue != null) {
      placeholderText = this.props.options.defaultValue.toString();
    }
    const parent = this.props.parent;
    const attribute = this.props.attribute;
    const options = this.props.options;
    const mapping = parent.getAttributeMapping(attribute);

    const table = mapping ? (mapping as any).table : options.table;
    const builderProps = getMenuProps.bind(this)(parent, attribute, options);
    const mainMenuItems: IContextualMenuItem[] = this.director.buildFieldsMenu(
      builderProps.onClick,
      builderProps.defaultValue,
      parent.store,
      this,
      attribute,
      table,
      options.acceptKinds
    );

    return (
      <>
        <FluentValueEditor
          label={this.props.options.label}
          value={value}
          type={this.props.type}
          placeholder={placeholderText}
          onClear={() => this.clearMapping()}
          onEmitValue={(value) => this.setValueMapping(value)}
          onEmitMapping={(mapping) =>
            this.props.parent.onEditMappingHandler(
              this.props.attribute,
              mapping
            )
          }
          onBeginDataFieldSelection={() => {
            if (this.mappingButton) {
              this.mappingButton.click();
            }
          }}
          getTable={() => this.getTableOrDefault()}
          hints={this.props.options.hints}
          numberOptions={this.props.options.numberOptions}
<<<<<<< HEAD
          stopPropagation={this.props.options.stopPropagation}
=======
          mainMenuItems={mainMenuItems}
>>>>>>> bea6dcf7
        />
      </>
    );
  }

  private renderCurrentAttributeMapping() {
    const parent = this.props.parent;
    const attribute = this.props.attribute;
    const options = this.props.options;
    const mapping = parent.getAttributeMapping(attribute);
    if (!mapping) {
      if (options.defaultValue != undefined) {
        return this.renderValueEditor(options.defaultValue);
      } else {
        let alwaysShowNoneAsValue = false;
        if (
          this.props.type == "number" ||
          this.props.type == "enum" ||
          this.props.type == "image"
        ) {
          alwaysShowNoneAsValue = true;
        }
        if (this.state.showNoneAsValue || alwaysShowNoneAsValue) {
          return this.renderValueEditor(null);
        } else {
          if (options.defaultAuto) {
            return (
              <TextField
                styles={defaultStyle}
                label={this.props.options.label}
                onRenderLabel={labelRender}
                placeholder={strings.core.auto}
                onClick={() => {
                  if (!mapping || (mapping as any).valueIndex == undefined) {
                    this.initiateValueEditor();
                  }
                }}
              />
            );
          } else {
            return (
              <TextField
                styles={defaultStyle}
                label={this.props.options.label}
                onRenderLabel={labelRender}
                placeholder={strings.core.none}
                onClick={() => {
                  if (!mapping || (mapping as any).valueIndex == undefined) {
                    this.initiateValueEditor();
                  }
                }}
              />
            );
          }
        }
      }
    } else {
      switch (mapping.type) {
        case "value": {
          const valueMapping = mapping as Specification.ValueMapping;
          return this.renderValueEditor(valueMapping.value);
        }
        case "text": {
          const textMapping = mapping as Specification.TextMapping;
          return (
            <FluentInputExpression
              label={this.props.options.label}
              defaultValue={textMapping.textExpression}
              textExpression={true}
              value={textMapping.textExpression}
              validate={(value) =>
                parent.store.verifyUserExpressionWithTable(
                  value,
                  textMapping.table,
                  { textExpression: true, expectedTypes: ["string"] }
                )
              }
              allowNull={true}
              onEnter={(newValue) => {
                if (newValue == null || newValue.trim() == "") {
                  this.clearMapping();
                } else {
                  if (
                    Expression.parseTextExpression(newValue).isTrivialString()
                  ) {
                    this.props.parent.onEditMappingHandler(
                      this.props.attribute,
                      {
                        type: "value",
                        value: newValue,
                      } as Specification.ValueMapping
                    );
                  } else {
                    this.props.parent.onEditMappingHandler(
                      this.props.attribute,
                      {
                        type: "text",
                        table: textMapping.table,
                        textExpression: newValue,
                      } as Specification.TextMapping
                    );
                  }
                }
                return true;
              }}
            />
          );
        }
        case "scale": {
          const scaleMapping = mapping as Specification.ScaleMapping;
          const table = mapping ? (mapping as any).table : options.table;
          const builderProps = getMenuProps.bind(this)(
            parent,
            attribute,
            options
          );
          const mainMenuItems: IContextualMenuItem[] = this.director.buildFieldsMenu(
            builderProps.onClick,
            builderProps.defaultValue,
            parent.store,
            this,
            attribute,
            table,
            options.acceptKinds
          );

          if (scaleMapping.scale) {
            return (
              <>
                {this.props.options.label ? (
                  <Label styles={defaultLabelStyle}>
                    {this.props.options.label}
                  </Label>
                ) : null}
                <FluentActionButton>
                  <ActionButton
                    elementRef={(e) => (this.mappingButton = e)}
                    styles={{
                      menuIcon: {
                        display: "none !important",
                        ...defultComponentsHeight,
                      },
                      root: {
                        ...defultComponentsHeight,
                      },
                    }}
                    title={strings.mappingEditor.bindData}
                    menuProps={{
                      items: mainMenuItems,
                      onMenuOpened: () => {
                        const currentMapping = parent.getAttributeMapping(
                          attribute
                        );
                        this.openEditor(currentMapping, false);
                      },
                    }}
                    text={scaleMapping.expression}
                    iconProps={{
                      iconName: "ColumnFunction",
                    }}
                    onMenuClick={(event) => {
                      if (scaleMapping.expression.startsWith("get")) {
                        event.preventDefault();
                        this.changeDataFieldValueSelectionState();
                      }
                    }}
                  />
                </FluentActionButton>
              </>
            );
          } else {
            return (
              <>
                {this.props.options.label ? (
                  <Label styles={defaultLabelStyle}>
                    {this.props.options.label}
                  </Label>
                ) : null}
                <FluentActionButton>
                  <ActionButton
                    text={scaleMapping.expression}
                    elementRef={(e) => (this.mappingButton = e)}
                    iconProps={{
                      iconName: "ColumnFunction",
                    }}
                  />
                </FluentActionButton>
              </>
            );
          }
        }
        default: {
          return <span>(...)</span>;
        }
      }
    }
  }

  public render() {
    const parent = this.props.parent;
    const attribute = this.props.attribute;
    const options = this.props.options;
    const currentMapping = parent.getAttributeMapping(attribute);

    // If there is a mapping, also not having default or using auto
    const shouldShowBindData = parent.onMapDataHandler != null;
    const isDataMapping =
      currentMapping != null &&
      (currentMapping.type == "scale" || currentMapping.type == "value");
    const valueIndex = currentMapping && (currentMapping as any).valueIndex;

    if (this.props.options.openMapping) {
      this.openEditor(currentMapping, true);
    }

    const table = currentMapping
      ? (currentMapping as any).table
      : options.table;

    const builderProps = getMenuProps.bind(this)(parent, attribute, options);

    const mainMenuItems: IContextualMenuItem[] = this.director.buildFieldsMenu(
      builderProps.onClick,
      builderProps.defaultValue,
      parent.store,
      this,
      attribute,
      table,
      options.acceptKinds
    );

    return (
      <div ref={(e) => (this.noneLabel = e)}>
        <DropZoneView
          filter={(data) => {
            if (!shouldShowBindData) {
              return false;
            }
            if (data instanceof DragData.DataExpression) {
              return isKindAcceptable(data.metadata.kind, options.acceptKinds);
            } else {
              return false;
            }
          }}
          onDrop={(data: DragData.DataExpression, point, modifiers) => {
            if (!options.hints) {
              options.hints = {};
            }
            options.hints.newScale = modifiers.shiftKey;
            options.hints.scaleID = data.scaleID;

            const parsedExpression = Expression.parse(
              data.expression
            ) as FunctionCall;

            if (data.allowSelectValue && parsedExpression.name !== "get") {
              data.expression = `get(${data.expression}, 0)`;
            }
            // because original mapping allowed it
            if (parsedExpression.name === "get") {
              data.allowSelectValue = true;
            }
            this.mapData(data, {
              ...options.hints,
              allowSelectValue: data.allowSelectValue,
            });
          }}
          className="charticulator__widget-control-mapping-editor"
        >
          {parent.horizontal(
            [1, 0],
            this.renderCurrentAttributeMapping(),
            <span>
              {isDataMapping ? (
                <FluentButton>
                  <DefaultButton
                    iconProps={{
                      iconName: "EraseTool",
                    }}
                    styles={{
                      root: {
                        minWidth: "unset",
                        ...defultBindButtonSize,
                      },
                    }}
                    checked={false}
                    title={strings.mappingEditor.remove}
                    onClick={() => {
                      if (parent.getAttributeMapping(attribute)) {
                        this.clearMapping();
                      }
                      this.setState({
                        showNoneAsValue: false,
                      });
                    }}
                  />
                </FluentButton>
              ) : null}
              {(valueIndex === undefined || valueIndex === null) &&
              shouldShowBindData ? (
                <>
                  <FluentButton>
                    <DefaultButton
                      elementRef={(e) => (this.mappingButton = e)}
                      iconProps={{
                        iconName: "Link",
                      }}
                      styles={{
                        menuIcon: {
                          display: "none !important",
                        },
                        root: {
                          minWidth: "unset",
                          ...defultBindButtonSize,
                        },
                      }}
                      title={strings.mappingEditor.bindData}
                      checked={isDataMapping}
                      menuProps={{
                        items: mainMenuItems,
                      }}
                    />
                  </FluentButton>
                </>
              ) : null}
              {valueIndex !== undefined && valueIndex !== null ? (
                <FluentButton>
                  <DefaultButton
                    iconProps={{
                      iconName: "Link",
                    }}
                    id="dataFieldValueSelection"
                    styles={{
                      root: {
                        minWidth: "unset",
                        ...defultBindButtonSize,
                      },
                    }}
                    title={strings.mappingEditor.bindDataValue}
                    elementRef={(e) => (this.mappingButton = e)}
                    onClick={() => {
                      this.changeDataFieldValueSelectionState();
                    }}
                    checked={isDataMapping}
                  />
                </FluentButton>
              ) : null}
              {this.openDataFieldValueSelection()}
            </span>
          )}
        </DropZoneView>
      </div>
    );
  }

  private menuKeyClick(derivedExpression: string) {
    setTimeout(() => {
      const aggContainer = document.querySelector("body :last-child.ms-Layer");
      const button: HTMLButtonElement = aggContainer?.querySelector(
        "button.ms-ContextualMenu-splitMenu"
      );
      if (button == null) {
        const derColumnsContainer = document.querySelector(
          "body :last-child.ms-Layer"
        );
        const derColumnsContainerXpath = `//ul//span[text()="${derivedExpression}"]`;
        const derMenuItem = document.evaluate(
          derColumnsContainerXpath,
          derColumnsContainer,
          null,
          XPathResult.FIRST_ORDERED_NODE_TYPE,
          null
        ).singleNodeValue as HTMLSpanElement;
        setTimeout(() => {
          derMenuItem?.click();
          setTimeout(() => {
            const aggContainer = document.querySelector(
              "body :last-child.ms-Layer"
            );
            const splitButton: HTMLButtonElement = aggContainer?.querySelector(
              "button.ms-ContextualMenu-splitMenu"
            );
            splitButton?.click();
          }, 100);
        }, 100);
      } else {
        button?.click();
      }
    }, 100);
  }

  private openEditor(
    currentMapping: Specification.Mapping,
    clickOnButton: boolean
  ) {
    setTimeout(() => {
      if (clickOnButton) {
        this.mappingButton?.click();
      }
      setTimeout(() => {
        let expression: string = null;
        let expressionAggregation: string = null;
        let derivedExpression: string = null;
        if (currentMapping != null) {
          if (
            (currentMapping as Specification.ScaleMapping).expression != null
          ) {
            const parsed = Expression.parse(
              (currentMapping as Specification.ScaleMapping).expression
            );

            if (parsed instanceof Expression.FunctionCall) {
              expression = parsed.args[0].toString();
              expressionAggregation = parsed.name;

              //dataFieldValueSelection
              if (expressionAggregation.startsWith("get")) {
                return;
              }

              //derived columns
              if (expression.startsWith("date.")) {
                derivedExpression = type2DerivedColumns.date.find((item) =>
                  expression.startsWith(item.function)
                )?.displayName;
              }
            }

            expression = expression?.split("`").join("");
            const aggContainer = document.querySelector(
              "body :last-child.ms-Layer"
            );
            const xpath = `//ul//span[contains(text(), "${expression}")]`;
            const menuItem = document.evaluate(
              xpath,
              aggContainer,
              null,
              XPathResult.FIRST_ORDERED_NODE_TYPE,
              null
            ).singleNodeValue as HTMLSpanElement;

            if (menuItem == null) {
              const derSubXpath = `//ul//span[contains(text(), "${derivedExpression}")]`;
              const derElement = document.evaluate(
                derSubXpath,
                document,
                null,
                XPathResult.FIRST_ORDERED_NODE_TYPE,
                null
              ).singleNodeValue as HTMLSpanElement;
              setTimeout(() => {
                derElement?.click();
                this.menuKeyClick(derivedExpression);
              });
            } else {
              setTimeout(() => {
                menuItem?.click();
                this.menuKeyClick(derivedExpression);
              }, 100);
            }
          }
        }
      }, 100);
    });
  }
}

export interface DataMappAndScaleEditorProps {
  attribute: string;
  defaultMapping: Specification.Mapping;
  options: Prototypes.Controls.MappingEditorOptions;
  parent: FluentMappingEditor;
  onClose: () => void;
  alignLeft?: boolean;
  plotSegment: ObjectClass;
}
export interface DataMappAndScaleEditorState {
  currentMapping: Specification.Mapping;
}

export class DataMappAndScaleEditor extends ContextedComponent<
  DataMappAndScaleEditorProps,
  DataMappAndScaleEditorState
> {
  public state = {
    currentMapping: this.props.defaultMapping,
  };

  private tokens: EventSubscription[];

  public componentDidMount() {
    this.tokens = [
      this.props.parent.updateEvents.addListener("update", () => {
        this.setState({
          currentMapping: this.props.parent.props.parent.getAttributeMapping(
            this.props.attribute
          ),
        });
      }),
    ];
  }

  public componentWillUnmount() {
    for (const t of this.tokens) {
      t.remove();
    }
  }

  public renderScaleEditor() {
    const mapping = this.state.currentMapping;
    if (mapping && mapping.type == "scale") {
      const scaleMapping = mapping as Specification.ScaleMapping;
      if (scaleMapping.scale) {
        const scaleObject = getById(
          this.store.chart.scales,
          scaleMapping.scale
        );
        return (
          <ScaleEditor
            scale={scaleObject}
            scaleMapping={scaleMapping}
            store={this.store}
            plotSegment={this.props.plotSegment}
          />
        );
      }
    }
    return null;
  }

  public renderDataPicker() {
    const options = this.props.options;
    let currentExpression: string = null;
    const mapping = this.state.currentMapping;

    if (mapping != null && mapping.type == "scale") {
      currentExpression = (mapping as Specification.ScaleMapping).expression;
    }

    return (
      <div>
        <DataFieldSelector
          table={mapping ? (mapping as any).table : options.table}
          datasetStore={this.store}
          kinds={options.acceptKinds}
          useAggregation={true}
          defaultValue={
            currentExpression
              ? { table: options.table, expression: currentExpression }
              : null
          }
          nullDescription={strings.core.none}
          nullNotHighlightable={true}
          onChange={(value) => {
            if (value != null) {
              this.props.parent.mapData(
                new DragData.DataExpression(
                  this.store.getTable(value.table),
                  value.expression,
                  value.type,
                  value.metadata,
                  value.rawExpression
                ),
                options.hints
              );
            } else {
              this.props.parent.clearMapping();
              this.props.onClose();
            }
          }}
        />
      </div>
    );
  }

  public render() {
    const scaleElement = this.renderScaleEditor();
    if (scaleElement) {
      return (
        <div className="charticulator__data-mapping-and-scale-editor">
          <div
            className={
              this.props.alignLeft ? "el-scale-editor-left" : "el-scale-editor"
            }
          >
            {scaleElement}
          </div>
          <div className="el-data-picker">{this.renderDataPicker()}</div>
        </div>
      );
    } else {
      return (
        <div className="charticulator__data-mapping-and-scale-editor">
          <div className="el-data-picker">{this.renderDataPicker()}</div>
        </div>
      );
    }
  }
}

export function parentOfType(p: ObjectClass, typeSought: string) {
  while (p) {
    if (Prototypes.isType(p.object.classID, typeSought)) {
      return p;
    }
    p = p.parent;
  }
}

function getMenuProps(
  parent: Prototypes.Controls.WidgetManager & CharticulatorPropertyAccessors,
  attribute: string,
  options: Prototypes.Controls.MappingEditorOptions
) {
  const currentMapping = parent.getAttributeMapping(attribute);

  const table = currentMapping ? (currentMapping as any).table : options.table;

  const onClick = (value: DataFieldSelectorValue) => {
    if (value != null) {
      this.mapData(
        new DragData.DataExpression(
          this.props.store.getTable(value.table),
          value.expression,
          value.type,
          value.metadata,
          value.rawExpression
        ),
        options.hints
      );
    } else {
      this.clearMapping();
    }
  };

  const mapping = parent.getAttributeMapping(attribute);
  let currentExpression = null;

  if (mapping != null) {
    if (mapping.type == MappingType.text) {
      currentExpression = (mapping as Specification.TextMapping).textExpression;
    }
    if (mapping.type == MappingType.scale) {
      currentExpression = (mapping as Specification.ScaleMapping).expression;
    }
  }

  const defaultValue: IDefaultValue = currentExpression
    ? {
        table: options?.table ?? table,
        expression: currentExpression,
        type: mapping?.type,
      }
    : null;

  return {
    onClick,
    defaultValue,
  };
}<|MERGE_RESOLUTION|>--- conflicted
+++ resolved
@@ -262,11 +262,8 @@
           getTable={() => this.getTableOrDefault()}
           hints={this.props.options.hints}
           numberOptions={this.props.options.numberOptions}
-<<<<<<< HEAD
           stopPropagation={this.props.options.stopPropagation}
-=======
           mainMenuItems={mainMenuItems}
->>>>>>> bea6dcf7
         />
       </>
     );
