--- conflicted
+++ resolved
@@ -21,10 +21,7 @@
 import { InputText } from "./input_text";
 import { AppStore } from "../../../../stores";
 import { strings } from "../../../../../strings";
-<<<<<<< HEAD
-=======
 import { getAligntment } from "../../../../utils";
->>>>>>> 561ff6ac
 
 export interface InputColorProps {
   defaultValue: Color;
