// Copyright (c) Microsoft Corporation. All rights reserved.
// Licensed under the MIT license.
import * as React from "react";
import * as globals from "../../../../globals";

import {
  Color,
  colorFromHTMLColor,
  ColorGradient,
  colorToHTMLColorHEX,
} from "../../../../../core";
import {
  ColorPicker,
  GradientPicker,
  GradientView,
} from "../../../../components";
import { PopupView } from "../../../../controllers/popup_controller";

import { AppStore } from "../../../../stores";

import { Callout, TextField } from "@fluentui/react";
import { FluentTextField, labelRender } from "./fluentui_customized_components";
import { strings } from "../../../../../strings";

export interface InputColorProps {
  defaultValue: Color;
  allowNull?: boolean;
  label?: string;
  onEnter: (value: Color) => boolean;
  store?: AppStore;
  noDefaultMargin?: boolean;
  labelKey?: string; //key for color picker
  width?: number;
  underline?: boolean;
  stopPropagation?: boolean;
  pickerBeforeTextField?: boolean;
}

const ID_PREFIX = "id_";

export class FluentInputColor extends React.Component<
  InputColorProps,
  Record<string, unknown>
> {
  constructor(props: InputColorProps) {
    super(props);
    this.state = { open: false };
  }

  public render() {
    let hex: string = "";
    if (this.props.defaultValue) {
      hex = colorToHTMLColorHEX(this.props.defaultValue);
    }
    const pickerId = this.props.labelKey.replace(/\W/g, "_");
<<<<<<< HEAD
    const picker: JSX.Element = (<span
      className="el-color-display"
      style={{
        backgroundColor: hex == "" ? "transparent" : hex,
        marginTop: this.props.noDefaultMargin ? 5 : null,
      }}
      id={ID_PREFIX + pickerId}
      onClick={() => {
        this.setState({open: !this.state.open});
      }}
    />)
=======
    const picker: JSX.Element = (
      <span
        className="el-color-display"
        style={{
          backgroundColor: hex == "" ? "transparent" : hex,
          marginTop: this.props.noDefaultMargin ? 5 : null,
        }}
        id={pickerId}
        onClick={() => {
          this.setState({ open: !this.state.open });
        }}
      />
    );
>>>>>>> d4869358
    return (
      <span className="charticulator__widget-control-input-color">
        {this.props.pickerBeforeTextField && picker}
        <FluentTextField>
          <TextField
            label={this.props.label}
            onRenderLabel={labelRender}
            placeholder={this.props.allowNull ? strings.core.none : ""}
            value={hex}
            onChange={(event, newValue) => {
              newValue = newValue.trim();
              if (newValue == "") {
                if (this.props.allowNull) {
                  return this.props.onEnter(null);
                } else {
                  return false;
                }
              }
              const color = colorFromHTMLColor(newValue);
              if (!color) {
                return false;
              }
              return this.props.onEnter(color);
            }}
            onKeyDown={(e) => {
              if (this.props.stopPropagation) {
                e.stopPropagation();
              }
            }}
            styles={{ fieldGroup: { width: this.props.width } }}
            underlined={this.props.underline ?? false}
          />
        </FluentTextField>
        {!this.props.pickerBeforeTextField && picker}
        {this.state.open && (
<<<<<<< HEAD
          <Callout target={`#${ID_PREFIX}${pickerId}`}>
=======
          <Callout
            target={`#${pickerId}`}
            onDismiss={() => this.setState({ open: !this.state.open })}
          >
>>>>>>> d4869358
            <ColorPicker
              store={this.props.store}
              allowNull={true}
              onPick={(color) => {
                if (color == null) {
                  this.props.onEnter(null);
                } else {
                  this.props.onEnter(color);
                }
                this.setState({ open: !this.state.open });
              }}
            />
          </Callout>
        )}
      </span>
    );
  }
}

export interface InputColorGradientProps {
  defaultValue: ColorGradient;
  onEnter: (value: ColorGradient) => boolean;
}

export class InputColorGradient extends React.Component<
  InputColorGradientProps,
  Record<string, unknown>
> {
  public render() {
    let colorButton: HTMLSpanElement;
    return (
      <span className="charticulator__widget-control-input-color-gradient">
        <span
          className="el-color-gradient-display"
          ref={(e) => (colorButton = e)}
          onClick={() => {
            globals.popupController.popupAt(
              (context) => {
                return (
                  <PopupView context={context}>
                    <GradientPicker
                      defaultValue={this.props.defaultValue}
                      onPick={(gradient) => {
                        this.props.onEnter(gradient);
                      }}
                    />
                  </PopupView>
                );
              },
              { anchor: colorButton }
            );
          }}
        >
          <GradientView gradient={this.props.defaultValue} />
        </span>
      </span>
    );
  }
}<|MERGE_RESOLUTION|>--- conflicted
+++ resolved
@@ -53,19 +53,6 @@
       hex = colorToHTMLColorHEX(this.props.defaultValue);
     }
     const pickerId = this.props.labelKey.replace(/\W/g, "_");
-<<<<<<< HEAD
-    const picker: JSX.Element = (<span
-      className="el-color-display"
-      style={{
-        backgroundColor: hex == "" ? "transparent" : hex,
-        marginTop: this.props.noDefaultMargin ? 5 : null,
-      }}
-      id={ID_PREFIX + pickerId}
-      onClick={() => {
-        this.setState({open: !this.state.open});
-      }}
-    />)
-=======
     const picker: JSX.Element = (
       <span
         className="el-color-display"
@@ -73,13 +60,12 @@
           backgroundColor: hex == "" ? "transparent" : hex,
           marginTop: this.props.noDefaultMargin ? 5 : null,
         }}
-        id={pickerId}
+        id={ID_PREFIX + pickerId}
         onClick={() => {
           this.setState({ open: !this.state.open });
         }}
       />
     );
->>>>>>> d4869358
     return (
       <span className="charticulator__widget-control-input-color">
         {this.props.pickerBeforeTextField && picker}
@@ -115,14 +101,11 @@
         </FluentTextField>
         {!this.props.pickerBeforeTextField && picker}
         {this.state.open && (
-<<<<<<< HEAD
-          <Callout target={`#${ID_PREFIX}${pickerId}`}>
-=======
           <Callout
-            target={`#${pickerId}`}
+            target={`#${ID_PREFIX}${pickerId}`}
             onDismiss={() => this.setState({ open: !this.state.open })}
           >
->>>>>>> d4869358
+
             <ColorPicker
               store={this.props.store}
               allowNull={true}
