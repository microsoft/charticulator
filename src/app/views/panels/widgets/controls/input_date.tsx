// Copyright (c) Microsoft Corporation. All rights reserved.
// Licensed under the MIT license.
import * as React from "react";
import { InputText } from "./input_text";
<<<<<<< HEAD
import { applyDateFormat } from "../../../../../core";
=======
import { getTimeZoneOffset, prettyNumber } from "../../../../../core";
>>>>>>> 84080dca
import { parseDate } from "../../../../../core/dataset/datetime";

export interface InputDateProps {
  defaultValue?: number | Date;
  placeholder?: string;
  onEnter?: (value: number) => boolean;
  showCalendar?: boolean;
  calendarRange?: [number, number];
  interval?: "second" | "minute" | "hour" | "day" | "month" | "year";
  dateDisplayFormat?: string;
}

export class InputDate extends React.Component<InputDateProps, {}> {
  private textInput: InputText;

  private formatDate(value: number | Date, interval: string) {
    if (value == null) {
      return "";
    }
    if (typeof value === "number") {
      return applyDateFormat(
        new Date(value),
        this.props.dateDisplayFormat || "%Y-%m-%dT%H:%M:%S"
      );
    }
    if (typeof Date === "object" && value instanceof Date) {
      return applyDateFormat(
        value,
        this.props.dateDisplayFormat || "%Y-%m-%dT%H:%M:%S"
      );
    }
  }

  public render() {
    return (
      <span className="charticulator__widget-control-input-number">
        <div className="charticulator__widget-control-input-number-input">
          {this.props.showCalendar ? (
            "datapicker" // TODO add component
          ) : (
            <InputText
              ref={e => (this.textInput = e)}
              placeholder={this.props.placeholder}
              defaultValue={this.formatDate(
                typeof this.props.defaultValue === "number"
                  ? this.props.defaultValue +
                      getTimeZoneOffset(this.props.defaultValue)
                  : this.props.defaultValue,
                this.props.interval
              )}
              onEnter={str => {
                const date = parseDate(str, true);
                this.props.onEnter(date);
                return date != null;
              }}
            />
          )}
        </div>
      </span>
    );
  }
}<|MERGE_RESOLUTION|>--- conflicted
+++ resolved
@@ -2,11 +2,7 @@
 // Licensed under the MIT license.
 import * as React from "react";
 import { InputText } from "./input_text";
-<<<<<<< HEAD
 import { applyDateFormat } from "../../../../../core";
-=======
-import { getTimeZoneOffset, prettyNumber } from "../../../../../core";
->>>>>>> 84080dca
 import { parseDate } from "../../../../../core/dataset/datetime";
 
 export interface InputDateProps {
