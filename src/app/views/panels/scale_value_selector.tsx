// Copyright (c) Microsoft Corporation. All rights reserved.
// Licensed under the MIT license.
import * as React from "react";
import * as R from "../../resources";

import { EventSubscription, Specification, Expression } from "../../../core";
import { Actions } from "../../actions";
import { ButtonRaised, EditableTextView } from "../../components";

import { AppStore } from "../../stores";
import { WidgetManager } from "./widgets/manager";
<<<<<<< HEAD
import { FunctionCall, NumberValue, Variable } from "../../../core/expression";
import { FluentUIWidgetManager } from "./widgets/fluentui_manager";
=======
import { FunctionCall, NumberValue } from "../../../core/expression";
>>>>>>> 89c5239f

export interface ScaleValueSelectorProps {
  scale: Specification.Scale;
  scaleMapping: Specification.ScaleMapping;
  store: AppStore;
  onSelect?: (index: number) => void;
}

export interface ScaleValueSelectorState {
  selectedIndex: number;
}

export class ScaleValueSelector extends React.Component<
  ScaleValueSelectorProps,
  ScaleValueSelectorState
> {
  public token: EventSubscription;

  constructor(props: ScaleValueSelectorProps) {
    super(props);

    const parsedExpression = Expression.parse(
      this.props.scaleMapping.expression
    ) as FunctionCall;
    const selectedIndex = (((parsedExpression.args[0] as FunctionCall)
      .args[0] as FunctionCall).args[1] as NumberValue).value;

    this.state = {
      selectedIndex,
    };
  }

  public componentDidMount() {
    this.token = this.props.store.addListener(AppStore.EVENT_GRAPHICS, () => {
      this.forceUpdate();
    });
  }

  public componentWillUnmount() {
    this.token.remove();
  }

  public render() {
    const { scale, store, scaleMapping } = this.props;
    const scaleClass = store.chartManager.getClassById(scale._id);
    const manager = new FluentUIWidgetManager(this.props.store, scaleClass);
    manager.onEditMappingHandler = (
      attribute: string,
      mapping: Specification.Mapping
    ) => {
      new Actions.SetScaleAttribute(scale, attribute, mapping).dispatch(
        store.dispatcher
      );
    };
    let canSelectValue = false;
    if (typeof this.props.onSelect === "function") {
      canSelectValue = true;
    }
    return (
      <div
        className="scale-editor-view"
        style={{ width: "400px", padding: "10px" }}
      >
        <div className="attribute-editor">
          <section className="attribute-editor-element">
            <div className="header">
              <EditableTextView
                text={scale.properties.name}
                onEdit={(newText) => {
                  new Actions.SetObjectProperty(
                    scale,
                    "name",
                    null,
                    newText,
                    true
                  ).dispatch(store.dispatcher);
                }}
              />
            </div>
            {manager.sectionHeader("Color Mapping")}
            {manager.vertical(
              manager.scrollList(
                Object.keys(scale.properties.mapping).map(
                  (key, selectedIndex) => {
                    return (
                      <div
                        className={
                          this.props.onSelect &&
                          this.state.selectedIndex === selectedIndex
                            ? "is-active"
                            : ""
                        }
                        onClick={() => {
                          this.setState({ selectedIndex });
                          if (selectedIndex != null && this.props.onSelect) {
                            this.props.onSelect(selectedIndex);
                          }
                        }}
                      >
                        {manager.horizontal(
                          [2, 3],
                          manager.inputColor(
                            {
                              property: "mapping",
                              field: key,
                              noComputeLayout: true,
                            },
                            {
                              label: key,
                            }
                          )
                        )}
                      </div>
                    );
                  }
                )
              )
            )}
            {canSelectValue ? (
              <div className="action-buttons">
                <ButtonRaised
                  url={R.getSVGIcon("CharticulatorLegend")}
                  text={
                    store.isLegendExistForScale(scale._id)
                      ? "Remove Legend"
                      : "Add Legend"
                  }
                  onClick={() => {
                    new Actions.ToggleLegendForScale(
                      scale._id,
                      scaleMapping,
                      null
                    ).dispatch(store.dispatcher);
                  }}
                />
              </div>
            ) : null}
          </section>
        </div>
      </div>
    );
  }
}<|MERGE_RESOLUTION|>--- conflicted
+++ resolved
@@ -8,13 +8,8 @@
 import { ButtonRaised, EditableTextView } from "../../components";
 
 import { AppStore } from "../../stores";
-import { WidgetManager } from "./widgets/manager";
-<<<<<<< HEAD
-import { FunctionCall, NumberValue, Variable } from "../../../core/expression";
+import { FunctionCall, NumberValue } from "../../../core/expression";
 import { FluentUIWidgetManager } from "./widgets/fluentui_manager";
-=======
-import { FunctionCall, NumberValue } from "../../../core/expression";
->>>>>>> 89c5239f
 
 export interface ScaleValueSelectorProps {
   scale: Specification.Scale;
