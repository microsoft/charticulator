--- conflicted
+++ resolved
@@ -448,7 +448,6 @@
         <span className="charticulator__menu-bar-separator" />
         {this.renderExportImportButtons()}
         <span className="charticulator__menu-bar-separator" />
-<<<<<<< HEAD
         {this.props.undoRedoLocation === "menubar" ?
           (<>
             <MenuButton
@@ -467,22 +466,6 @@
             />
           </>)
         : null}
-=======
-        <MenuButton
-          url={R.getSVGIcon("toolbar/undo")}
-          title={strings.menuBar.undo}
-          onClick={() =>
-            new Actions.Undo().dispatch(this.context.store.dispatcher)
-          }
-        />
-        <MenuButton
-          url={R.getSVGIcon("toolbar/redo")}
-          title={strings.menuBar.redo}
-          onClick={() =>
-            new Actions.Redo().dispatch(this.context.store.dispatcher)
-          }
-        />
->>>>>>> 382d1a1a
         <span className="charticulator__menu-bar-separator" />
         <MenuButton
           url={R.getSVGIcon("toolbar/trash")}
@@ -561,13 +544,7 @@
             ) : null}
           </div>
           <div className="charticulator__menu-bar-center el-text">
-<<<<<<< HEAD
-            <p>{this.context.store.chart?.properties.name} - Microsoft Charticualtor</p>
-=======
-            <p>
-              {this.context.store.chart?.properties.name} - {strings.app.name}
-            </p>
->>>>>>> 382d1a1a
+            <p>{this.context.store.chart?.properties.name} - {strings.app.name}</p>
           </div>
           <div className="charticulator__menu-bar-right">
             {this.props.alignButtons === "right" ? (
