// Copyright (c) Microsoft Corporation. All rights reserved.
// Licensed under the MIT license.

import * as React from "react";

import { ButtonRaised, FloatingPanel } from "../../components";
import { ContextedComponent } from "../../context_component";
import { Specification } from "../../../core";
import { Button, Select } from "../panels/widgets/controls";
import { Table } from "../../../core/dataset/dataset";
import { strings } from "../../../strings";

export interface FileViewImportProps {
  tables: Specification.Template.Table[];
  datasetTables: Table[];
  tableMapping: Map<string, string>;
  unmappedColumns: Specification.Template.Column[];
  onSave: (columnMapping: Map<string, string>) => void;
  onClose: () => void;
}
export interface FileViewImportState {
  saving?: boolean;
  error?: string;
  columnMappings: Map<string, string>;
}

export class FileViewImport extends ContextedComponent<
  FileViewImportProps,
  FileViewImportState
> {
  public state: FileViewImportState = {
    columnMappings: new Map(),
  };

  public render() {
    const tables = this.props.tables;
    const newMapping = new Map(this.state.columnMappings);

    const getDefaultValue = (name: string) => ():
      | string
      | number
      | string[] => {
      const mapped = newMapping.get(name) as any;
      if (mapped) {
        return mapped;
      }

      return strings.templateImport.unmapped;
    };

    const onChange = (columnName: string) => (value: string) => {
      newMapping.set(columnName, value);
      this.setState({
        columnMappings: newMapping,
      });
    };

    tables.forEach((table, tableIndex) => {
      const filteredByTableColumns = this.props.datasetTables[tableIndex]
        ?.columns;
      if (!filteredByTableColumns) {
        return;
      }
      const usedColumns = new Set();
      // match columns by name and type
      table.columns.forEach((column) => {
        filteredByTableColumns.forEach((pbiColumn) => {
          if (
            pbiColumn.displayName === column.name &&
            column.type === pbiColumn.type &&
            !newMapping.get(column.name)
          ) {
            newMapping.set(column.name, pbiColumn.name);
            usedColumns.add(pbiColumn);
          }
        });
      });
      // match columns by type
      table.columns.forEach((column) => {
        // Set default column by type
        if (!newMapping.get(column.name)) {
          filteredByTableColumns.forEach((pbiColumn) => {
            if (column.type === pbiColumn.type && !usedColumns.has(pbiColumn)) {
              newMapping.set(column.name, pbiColumn.name);
              usedColumns.add(pbiColumn);
            }
          });
        }
      });
    });

    return (
      <FloatingPanel
        floatInCenter={true}
        scroll={true}
        peerGroup="import"
        title={strings.templateImport.title}
<<<<<<< HEAD
        closeButtonIcon={"ChromeClose"}
        height={400}
        width={650}
=======
        closeButtonIcon={"general/cross"}
        height={600}
        width={800}
>>>>>>> 1dc4d7c0
        onClose={this.props.onClose}
      >
        <section className="charticulator__file-view-mapping_view">
          <section>
            {tables &&
              tables.map((table) => {
                return (
                  <div
                    className="charticulator__file-view-mapping_table"
                    key={table.name}
                  >
                    <h4>
                      {strings.templateImport.title}: {table.name}
                    </h4>
                    <table className="charticulator__file-view-mapping_table">
                      <thead>
                        <tr className="charticulator__file-view-mapping_rows">
                          <th className="charticulator__file-view-mapping_row_item">
                            {strings.templateImport.columnName}
                          </th>
                          <th className="charticulator__file-view-mapping_row_item">
                            {strings.templateImport.dataType}
                          </th>
                          <th className="charticulator__file-view-mapping_row_item">
                            {strings.templateImport.examples}
                          </th>
                          <th className="charticulator__file-view-mapping_row_item">
                            {strings.templateImport.mapped}
                          </th>
                        </tr>
                      </thead>
                      <tbody>
                        {table.columns.map((column) => {
                          const datasetTable = this.props.datasetTables.find(
                            (t) =>
                              t.name ===
                              (this.props.tableMapping.get(table.name) ||
                                table.name)
                          );

                          const optionValues =
                            datasetTable?.columns
                              .filter(
                                (pbiColumn) => pbiColumn.type === column.type
                              )
                              .map((pbiColumn) => {
                                let selected = false;
                                if (pbiColumn.displayName === column.name) {
                                  selected = true;
                                }
                                return pbiColumn.displayName;
                              }) || [];

                          return (
                            <React.Fragment
                              key={`${table.name}-${column.name}`}
                            >
                              <tr className="charticulator__file-view-mapping_rows">
                                {" "}
                                {/*  className="charticulator__file-view-mapping_row_item" */}
                                <td className="charticulator__file-view-mapping_row_item">
                                  {column.name}
                                </td>
                                <td className="charticulator__file-view-mapping_row_item">
                                  {strings.typeDisplayNames[column.type]}
                                </td>
                                <td className="charticulator__file-view-mapping_row_item">
                                  {column.metadata.examples}
                                </td>
                                <td className="charticulator__file-view-mapping_row_item">
                                  <Select
                                    labels={optionValues}
                                    icons={null}
                                    options={optionValues}
                                    value={getDefaultValue(
                                      column.name
                                    )().toString()}
                                    showText={true}
                                    onChange={onChange(column.name)}
                                  />
                                </td>
                              </tr>
                            </React.Fragment>
                          );
                        })}
                      </tbody>
                    </table>
                  </div>
                );
              })}
            <div className="charticulator__file-view-mapping_row_button_toolbar">
              <ButtonRaised
                onClick={() => {
                  this.props.onClose();
                }}
                text={strings.button.cancel}
              />
              <ButtonRaised
                onClick={() => {
                  if (
                    this.props.unmappedColumns.filter(
                      (unmapped) =>
                        this.state.columnMappings.get(unmapped.name) ===
                        undefined
                    ).length === 0
                  ) {
                    this.props.onSave(this.state.columnMappings);
                  }
                }}
                text={strings.templateImport.save}
                disabled={
                  this.props.unmappedColumns.filter(
                    (unmapped) =>
                      this.state.columnMappings.get(unmapped.name) === undefined
                  ).length !== 0
                }
              />
            </div>
          </section>
        </section>
      </FloatingPanel>
    );
  }
}<|MERGE_RESOLUTION|>--- conflicted
+++ resolved
@@ -95,15 +95,9 @@
         scroll={true}
         peerGroup="import"
         title={strings.templateImport.title}
-<<<<<<< HEAD
         closeButtonIcon={"ChromeClose"}
-        height={400}
-        width={650}
-=======
-        closeButtonIcon={"general/cross"}
         height={600}
         width={800}
->>>>>>> 1dc4d7c0
         onClose={this.props.onClose}
       >
         <section className="charticulator__file-view-mapping_view">
