// Copyright (c) Microsoft Corporation. All rights reserved.
// Licensed under the MIT license.

/**
 * Components to save, open, create, export charts.
 *
 * ![File view](media://file_view.png)
 *
 * * {@link "app/views/file_view/new_view"} / {@link "app/views/file_view/import_data_view"} - component with two file inputs for main table data and links table data
 *
 * ![File view](media://file_view_new.png)
 *
 * * {@link "app/views/file_view/open_view"}
 *
 * ![File view](media://file_view_open.png)
 *
 * * {@link "app/views/file_view/save_view"}
 *
 * ![File view](media://file_view_save.png)
 *
 * * {@link "app/views/file_view/export_view"}
 *
 * ![File view](media://file_view_export.png)
 *
 * @packageDocumentation
 * @preferred
 */
import * as React from "react";
import * as R from "../../resources";

import { AbstractBackend } from "../../backend/abstract";
import {
  ErrorBoundary,
  SVGImageIcon,
  TelemetryContext,
} from "../../components";
import { AppStore } from "../../stores";
import { classNames, stringToDataURL } from "../../utils";
import { FileViewExport } from "./export_view";
import { FileViewNew } from "./new_view";
import { FileViewOpen } from "./open_view";
import { FileViewSaveAs } from "./save_view";
import { FileViewOptions } from "./options_view";
import { strings } from "../../../strings";
import { MainContext } from "../../context_provider";

export enum MainTabs {
  about = "about",
  export = "export",
  new = "new",
  open = "open",
  options = "options",
  save = "save",
}

const tabOrder: MainTabs[] = [
  MainTabs.new,
  MainTabs.open,
  MainTabs.save,
  MainTabs.export,
  MainTabs.options,
  null,
  MainTabs.about,
];

export class CurrentChartView extends React.PureComponent<
  { store: AppStore },
  { svgDataURL: string }
> {
  constructor(props: { store: AppStore }) {
    super(props);
    this.state = {
      svgDataURL: null,
    };
    this.renderImage();
  }
  public async renderImage() {
    const svg = await this.props.store.renderLocalSVG();
    this.setState({
      svgDataURL: stringToDataURL("image/svg+xml", svg),
    });
  }
  public render() {
    return (
      <div className="current-chart-view">
        <img src={this.state.svgDataURL} />
      </div>
    );
  }
}

export interface FileViewProps {
  store: AppStore;
  backend: AbstractBackend;
  defaultTab?: MainTabs;
  onClose: () => void;
}

export interface FileViewState {
  currentTab: MainTabs;
}

export class FileView extends React.Component<FileViewProps, FileViewState> {
  public refs: {
    inputSaveChartName: HTMLInputElement;
  };

  constructor(props: FileViewProps) {
    super(props);
    this.state = {
      currentTab: this.props.defaultTab || MainTabs.open,
    };
  }

  public switchTab(currentTab: MainTabs) {
    this.setState({ currentTab });
  }

  public renderContent() {
    switch (this.state.currentTab) {
      case MainTabs.new: {
        return <FileViewNew onClose={this.props.onClose} />;
      }
      case MainTabs.save: {
        return <FileViewSaveAs onClose={this.props.onClose} />;
      }
      case MainTabs.export: {
        return <FileViewExport onClose={this.props.onClose} />;
      }
      case MainTabs.options: {
        return <FileViewOptions onClose={this.props.onClose} />;
      }
      case MainTabs.about: {
        return (
          <iframe
            className="charticulator__file-view-about"
            src="about.html"
            style={{ flex: "1" }}
          />
        );
      }
      case MainTabs.open:
      default: {
        return <FileViewOpen onClose={this.props.onClose} />;
      }
    }
  }

  public render() {
    return (
      <MainContext.Provider value={{ store: this.props.store }}>
        <div className="charticulator__file-view">
          <div className="charticulator__file-view-tabs">
            <div
              className="el-button-back"
              onClick={() => this.props.onClose()}
            >
              <SVGImageIcon url={R.getSVGIcon("toolbar/back")} />
            </div>
            {tabOrder.map((t, index) =>
              t === null ? (
                <div key={index} className="el-sep" />
              ) : (
                <div
                  key={index}
                  className={classNames("el-tab", [
                    "active",
                    this.state.currentTab == t,
                  ])}
                  onClick={() => this.switchTab(t)}
                >
                  {strings.mainTabs[t]}
                </div>
              )
            )}
          </div>
          <ErrorBoundary>{this.renderContent()}</ErrorBoundary>
        </div>
<<<<<<< HEAD
      </MainContext.Provider>
=======
        <TelemetryContext.Consumer>
          {(telemetryRecorder) => {
            return (
              <ErrorBoundary telemetryRecorder={telemetryRecorder}>
                {this.renderContent()}
              </ErrorBoundary>
            );
          }}
        </TelemetryContext.Consumer>
      </div>
>>>>>>> 2cd94935
    );
  }
}<|MERGE_RESOLUTION|>--- conflicted
+++ resolved
@@ -40,9 +40,9 @@
 import { FileViewNew } from "./new_view";
 import { FileViewOpen } from "./open_view";
 import { FileViewSaveAs } from "./save_view";
-import { FileViewOptions } from "./options_view";
+import { FileViewOptionsView } from "./options_view";
 import { strings } from "../../../strings";
-import { MainContext } from "../../context_provider";
+import { MainReactContext } from "../../context_component";
 
 export enum MainTabs {
   about = "about",
@@ -128,7 +128,7 @@
         return <FileViewExport onClose={this.props.onClose} />;
       }
       case MainTabs.options: {
-        return <FileViewOptions onClose={this.props.onClose} />;
+        return <FileViewOptionsView onClose={this.props.onClose} />;
       }
       case MainTabs.about: {
         return (
@@ -148,7 +148,7 @@
 
   public render() {
     return (
-      <MainContext.Provider value={{ store: this.props.store }}>
+      <MainReactContext.Provider value={{ store: this.props.store }}>
         <div className="charticulator__file-view">
           <div className="charticulator__file-view-tabs">
             <div
@@ -174,22 +174,17 @@
               )
             )}
           </div>
-          <ErrorBoundary>{this.renderContent()}</ErrorBoundary>
+          <TelemetryContext.Consumer>
+            {(telemetryRecorder) => {
+              return (
+                <ErrorBoundary telemetryRecorder={telemetryRecorder}>
+                  {this.renderContent()}
+                </ErrorBoundary>
+              );
+            }}
+          </TelemetryContext.Consumer>
         </div>
-<<<<<<< HEAD
-      </MainContext.Provider>
-=======
-        <TelemetryContext.Consumer>
-          {(telemetryRecorder) => {
-            return (
-              <ErrorBoundary telemetryRecorder={telemetryRecorder}>
-                {this.renderContent()}
-              </ErrorBoundary>
-            );
-          }}
-        </TelemetryContext.Consumer>
-      </div>
->>>>>>> 2cd94935
+      </MainReactContext.Provider>
     );
   }
 }