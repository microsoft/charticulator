--- conflicted
+++ resolved
@@ -23,15 +23,8 @@
   onClose: () => void;
 }
 
-<<<<<<< HEAD
-export const FileViewOptionsView: React.FC<FileViewOptionsProps> = ({
-  onClose,
-=======
 // eslint-disable-next-line
-const FileViewOptionsView: React.FC<FileViewOptionsProps & MainContext> = ({
-  store,
->>>>>>> 89c5239f
-}) => {
+export const FileViewOptionsView: React.FC<FileViewOptionsProps> = () => {
   const { store } = useContext(MainReactContext);
 
   const localeFileFormat: LocaleFileFormat = store.getLocaleFileFormat();
