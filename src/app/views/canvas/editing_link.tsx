<<<<<<< HEAD
/*
Copyright (c) Microsoft Corporation. All rights reserved.
Licensed under the MIT license.
*/
import * as React from "react";
=======
>>>>>>> d8bd7122
import * as Hammer from "hammerjs";
import * as React from "react";

import {
  Geometry,
  getById,
  getIndexById,
  Graphics,
  Point,
  Prototypes,
  Specification,
  ZoomInfo
} from "../../../core";
import { Actions } from "../../actions";
import { renderSVGPath } from "../../renderer";
import { ChartStore } from "../../stores";

export interface EditingLinkProps {
  width: number;
  height: number;
  zoom: ZoomInfo;

  store: ChartStore;

  link: Specification.Links;
}

export interface MarkAnchorDescription {
  mode: "begin" | "end";
  markID: string;
  anchor: Prototypes.LinkAnchor.Description;
  offsetX: number;
  offsetY: number;
  coordinateSystem: Graphics.CoordinateSystem;
}

export interface EditingLinkState {
  stage: "select-source" | "select-target";
  firstAnchor: MarkAnchorDescription;
  secondAnchor: MarkAnchorDescription;
  currentMouseLocation: Point;
}

export class EditingLink extends React.Component<
  EditingLinkProps,
  EditingLinkState
> {
  public refs: {
    container: SVGGElement;
    handler: SVGRectElement;
  };

  private markPlaceholders = new WeakMap<SVGGElement, MarkAnchorDescription>();
  private hammer: HammerManager;

  constructor(props: EditingLinkProps) {
    super(props);
    this.state = {
      stage: "select-source",
      firstAnchor: null,
      secondAnchor: null,
      currentMouseLocation: { x: 0, y: 0 }
    };
  }

  private getMarkAtPoint(x: number, y: number) {
    let element = document.elementFromPoint(x, y);
    let mark: MarkAnchorDescription = null;
    while (element) {
      if (element instanceof SVGGElement) {
        if (this.markPlaceholders.has(element)) {
          mark = this.markPlaceholders.get(element);
          break;
        }
      }
      element = element.parentElement;
    }
    return mark;
  }

  public componentDidMount() {
    this.hammer = new Hammer(this.refs.container);
    this.hammer.add(new Hammer.Pan());
    this.hammer.add(new Hammer.Tap());
    this.hammer.on("tap panend", e => {
      const pageX = e.center.x;
      const pageY = e.center.y;

      const markInfo = this.getMarkAtPoint(pageX, pageY);
      if (markInfo) {
        let anchor: Specification.Types.LinkAnchorPoint[];
        anchor = markInfo.anchor.points.map(pt => {
          return {
            x: { element: markInfo.anchor.element, attribute: pt.xAttribute },
            y: { element: markInfo.anchor.element, attribute: pt.yAttribute },
            direction: pt.direction
          } as Specification.Types.LinkAnchorPoint;
        });
        if (markInfo.mode == "begin") {
          new Actions.SetObjectProperty(
            this.props.link,
            "anchor1",
            null,
            anchor
          ).dispatch(this.props.store.dispatcher);
        } else {
          new Actions.SetObjectProperty(
            this.props.link,
            "anchor2",
            null,
            anchor
          ).dispatch(this.props.store.dispatcher);
        }
      } else {
        new Actions.ClearSelection().dispatch(this.props.store.dispatcher);
      }
    });
  }

  public componentWillUnmount() {
    this.hammer.destroy();
  }

  private renderAnchor(
    coordinateSystem: Graphics.CoordinateSystem,
    dx: number,
    dy: number,
    anchor: Prototypes.LinkAnchor.Description
  ) {
    const transformPoint = (point: Point) => {
      const x = point.x + dx;
      const y = point.y + dy;
      let p = coordinateSystem.transformPoint(x, y);
      p = Graphics.transform(coordinateSystem.getBaseTransform(), p);
      return Geometry.applyZoom(this.props.zoom, { x: p.x, y: -p.y });
    };
    if (anchor.points.length == 2) {
      const path = Graphics.makePath();
      Prototypes.Links.LinksClass.BandPath(
        path,
        {
          points: anchor.points.map(p => {
            return { x: p.x + dx, y: p.y + dy, direction: p.direction };
          }),
          coordinateSystem,
          curveness: this.props.link.properties.curveness as number
        },
        false,
        true
      );
      const transform = `translate(${this.props.zoom.centerX},${
        this.props.zoom.centerY
      }) scale(${this.props.zoom.scale})`;
      const d = renderSVGPath(path.path.cmds);
      return (
        <g transform={transform}>
          <path
            d={d}
            className="element-ghost-stroke"
            vectorEffect="non-scaling-stroke"
          />
          <path
            d={d}
            className="element-stroke"
            vectorEffect="non-scaling-stroke"
          />
        </g>
      );
      // let p1 = transformPoint(anchor.points[0]);
      // let p2 = transformPoint(anchor.points[1]);
      // return (
      //     <g>
      //         <line className="element-ghost-stroke" x1={p1.x} y1={p1.y} x2={p2.x} y2={p2.y} />
      //         <line className="element-stroke" x1={p1.x} y1={p1.y} x2={p2.x} y2={p2.y} />
      //     </g>
      // );
    } else {
      const p = transformPoint(anchor.points[0]);
      return (
        <g>
          <circle className="element-ghost-shape" cx={p.x} cy={p.y} r={8} />
          <circle className="element-shape" cx={p.x} cy={p.y} r={3} />
        </g>
      );
    }
  }

  private renderMarkPlaceholders() {
    const manager = this.props.store.chartManager;

    // Get the two glyphs
    const props = this.props.link
      .properties as Prototypes.Links.LinksProperties;
    const lineMode: string = props.linkType;
    let glyphs: Array<{
      glyph: Specification.Glyph;
      glyphState: Specification.GlyphState;
      coordinateSystem: Graphics.CoordinateSystem;
    }> = [];
    switch (this.props.link.classID) {
      case "links.through":
        {
          const plotSegmentClass = manager.getClassById(
            props.linkThrough.plotSegment
          ) as Prototypes.PlotSegments.PlotSegmentClass;
          const coordinateSystem = plotSegmentClass.getCoordinateSystem();
          const facets = Prototypes.Links.facetRows(
            manager.dataflow.getTable(plotSegmentClass.object.table),
            plotSegmentClass.state.dataRowIndices,
            props.linkThrough.facetExpressions.map(x =>
              manager.dataflow.cache.parse(x)
            )
          );
          const glyph = getById(
            manager.chart.glyphs,
            plotSegmentClass.object.glyph
          );
          const rowToMarkState = new Map<string, Specification.GlyphState>();
          for (
            let i = 0;
            i < plotSegmentClass.state.dataRowIndices.length;
            i++
          ) {
            rowToMarkState.set(
              plotSegmentClass.state.dataRowIndices[i].join(","),
              plotSegmentClass.state.glyphs[i]
            );
          }
          let firstNonEmptyFacet = 0;
          for (; firstNonEmptyFacet < facets.length; firstNonEmptyFacet++) {
            if (facets[firstNonEmptyFacet].length >= 2) {
              break;
            }
          }
          if (firstNonEmptyFacet < facets.length) {
            glyphs = [
              {
                glyph,
                glyphState: rowToMarkState.get(
                  facets[firstNonEmptyFacet][0].join(",")
                ),
                coordinateSystem
              },
              {
                glyph,
                glyphState: rowToMarkState.get(
                  facets[firstNonEmptyFacet][1].join(",")
                ),
                coordinateSystem
              }
            ];
          }
        }
        break;
      case "links.between":
        {
          const plotSegmentClasses = props.linkBetween.plotSegments.map(
            x =>
              manager.getClassById(
                x
              ) as Prototypes.PlotSegments.PlotSegmentClass
          );
          const glyphObjects = plotSegmentClasses.map(x =>
            getById(manager.chart.glyphs, x.object.glyph)
          );
          glyphs = [
            {
              glyph: glyphObjects[0],
              glyphState: plotSegmentClasses[0].state.glyphs[0],
              coordinateSystem: plotSegmentClasses[0].getCoordinateSystem()
            },
            {
              glyph: glyphObjects[1],
              glyphState: plotSegmentClasses[1].state.glyphs[0],
              coordinateSystem: plotSegmentClasses[1].getCoordinateSystem()
            }
          ];
        }
        break;
      case "links.table":
        {
          const plotSegmentClasses = props.linkTable.plotSegments.map(
            x =>
              manager.getClassById(
                x
              ) as Prototypes.PlotSegments.PlotSegmentClass
          );
          const glyphObjects = plotSegmentClasses.map(x =>
            getById(manager.chart.glyphs, x.object.glyph)
          );
          const linkTable = this.props.store.chartManager.dataflow.getTable(
            props.linkTable.table
          );
          const tables = plotSegmentClasses.map(plotSegmentClass => {
            const table = this.props.store.chartManager.dataflow.getTable(
              plotSegmentClass.object.table
            );
            const id2RowGlyphIndex = new Map<string, [number[], number]>();
            for (
              let i = 0;
              i < plotSegmentClass.state.dataRowIndices.length;
              i++
            ) {
              const rowIndex = plotSegmentClass.state.dataRowIndices[i];
              const rowIDs = rowIndex.map(i => table.getRow(i).id).join(",");
              id2RowGlyphIndex.set(rowIDs, [rowIndex, i]);
            }
            return {
              table,
              id2RowGlyphIndex
            };
          });
          const rowItem = linkTable.getRow(0);
          const [iRow0, i0] = tables[0].id2RowGlyphIndex.get(
            rowItem.source_id.toString()
          );
          const [iRow1, i1] = tables[1].id2RowGlyphIndex.get(
            rowItem.target_id.toString()
          );
          glyphs = [
            {
              glyph: glyphObjects[0],
              glyphState: plotSegmentClasses[0].state.glyphs[i0],
              coordinateSystem: plotSegmentClasses[0].getCoordinateSystem()
            },
            {
              glyph: glyphObjects[1],
              glyphState: plotSegmentClasses[1].state.glyphs[i1],
              coordinateSystem: plotSegmentClasses[1].getCoordinateSystem()
            }
          ];
        }
        break;
    }

    // Render mark anchor candidates
    const elements = glyphs.map(
      ({ glyph, glyphState, coordinateSystem }, glyphIndex) => {
        const anchorX = glyphState.marks[0].attributes.x as number;
        const anchorY = glyphState.marks[0].attributes.y as number;
        const offsetX = (glyphState.attributes.x as number) - anchorX;
        const offsetY = (glyphState.attributes.y as number) - anchorY;
        const marks = glyph.marks.map((element, elementIndex) => {
          if (glyph.marks.length > 1 && element.classID == "mark.anchor") {
            return null;
          }
          const markClass = manager.getMarkClass(
            glyphState.marks[elementIndex]
          );
          const mode: "begin" | "end" = glyphIndex == 0 ? "begin" : "end";
          let anchors = markClass.getLinkAnchors(mode);
          anchors = anchors.filter(anchor => {
            if (lineMode == "line") {
              return anchor.points.length == 1;
            }
            if (lineMode == "band") {
              return anchor.points.length == 2;
            }
          });
          return (
            <g key={element._id}>
              {anchors.map((anchor, index) => (
                <g
                  className="anchor"
                  key={`m${index}`}
                  ref={g => {
                    if (g != null) {
                      this.markPlaceholders.set(g, {
                        mode,
                        markID: element._id,
                        anchor,
                        offsetX,
                        offsetY,
                        coordinateSystem
                      });
                    }
                  }}
                >
                  {this.renderAnchor(
                    coordinateSystem,
                    offsetX,
                    offsetY,
                    anchor
                  )}
                </g>
              ))}
            </g>
          );
        });
        return <g key={glyphIndex}>{marks}</g>;
      }
    );
    const currentAnchors = glyphs.map(
      ({ glyph, glyphState, coordinateSystem }, glyphIndex) => {
        const anchorX = glyphState.marks[0].attributes.x as number;
        const anchorY = glyphState.marks[0].attributes.y as number;
        const offsetX = (glyphState.attributes.x as number) - anchorX;
        const offsetY = (glyphState.attributes.y as number) - anchorY;
        const anchor = glyphIndex == 0 ? props.anchor1 : props.anchor2;
        const element = anchor[0].x.element;
        const elementState =
          glyphState.marks[getIndexById(glyph.marks, element)];
        const anchorDescription: Prototypes.LinkAnchor.Description = {
          element,
          points: anchor.map(a => {
            return {
              x: elementState.attributes[a.x.attribute] as number,
              xAttribute: a.x.attribute,
              y: elementState.attributes[a.y.attribute] as number,
              yAttribute: a.y.attribute,
              direction: a.direction
            };
          })
        };
        return {
          coordinateSystem,
          offsetX,
          offsetY,
          anchor: anchorDescription
        };
      }
    );
    let currentLinkElement: JSX.Element = null;
    if (currentAnchors.length == 2) {
      const path = Graphics.makePath();
      const anchor1 = {
        coordinateSystem: currentAnchors[0].coordinateSystem,
        points: currentAnchors[0].anchor.points.map(p => {
          return {
            x: p.x + currentAnchors[0].offsetX,
            y: p.y + currentAnchors[0].offsetY,
            direction: p.direction
          };
        }),
        curveness: this.props.link.properties.curveness as number
      };
      const anchor2 = {
        coordinateSystem: currentAnchors[1].coordinateSystem,
        points: currentAnchors[1].anchor.points.map(p => {
          return {
            x: p.x + currentAnchors[1].offsetX,
            y: p.y + currentAnchors[1].offsetY,
            direction: p.direction
          };
        }),
        curveness: this.props.link.properties.curveness as number
      };
      Prototypes.Links.LinksClass.LinkPath(
        path,
        props.linkType,
        props.interpolationType,
        anchor1,
        anchor2
      );
      const transform = `translate(${this.props.zoom.centerX},${
        this.props.zoom.centerY
      }) scale(${this.props.zoom.scale})`;
      currentLinkElement = (
        <g transform={transform}>
          <path
            d={renderSVGPath(path.path.cmds)}
            className={`link-hint-${props.linkType}`}
          />
        </g>
      );
    }
    return (
      <g>
        {currentLinkElement}
        {elements}
        {currentAnchors.map(
          ({ coordinateSystem, offsetX, offsetY, anchor }, index) => (
            <g className="anchor active" key={index}>
              {this.renderAnchor(coordinateSystem, offsetX, offsetY, anchor)}
            </g>
          )
        )}
      </g>
    );
  }

  public getPointFromEvent(point: Point): Point {
    const r = this.refs.handler.getBoundingClientRect();
    const p = Geometry.unapplyZoom(this.props.zoom, {
      x: point.x - r.left,
      y: point.y - r.top
    });
    return { x: p.x, y: -p.y };
  }

  public render() {
    return (
      <g className="creating-link" ref="container">
        {this.renderMarkPlaceholders()}
      </g>
    );
  }
}<|MERGE_RESOLUTION|>--- conflicted
+++ resolved
@@ -1,11 +1,7 @@
-<<<<<<< HEAD
 /*
 Copyright (c) Microsoft Corporation. All rights reserved.
 Licensed under the MIT license.
 */
-import * as React from "react";
-=======
->>>>>>> d8bd7122
 import * as Hammer from "hammerjs";
 import * as React from "react";
 
