// Copyright (c) Microsoft Corporation. All rights reserved.
// Licensed under the MIT license.

import * as React from "react";
import * as globals from "../../globals";

import {
  EventSubscription,
  Geometry,
  Graphics,
  indexOf,
  Point,
  Prototypes,
  Specification,
  zip,
  zipArray,
  ZoomInfo
} from "../../../core";
import { Actions, DragData } from "../../actions";
import { ZoomableCanvas } from "../../components";
import { DragContext, DragModifiers, Droppable } from "../../controllers";
import { renderGraphicalElementSVG } from "../../renderer";
import { ChartStore, MarkSelection, Selection } from "../../stores";
import { classNames } from "../../utils";
import { Button } from "../panels/widgets/controls";
import { BoundingBoxView } from "./bounding_box";
import {
  CreatingComponent,
  CreatingComponentFromCreatingInteraction
} from "./creating_component";
import { DropZoneView } from "./dropzone";
import { HandlesView } from "./handles";
import {
  MarkSnappableGuide,
  MarkSnappingSession,
  MoveSnappingSession
} from "./snapping";
import { ContextedComponent } from "../../context_component";

export interface MarkEditorViewProps {
  height?: number;
}

export interface MarkEditorViewState {
  currentCreation?: string;
  currentCreationOptions?: string;
  currentSelection: Selection;
  width: number;
  height: number;
}

export class MarkEditorView extends ContextedComponent<
  MarkEditorViewProps,
  MarkEditorViewState
> {
  protected refContainer: HTMLDivElement;
  protected refSingleMarkView: SingleMarkView;
  protected resizeListenerHandle: number;

  public subs: EventSubscription[] = [];

  public state: MarkEditorViewState = {
    currentCreation: null,
    currentSelection: null,
    width: 300,
    height: 300
  };

  public resize = () => {
    const bbox = this.refContainer.getBoundingClientRect();
    this.setState({
      width: bbox.width,
      height: this.props.height != null ? this.props.height : bbox.height
    });
  };

  public componentDidMount() {
    const chartStore = this.context.store.chartStore;
    this.subs.push(
      chartStore.addListener(ChartStore.EVENT_GRAPHICS, () =>
        this.forceUpdate()
      )
    );
    this.subs.push(
      chartStore.addListener(ChartStore.EVENT_CURRENT_TOOL, () => {
        this.setState({
          currentCreation: chartStore.currentTool,
          currentCreationOptions: chartStore.currentToolOptions
        });
      })
    );
    this.resizeListenerHandle = globals.resizeListeners.addListener(
      this.refContainer,
      this.resize
    );
    this.resize();
  }
  public componentWillUnmount() {
    for (const sub of this.subs) {
      sub.remove();
    }
    this.subs = [];
    globals.resizeListeners.removeListener(
      this.refContainer,
      this.resizeListenerHandle
    );
  }

  public getGlyphState(glyph: Specification.Glyph) {
    const chartStore = this.context.store.chartStore;
    // Find the plot segment's index
    const layoutIndex = indexOf(
      chartStore.chart.elements,
      e =>
        Prototypes.isType(e.classID, "plot-segment") &&
        (e as Specification.PlotSegment).glyph == glyph._id
    );

    if (layoutIndex == -1) {
      // Cannot find plot segment, return null
      return null;
    } else {
      // Find the selected glyph
      const plotSegmentState = chartStore.chartState.elements[
        layoutIndex
      ] as Specification.PlotSegmentState;

      const glyphIndex = chartStore.getSelectedGlyphIndex(
        chartStore.chart.elements[layoutIndex]._id
      );

      // If found, use the glyph, otherwise fallback to the first glyph
      if (glyphIndex < 0) {
        return plotSegmentState.glyphs[0];
      } else {
        return plotSegmentState.glyphs[glyphIndex];
      }
    }
  }

  public render() {
    const chartStore = this.context.store.chartStore;
    return (
      <div className="mark-editor-view" ref={e => (this.refContainer = e)}>
        {chartStore.chart.glyphs.map((glyph, index) => {
          return (
            <SingleMarkView
              ref={e => {
                this.refSingleMarkView = e;
              }}
              key={glyph._id}
              glyph={glyph}
              glyphState={this.getGlyphState(glyph)}
              parent={this}
              width={this.state.width}
              height={this.state.height - 24}
            />
          );
        })}
      </div>
    );
  }

  public getCurrentCreation() {
    return this.state.currentCreation;
  }

  public getCurrentCreationOptions() {
    return this.state.currentCreationOptions;
  }
}

export interface SingleMarkViewProps {
  parent: MarkEditorView;
  glyph: Specification.Glyph;
  glyphState: Specification.GlyphState;
  width: number;
  height: number;
}

export interface SingleMarkViewState {
  dataForDropZones: DragData.DropZoneData | false;
  selectedElement: Specification.Element;
  showIndicator: boolean;
  showIndicatorActive: boolean;
  snappingCandidates: MarkSnappableGuide[] | null;
  zoom: ZoomInfo;

  currentSelection: Selection;
}

export class SingleMarkView
  extends ContextedComponent<SingleMarkViewProps, SingleMarkViewState>
  implements Droppable {
  public refs: {
    canvas: SVGElement;
    canvasInteraction: SVGRectElement;
    zoomable: ZoomableCanvas;
  };

  public state: SingleMarkViewState = this.getDefaultState();

  public getDefaultState(): SingleMarkViewState {
    return {
      showIndicator: false,
      showIndicatorActive: false,
      dataForDropZones: false,
      selectedElement: null,
      snappingCandidates: null,
      zoom: {
        centerX: this.props.width / 2,
        centerY: this.props.height / 2,
        scale: 1
      },
      currentSelection: this.context.store.chartStore.currentSelection
    };
  }

  public getFitViewZoom(width: number, height: number) {
    const glyphState = this.props.glyphState;
    if (!glyphState) {
      return null;
    }
    const manager = this.chartStore.chartManager;
    // First we compute the maximum bounding box for marks in the glyph
    const boundingRects: Array<[number, number, number, number]> = [];
    // Get bounding box for each element
    for (const markState of glyphState.marks) {
      const cls = manager.getMarkClass(markState);
      const bbox = cls.getBoundingBox();
      if (bbox) {
        let xBounds: number[] = [];
        let yBounds: number[] = [];
        switch (bbox.type) {
          case "anchored-rectangle":
            {
              const bboxRect = bbox as Prototypes.BoundingBox.AnchoredRectangle;
              const cos = Math.cos((bboxRect.rotation / 180) * Math.PI);
              const sin = Math.sin((bboxRect.rotation / 180) * Math.PI);
              xBounds = [
                bboxRect.anchorX +
                  bboxRect.cx +
                  (bboxRect.width / 2) * cos +
                  (bboxRect.height / 2) * sin,
                bboxRect.anchorX +
                  bboxRect.cx -
                  (bboxRect.width / 2) * cos +
                  (bboxRect.height / 2) * sin,
                bboxRect.anchorX +
                  bboxRect.cx +
                  (bboxRect.width / 2) * cos -
                  (bboxRect.height / 2) * sin,
                bboxRect.anchorX +
                  bboxRect.cx -
                  (bboxRect.width / 2) * cos -
                  (bboxRect.height / 2) * sin
              ];
              yBounds = [
                bboxRect.anchorY +
                  bboxRect.cy +
                  (bboxRect.width / 2) * -sin +
                  (bboxRect.height / 2) * cos,
                bboxRect.anchorY +
                  bboxRect.cy -
                  (bboxRect.width / 2) * -sin +
                  (bboxRect.height / 2) * cos,
                bboxRect.anchorY +
                  bboxRect.cy +
                  (bboxRect.width / 2) * -sin -
                  (bboxRect.height / 2) * cos,
                bboxRect.anchorY +
                  bboxRect.cy -
                  (bboxRect.width / 2) * -sin -
                  (bboxRect.height / 2) * cos
              ];
            }
            break;
          case "rectangle":
            {
              const bboxRect = bbox as Prototypes.BoundingBox.Rectangle;
              xBounds = [
                bboxRect.cx + bboxRect.width / 2,
                bboxRect.cx - bboxRect.width / 2
              ];
              yBounds = [
                bboxRect.cy + bboxRect.height / 2,
                bboxRect.cy - bboxRect.height / 2
              ];
            }
            break;
          case "circle":
            {
              const bboxCircle = bbox as Prototypes.BoundingBox.Circle;
              xBounds = [
                bboxCircle.cx - bboxCircle.radius,
                bboxCircle.cx + bboxCircle.radius
              ];
              yBounds = [
                bboxCircle.cy - bboxCircle.radius,
                bboxCircle.cy + bboxCircle.radius
              ];
            }
            break;
          case "line": {
            const bboxLine = bbox as Prototypes.BoundingBox.Line;
            xBounds = [bboxLine.x1, bboxLine.x2];
            yBounds = [bboxLine.y1, bboxLine.y2];
          }
        }
        if (xBounds.length > 0) {
          // y is the same size
          boundingRects.push([
            Math.min(...xBounds),
            Math.max(...xBounds),
            Math.min(...yBounds),
            Math.max(...yBounds)
          ]);
        }
      }
    }

    // If there's no bounding rect found
    if (boundingRects.length == 0) {
      const cx = 0;
      const cy = 0;
      const { x1, x2, y1, y2 } = glyphState.attributes as {
        x1: number;
        y1: number;
        x2: number;
        y2: number;
      };
      const overshoot = 0.4;
      const scale1 = width / (1 + Math.abs(x2 - x1) * (1 + overshoot));
      const scale2 = height / (1 + Math.abs(y2 - y1) * (1 + overshoot));
      const scale = Math.min(scale1, scale2);
      const zoom = {
        centerX: width / 2 - cx * scale,
        centerY: height / 2 + cy * scale,
        scale
      } as ZoomInfo;
      return zoom;
    } else {
      const x1 = Math.min(...boundingRects.map(b => b[0]));
      const x2 = Math.max(...boundingRects.map(b => b[1]));
      const y1 = Math.min(...boundingRects.map(b => b[2]));
      const y2 = Math.max(...boundingRects.map(b => b[3]));
      const cx = (x1 + x2) / 2;
      const cy = (y1 + y2) / 2;
      const overshoot = 0.4;
      const scale1 = width / (1 + Math.abs(x2 - x1) * (1 + overshoot));
      const scale2 = height / (1 + Math.abs(y2 - y1) * (1 + overshoot));
      const scale = Math.min(scale1, scale2);
      const zoom = {
        centerX: width / 2 - cx * scale,
        centerY: height / 2 + cy * scale,
        scale
      } as ZoomInfo;
      return zoom;
    }
  }

  public doAutoFit() {
    const newZoom = this.getFitViewZoom(this.props.width, this.props.height);
    if (!newZoom) {
      return;
    }
    this.setState({
      zoom: newZoom
    });
  }

  public scheduleAutoFit() {
    const token = this.chartStore.addListener(ChartStore.EVENT_GRAPHICS, () => {
      this.doAutoFit();
      token.remove();
    });
  }

  public getRelativePoint(point: Point): Point {
    const r = this.refs.canvas.getBoundingClientRect();
    return {
      x: point.x - r.left,
      y: point.y - r.top
    };
  }

  public onDragEnter(ctx: DragContext) {
    this.dispatch(new Actions.SetCurrentTool(null));
    const data = ctx.data;
    if (data instanceof DragData.ObjectType) {
      if (
        Prototypes.isType(data.classID, "mark") ||
        Prototypes.isType(data.classID, "guide")
      ) {
        this.setState({
          showIndicatorActive: true
        });
        ctx.onLeave(() => {
          this.setState({
            showIndicatorActive: false
          });
        });
        ctx.onDrop(point => {
          point = this.getRelativePoint(point);
          const attributes: Specification.AttributeMap = {};
          const opt = JSON.parse(data.options);
          this.scheduleAutoFit();
          for (const key in opt) {
            if (opt.hasOwnProperty(key)) {
              attributes[key] = opt[key];
            }
          }
          this.dispatch(
            new Actions.AddMarkToGlyph(
              this.props.glyph,
              data.classID,
              Geometry.unapplyZoom(this.state.zoom, point),
              {},
              attributes
            )
          );
        });
        return true;
      }
    }
    // if (data instanceof DragData.DropZoneData) {
    //     this.setState({
    //         dataForDropZones: data
    //     });
    //     ctx.onLeave(() => {
    //         this.setState({
    //             dataForDropZones: false
    //         });
    //     });
    //     return true;
    // }
    return false;
  }

  private tokens: EventSubscription[] = [];
  private hammer: HammerManager;

  public componentDidMount() {
    this.hammer = new Hammer(this.refs.canvasInteraction);
    this.hammer.add(new Hammer.Tap());
    const pan = new Hammer.Pan();
    const pinch = new Hammer.Pinch();
    pinch.recognizeWith(pan);
    this.hammer.add([pinch]);
    this.hammer.on("tap", () => {
      this.dispatch(new Actions.SelectGlyph(null, this.props.glyph));
    });
    let cX: number = null,
      cY: number = 0,
      cScale: number = 0;
    let dX0: number, dY0: number;
    let fixPoint: Point = null;
    let lastDeltaX: number, lastDeltaY: number;
    let lastEventScale: number = 1;
    this.hammer.on("pinchstart panstart", e => {
      fixPoint = Geometry.unapplyZoom(
        this.state.zoom,
        this.getRelativePoint({ x: e.center.x, y: e.center.y })
      );
      cX = this.state.zoom.centerX;
      cY = this.state.zoom.centerY;
      cScale = this.state.zoom.scale;
      dX0 = 0;
      dY0 = 0;
      lastDeltaX = 0;
      lastDeltaY = 0;
      lastEventScale = 1;
    });
    this.hammer.on("pinch pan", e => {
      if (e.type == "pan") {
        e.scale = lastEventScale;
      }
      lastEventScale = e.scale;
      let newScale = cScale * e.scale;
      newScale = Math.min(20, Math.max(0.05, newScale));
      this.setState({
        zoom: {
          centerX: cX + e.deltaX - dX0 + (cScale - newScale) * fixPoint.x,
          centerY: cY + e.deltaY - dY0 + (cScale - newScale) * fixPoint.y,
          scale: newScale
        }
      });
      lastDeltaX = e.deltaX;
      lastDeltaY = e.deltaY;
    });
    this.refs.canvas.onwheel = e => {
      const fixPoint = Geometry.unapplyZoom(
        this.state.zoom,
        this.getRelativePoint({ x: e.pageX, y: e.pageY })
      );
      const { centerX, centerY, scale } = this.state.zoom;
      let delta = -e.deltaY;
      if (e.deltaMode == e.DOM_DELTA_LINE) {
        delta *= 33.3;
      }
      let newScale = scale * Math.exp(delta / 1000);
      newScale = Math.min(20, Math.max(0.05, newScale));
      this.setState({
        zoom: {
          centerX: centerX + (scale - newScale) * fixPoint.x,
          centerY: centerY + (scale - newScale) * fixPoint.y,
          scale: newScale
        }
      });
      cX = this.state.zoom.centerX;
      cY = this.state.zoom.centerY;
      dX0 = lastDeltaX;
      dY0 = lastDeltaY;
      cScale = this.state.zoom.scale;
      e.stopPropagation();
      e.preventDefault();
    };

    globals.dragController.registerDroppable(this, this.refs.canvas);
    const chartStore = this.context.store.chartStore;
    this.tokens.push(
      chartStore.addListener(ChartStore.EVENT_GRAPHICS, () => {
        this.forceUpdate();
      })
    );
    this.tokens.push(
      chartStore.addListener(ChartStore.EVENT_SELECTION, () => {
        this.setState({
          currentSelection: chartStore.currentSelection
        });
      })
    );
    this.tokens.push(
      globals.dragController.addListener("sessionstart", () => {
        const session = globals.dragController.getSession();
        if (session && session.data instanceof DragData.DropZoneData) {
          this.setState({
            dataForDropZones: session.data
          });
        }
        if (session && session.data instanceof DragData.ObjectType) {
          if (
            Prototypes.isType(session.data.classID, "mark") ||
            Prototypes.isType(session.data.classID, "guide")
          ) {
            this.setState({
              showIndicator: true
            });
          }
        }
      })
    );
    this.tokens.push(
      globals.dragController.addListener("sessionend", () => {
        this.setState({
          dataForDropZones: false,
          showIndicator: false
        });
      })
    );
  }

  public componentWillUnmount() {
    this.hammer.destroy();
    globals.dragController.unregisterDroppable(this);
    this.tokens.forEach(token => token.remove());
    this.tokens = [];
  }

  public renderElement(
    element: Specification.Element,
    elementState: Specification.MarkState
  ) {
    const chartStore = this.context.store.chartStore;
    const elementClass = chartStore.chartManager.getMarkClass(elementState);
    const graphics = elementClass.getGraphics(
      new Graphics.CartesianCoordinates(),
      { x: 0, y: 0 },
      0,
      chartStore.chartManager
    );
    if (!graphics) {
      return null;
    }
    return renderGraphicalElementSVG(graphics);
  }

  public renderDropIndicator() {
    if (!this.state.showIndicator) {
      return null;
    }
    return (
      <rect
        x={0}
        y={0}
        width={this.props.width}
        height={this.props.height}
        className={classNames("drop-indicator", [
          "active",
          this.state.showIndicatorActive
        ])}
      />
    );
  }

  public getSnappingGuides(): MarkSnappableGuide[] {
    let guides: MarkSnappableGuide[];
    const chartStore = this.context.store.chartStore;
    const glyphState = this.props.glyphState;
    if (!glyphState) {
      return [];
    }
    guides = chartStore.chartManager
      .getGlyphClass(glyphState)
      .getAlignmentGuides()
      .map(g => {
        return { element: null, guide: g };
      });
    for (const [element, elementState] of zip(
      this.props.glyph.marks,
      glyphState.marks
    )) {
      const elementClass = chartStore.chartManager.getMarkClass(elementState);
      guides = guides.concat(
        elementClass.getSnappingGuides().map(g => {
          return { element, guide: g };
        })
      );
    }
    return guides;
  }

  public renderHandles() {
    return (
      <g>
        {this.renderMarkHandles()}
        {this.renderElementHandles()}
        {/* {this.renderAnchorHandles()} */}
      </g>
    );
  }

  public renderBoundsGuides() {
    // let chartClass = this.props.store.chartManager.getChartClass(this.props.store.chartState);
    // let boundsGuides = chartClass.getSnappingGuides();
    return this.getSnappingGuides().map((info, idx) => {
      const theGuide = info.guide;
      if (theGuide.visible) {
        if (theGuide.type == "x") {
          const guide = theGuide as Prototypes.SnappingGuides.Axis;
          return (
            <line
              className="mark-guide"
              key={`k${idx}`}
              x1={guide.value * this.state.zoom.scale + this.state.zoom.centerX}
              x2={guide.value * this.state.zoom.scale + this.state.zoom.centerX}
              y1={0}
              y2={this.props.height}
            />
          );
        }
        if (theGuide.type == "y") {
          const guide = theGuide as Prototypes.SnappingGuides.Axis;
          return (
            <line
              className="mark-guide"
              key={`k${idx}`}
              x1={0}
              x2={this.props.width}
              y1={
                -guide.value * this.state.zoom.scale + this.state.zoom.centerY
              }
              y2={
                -guide.value * this.state.zoom.scale + this.state.zoom.centerY
              }
            />
          );
        }
      }
    });
  }

  public renderMarkHandles() {
    const chartStore = this.context.store.chartStore;
    const glyphState = this.props.glyphState;
    const markClass = chartStore.chartManager.getGlyphClass(glyphState);
    const handles = markClass.getHandles();
    return handles.map((handle, index) => {
      return (
        <HandlesView
          key={`m${index}`}
          handles={handles}
          zoom={this.state.zoom}
          active={false}
          onDragStart={(bound, ctx) => {
            const session = new MoveSnappingSession(bound);
            ctx.onDrag(e => {
              session.handleDrag(e);
            });
            ctx.onEnd(e => {
              const updates = session.getUpdates(session.handleEnd(e));
              if (updates) {
                this.dispatch(
                  new Actions.UpdateGlyphAttribute(this.props.glyph, updates)
                );
              }
            });
          }}
        />
      );
    });
  }

  public renderAnchorHandles() {
    return zipArray(this.props.glyph.marks, this.props.glyphState.marks)
      .filter(x => x[0].classID == "mark.anchor")
      .map(([element, elementState], idx) => {
        const elementClass = this.chartStore.chartManager.getMarkClass(
          elementState
        );
        const bounds = elementClass.getHandles();
        return (
          <HandlesView
            key={`m${element._id}`}
            handles={bounds}
            zoom={this.state.zoom}
            active={this.state.selectedElement == element}
            onDragStart={(bound, ctx) => {
              const guides = this.getSnappingGuides();
              const session = new MarkSnappingSession(
                guides,
                this.props.glyph,
                element,
                elementState,
                bound,
                10 / this.state.zoom.scale
              );
              ctx.onDrag(e => {
                session.handleDrag(e);
                this.setState({
                  snappingCandidates: session.getCurrentCandidates()
                });
              });
              ctx.onEnd(e => {
                this.setState({
                  snappingCandidates: null
                });
                const action = session.getActions(session.handleEnd(e));
                if (action) {
                  this.dispatch(action);
                }
              });
            }}
          />
        );
      });
  }

  public renderElementHandles() {
    return zipArray(this.props.glyph.marks, this.props.glyphState.marks)
      .filter(x => x[0].classID != "mark.anchor")
      .sort((a, b) => {
        const aSelected =
          this.state.currentSelection instanceof MarkSelection &&
          this.state.currentSelection.mark == a[0];
        const bSelected =
          this.state.currentSelection instanceof MarkSelection &&
          this.state.currentSelection.mark == b[0];
        if (aSelected) {
          return +1;
        }
        if (bSelected) {
          return -1;
        }
        return (
          this.props.glyph.marks.indexOf(a[0]) -
          this.props.glyph.marks.indexOf(b[0])
        );
      })
      .map(([element, elementState]) => {
        const elementClass = this.chartStore.chartManager.getMarkClass(
          elementState
        );
        const shouldRenderHandles =
          this.state.currentSelection instanceof MarkSelection &&
          this.state.currentSelection.mark == element;
        if (!shouldRenderHandles) {
          const bbox = elementClass.getBoundingBox();
          if (bbox) {
            return (
              <BoundingBoxView
                key={`m${element._id}`}
                zoom={this.state.zoom}
                boundingBox={bbox}
                onClick={() => {
                  this.dispatch(
                    new Actions.SelectMark(null, this.props.glyph, element)
                  );
                }}
              />
            );
          }
        }
        const handles = elementClass.getHandles();
        const bbox = elementClass.getBoundingBox();
        return (
          <g key={`m${element._id}`}>
            {bbox ? (
              <BoundingBoxView
                zoom={this.state.zoom}
                boundingBox={bbox}
                active={true}
              />
            ) : null}
            <HandlesView
              handles={handles}
              zoom={this.state.zoom}
              active={false}
              visible={shouldRenderHandles}
              isAttributeSnapped={attribute => {
                if (element.mappings[attribute] != null) {
                  return true;
                }
                for (const constraint of this.props.glyph.constraints) {
                  if (constraint.type == "snap") {
                    if (
                      constraint.attributes.element == element._id &&
                      constraint.attributes.attribute == attribute
                    ) {
                      return true;
                    }
                    if (
                      constraint.attributes.targetElement == element._id &&
                      constraint.attributes.targetAttribute == attribute
                    ) {
                      return true;
                    }
                  }
                }
                return false;
              }}
              onDragStart={(handle, ctx) => {
                const guides = this.getSnappingGuides();
                const session = new MarkSnappingSession(
                  guides,
                  this.props.glyph,
                  element,
                  elementState,
                  handle,
                  10 / this.state.zoom.scale
                );
                ctx.onDrag(e => {
                  session.handleDrag(e);
                  this.setState({
                    snappingCandidates: session.getCurrentCandidates()
                  });
                });
                ctx.onEnd(e => {
                  this.setState({
                    snappingCandidates: null
                  });
                  // if (handle.type == "text-input") {
                  //     let textInput = handle as Prototypes.Handles.TextInput;
                  //     ctx.onEnd(e => {
                  //         let updates: { [name: string]: Specification.Mapping }
                  //         new Actions.SetMarkAttribute(this.props.store.mark, element, textInput.attribute, { type: "value", value: e.newValue } as Specification.ValueMapping).dispatch(this.props.store.dispatcher);
                  //     })
                  // } else if (handle.type == "text-alignment") {
                  //     let textAlignment = handle as Prototypes.Handles.TextAlignment;
                  //     ctx.onEnd(e => {
                  //         new Actions.SetObjectProperty(element, textAlignment.propertyAlignment, null, e.newAlignment).dispatch(this.props.store.dispatcher);
                  //         new Actions.SetObjectProperty(element, textAlignment.propertyRotation, null, e.newRotation).dispatch(this.props.store.dispatcher);
                  //     })
                  // } else {
                  const action = session.getActions(session.handleEnd(e));
                  if (action) {
                    this.dispatch(action);
                  }
                  // }
                });
              }}
            />
          </g>
        );
        // } else {
        //     let bbox = elementClass.getBoundingBox();
        //     if (bbox) {
        //         return (
        //             <BoundingBoxView
        //                 key={`m${element._id}`}
        //                 zoom={this.state.zoom}
        //                 boundingBox={bbox}
        //                 onClick={() => {
        //                     new Actions.SelectElement(this.props.store.mark, element).dispatch(this.props.store.dispatcher);
        //                 }}
        //             />
        //         );
        //     } else {
        //         let handles = elementClass.getHandles();
        //         return (
        //             <HandlesView
        //                 key={`m${element._id}`}
        //                 handles={handles}
        //                 zoom={this.state.zoom}
        //                 active={true}
        //                 visible={false}
        //                 onDragStart={(handle, ctx) => {
        //                     let guides = this.getSnappingGuides();
        //                     let session = new MarkSnappingSession(guides, this.props.store.mark, element, elementState, handle, 10 / this.state.zoom.scale);
        //                     ctx.onDrag((e) => {
        //                         session.handleDrag(e);
        //                         this.setState({
        //                             snappingCandidates: session.getCurrentCandidates()
        //                         });
        //                     });
        //                     ctx.onEnd((e) => {
        //                         this.setState({
        //                             snappingCandidates: null
        //                         });
        //                         let action = session.getActions(session.handleEnd(e));
        //                         if (action) {
        //                             action.dispatch(this.props.store.dispatcher);
        //                         }
        //                     });
        //                 }}
        //             />
        //         );
        //     }
        // }
      });
  }

  public renderDropZoneForElement(
    data: any,
    element: Specification.Element,
    state: Specification.MarkState
  ) {
    const cls = this.chartStore.chartManager.getMarkClass(state);
    return cls
      .getDropZones()
      .map((zone: Prototypes.DropZones.Description, idx) => {
        if (zone.accept) {
          if (zone.accept.table) {
            if (data.table.name != zone.accept.table) {
              return null;
            }
          }
          if (zone.accept.kind) {
            if (data.metadata.kind != zone.accept.kind) {
              return null;
            }
          }
        }
        return (
          <DropZoneView
            key={`m${idx}`}
            onDragEnter={(data: any) => {
              if (data instanceof DragData.DataExpression) {
                if (zone.accept) {
                  if (zone.accept.table) {
                    if (data.table.name != zone.accept.table) {
                      return null;
                    }
                  }
                  if (zone.accept.kind) {
                    if (data.metadata.kind != zone.accept.kind) {
                      return null;
                    }
                  }
                }
                if (zone.dropAction.scaleInference) {
                  return (point: Point, modifiers: DragModifiers) => {
                    if (!zone.dropAction.scaleInference.hints) {
                      zone.dropAction.scaleInference.hints = {};
                    }
                    zone.dropAction.scaleInference.hints.newScale =
                      modifiers.shiftKey;
<<<<<<< HEAD
                    new Actions.MapDataToMarkAttribute(
                      this.props.store.glyph,
                      element,
                      zone.dropAction.scaleInference.attribute,
                      zone.dropAction.scaleInference.attributeType,
                      data.expression,
                      data.valueType,
                      data.metadata,
                      zone.dropAction.scaleInference.hints
                    ).dispatch(this.props.store.dispatcher);
=======
                    this.dispatch(
                      new Actions.MapDataToMarkAttribute(
                        this.props.glyph,
                        element,
                        zone.dropAction.scaleInference.attribute,
                        zone.dropAction.scaleInference.attributeType,
                        data.expression,
                        data.valueType,
                        zone.dropAction.scaleInference.hints
                      )
                    );
>>>>>>> 68a9294a
                    return true;
                  };
                }
                if (zone.dropAction.axisInference) {
                  return (point: Point, modifiers: DragModifiers) => {
                    this.dispatch(
                      new Actions.BindDataToAxis(
                        element,
                        zone.dropAction.axisInference.property,
                        zone.dropAction.axisInference.appendToProperty,
                        data
                      )
                    );
                    return true;
                  };
                }
              }
            }}
            zone={zone}
            zoom={this.state.zoom}
          />
        );
      });
  }

  public renderSnappingGuidesLabels() {
    const allLabels: Prototypes.SnappingGuides.Description[] = [];
    for (const [element, elementState] of zip(
      this.props.glyph.marks,
      this.props.glyphState.marks
    )) {
      const elementClass = this.chartStore.chartManager.getMarkClass(
        elementState
      );
      const guides = elementClass.getSnappingGuides();
      for (const item of guides) {
        if (item.type == "label") {
          allLabels.push(item);
        }
      }
    }
    if (allLabels.length == 0) {
      return null;
    }
    return (
      <g>
        {allLabels.map((guide: Prototypes.SnappingGuides.Label, i: number) => {
          const x = guide.x * this.state.zoom.scale + this.state.zoom.centerX;
          const y = -guide.y * this.state.zoom.scale + this.state.zoom.centerY;
          return (
            <g
              transform={`translate(${x},${y})`}
              className="snapping-guide-label"
            >
              <circle cx={0} cy={0} r={2} />
              <text x={5} y={5} transform={`rotate(45)`}>
                {guide.text}
              </text>
            </g>
          );
        })}
      </g>
    );
  }

  public renderSnappingGuides() {
    const guides = this.state.snappingCandidates;
    if (!guides || guides.length == 0) {
      return null;
    }
    return guides.map((guide, idx) => {
      const key = `m${idx}`;
      switch (guide.guide.type) {
        case "x": {
          const axisGuide = guide.guide as Prototypes.SnappingGuides.Axis;
          return (
            <line
              key={key}
              className="snapping-guide"
              x1={
                axisGuide.value * this.state.zoom.scale +
                this.state.zoom.centerX
              }
              x2={
                axisGuide.value * this.state.zoom.scale +
                this.state.zoom.centerX
              }
              y1={0}
              y2={this.props.height}
            />
          );
        }
        case "y": {
          const axisGuide = guide.guide as Prototypes.SnappingGuides.Axis;
          return (
            <line
              key={key}
              className="snapping-guide"
              y1={
                -axisGuide.value * this.state.zoom.scale +
                this.state.zoom.centerY
              }
              y2={
                -axisGuide.value * this.state.zoom.scale +
                this.state.zoom.centerY
              }
              x1={0}
              x2={this.props.width}
            />
          );
        }
      }
    });
  }

  public renderMarkGuides() {
    const markClass = this.chartStore.chartManager.getGlyphClass(
      this.props.glyphState
    );
    const markGuides = markClass.getAlignmentGuides();
    return markGuides.map((theGuide, idx) => {
      if (theGuide.type == "x") {
        const guide = theGuide as Prototypes.SnappingGuides.Axis;
        return (
          <line
            className="mark-guide"
            key={`k${idx}`}
            x1={guide.value * this.state.zoom.scale + this.state.zoom.centerX}
            x2={guide.value * this.state.zoom.scale + this.state.zoom.centerX}
            y1={0}
            y2={this.props.height}
          />
        );
      }
      if (theGuide.type == "y") {
        const guide = theGuide as Prototypes.SnappingGuides.Axis;
        return (
          <line
            className="mark-guide"
            key={`k${idx}`}
            y1={-guide.value * this.state.zoom.scale + this.state.zoom.centerY}
            y2={-guide.value * this.state.zoom.scale + this.state.zoom.centerY}
            x1={0}
            x2={this.props.width}
          />
        );
      }
    });
  }

  public renderAnchor() {
    const { glyph, glyphState } = this.props;

    const anchorIndex = indexOf(glyph.marks, x => x.classID == "mark.anchor");
    let pt = {
      x: glyphState.marks[anchorIndex].attributes.x as number,
      y: -glyphState.marks[anchorIndex].attributes.y as number
    };
    pt = Geometry.applyZoom(this.state.zoom, pt);
    return (
      <path
        d={`M${pt.x - 5},${pt.y}L${pt.x},${pt.y - 5}L${pt.x + 5},${pt.y}L${
          pt.x
        },${pt.y + 5}Z`}
        className="mark-anchor"
      />
    );
  }

  public renderCreatingComponent() {
    const currentCreation = this.props.parent.getCurrentCreation();
    const currentCreationOptions = this.props.parent.getCurrentCreationOptions();
    if (currentCreation == null) {
      return null;
    }

    const metadata = Prototypes.ObjectClasses.GetMetadata(currentCreation);
    if (metadata && metadata.creatingInteraction) {
      const classID = currentCreation;
      return (
        <CreatingComponentFromCreatingInteraction
          width={this.props.width}
          height={this.props.height}
          zoom={this.state.zoom}
          guides={this.getSnappingGuides()}
          description={metadata.creatingInteraction}
          onCreate={(mappings, attributes) => {
            this.dispatch(new Actions.SetCurrentTool(null));
            const opt = JSON.parse(currentCreationOptions);
            for (const key in opt) {
              if (opt.hasOwnProperty(key)) {
                attributes[key] = opt[key];
              }
            }
            this.dispatch(
              new Actions.AddMarkToGlyph(
                this.props.glyph,
                classID,
                { x: 0, y: 0 },
                mappings,
                attributes
              )
            );
          }}
          onCancel={() => {
            this.dispatch(new Actions.SetCurrentTool(null));
          }}
        />
      );
    } else {
      let onCreate: (
        ...args: Array<[number, Specification.Mapping]>
      ) => void = null;
      let mode: string = "point";

      switch (currentCreation) {
        case "guide-x":
          {
            mode = "vline";
            onCreate = x => {
              this.dispatch(
                new Actions.AddMarkToGlyph(
                  this.props.glyph,
                  "guide.guide",
                  { x: 0, y: 0 },
                  { value: x },
                  { axis: "x" }
                )
              );
            };
          }
          break;
        case "guide-y":
          {
            mode = "hline";
            onCreate = y => {
              this.dispatch(
                new Actions.AddMarkToGlyph(
                  this.props.glyph,
                  "guide.guide",
                  { x: 0, y: 0 },
                  { value: y },
                  { axis: "y" }
                )
              );
            };
          }
          break;
        case "guide-coordinator-x":
          {
            mode = "line";
            onCreate = (x1, y1, x2, y2) => {
              this.dispatch(
                new Actions.AddMarkToGlyph(
                  this.props.glyph,
                  "guide.guide-coordinator",
                  { x: 0, y: 0 },
                  { x1, y1, x2, y2 },
                  { axis: "x", count: 3 }
                )
              );
            };
          }
          break;
        case "guide-coordinator-y":
          {
            mode = "line";
            onCreate = (x1, y1, x2, y2) => {
              this.dispatch(
                new Actions.AddMarkToGlyph(
                  this.props.glyph,
                  "guide.guide-coordinator",
                  { x: 0, y: 0 },
                  { x1, y1, x2, y2 },
                  { axis: "y", count: 3 }
                )
              );
            };
          }
          break;
      }
      return (
        <CreatingComponent
          width={this.props.width}
          height={this.props.height}
          zoom={this.state.zoom}
          mode={mode}
          key={mode}
          guides={this.getSnappingGuides()}
          onCreate={(...args: Array<[number, Specification.Mapping]>) => {
            this.dispatch(new Actions.SetCurrentTool(null));
            if (onCreate) {
              onCreate(...args);
            }
          }}
          onCancel={() => {
            this.dispatch(new Actions.SetCurrentTool(null));
          }}
        />
      );
    }
  }

  public render() {
    const { glyph, glyphState } = this.props;
    const transform = `translate(${this.state.zoom.centerX},${
      this.state.zoom.centerY
    }) scale(${this.state.zoom.scale})`;
    if (!glyphState) {
      return (
        <div className="mark-editor-single-view">
          <div className="mark-view-container">
            <svg
              className="canvas-view canvas-view-mark"
              ref="canvas"
              x={0}
              y={0}
              width={this.props.width}
              height={this.props.height}
            >
              <rect
                ref="canvasInteraction"
                className="interaction-handler"
                x={0}
                y={0}
                width={this.props.width}
                height={this.props.height}
              />
            </svg>
            <div className="mark-view-container-notice">
              To edit this glyph, please create a plot segment with it.
            </div>
          </div>
        </div>
      );
    }

    return (
      <div className="mark-editor-single-view">
        <div className="mark-view-container">
          <svg
            className="canvas-view canvas-view-mark"
            ref="canvas"
            x={0}
            y={0}
            width={this.props.width}
            height={this.props.height}
          >
            <rect
              ref="canvasInteraction"
              className="interaction-handler"
              x={0}
              y={0}
              width={this.props.width}
              height={this.props.height}
            />
            {this.renderBoundsGuides()}
            <g ref="zoomable" transform={transform} className="graphics">
              {zipArray(glyph.marks, glyphState.marks).map(
                ([elements, elementState]) => {
                  return (
                    <g key={`m${elements._id}`}>
                      {this.renderElement(elements, elementState)}
                    </g>
                  );
                }
              )}
            </g>
            {/* {this.renderAnchor()} */}
            {this.renderSnappingGuides()}
            {this.renderSnappingGuidesLabels()}
            <g>{!this.state.dataForDropZones ? this.renderHandles() : null}</g>
            <g>
              {this.state.dataForDropZones
                ? zipArray(glyph.marks, glyphState.marks).map(
                    ([elements, elementState]) => {
                      return (
                        <g key={`m${elements._id}`}>
                          {this.renderDropZoneForElement(
                            this.state.dataForDropZones,
                            elements,
                            elementState
                          )}
                        </g>
                      );
                    }
                  )
                : null}
            </g>
            <g>{this.renderDropIndicator()}</g>
            {this.renderCreatingComponent()}
          </svg>
          <div className="canvas-controls">
            <Button
              icon="general/zoom-in"
              onClick={() => {
                const { scale, centerX, centerY } = this.state.zoom;
                const fixPoint = Geometry.unapplyZoom(this.state.zoom, {
                  x: this.props.width / 2,
                  y: this.props.height / 2
                });
                let newScale = scale * 1.1;
                newScale = Math.min(20, Math.max(0.05, newScale));
                this.setState({
                  zoom: {
                    centerX: centerX + (scale - newScale) * fixPoint.x,
                    centerY: centerY + (scale - newScale) * fixPoint.y,
                    scale: newScale
                  }
                });
              }}
            />
            <Button
              icon="general/zoom-out"
              onClick={() => {
                const { scale, centerX, centerY } = this.state.zoom;
                const fixPoint = Geometry.unapplyZoom(this.state.zoom, {
                  x: this.props.width / 2,
                  y: this.props.height / 2
                });
                let newScale = scale / 1.1;
                newScale = Math.min(20, Math.max(0.05, newScale));
                this.setState({
                  zoom: {
                    centerX: centerX + (scale - newScale) * fixPoint.x,
                    centerY: centerY + (scale - newScale) * fixPoint.y,
                    scale: newScale
                  }
                });
              }}
            />
            <Button
              icon="general/zoom-auto"
              onClick={() => {
                const newZoom = this.getFitViewZoom(
                  this.props.width,
                  this.props.height
                );
                if (!newZoom) {
                  return;
                }
                this.setState({
                  zoom: newZoom
                });
              }}
            />
          </div>
        </div>
      </div>
    );
  }
}<|MERGE_RESOLUTION|>--- conflicted
+++ resolved
@@ -975,18 +975,6 @@
                     }
                     zone.dropAction.scaleInference.hints.newScale =
                       modifiers.shiftKey;
-<<<<<<< HEAD
-                    new Actions.MapDataToMarkAttribute(
-                      this.props.store.glyph,
-                      element,
-                      zone.dropAction.scaleInference.attribute,
-                      zone.dropAction.scaleInference.attributeType,
-                      data.expression,
-                      data.valueType,
-                      data.metadata,
-                      zone.dropAction.scaleInference.hints
-                    ).dispatch(this.props.store.dispatcher);
-=======
                     this.dispatch(
                       new Actions.MapDataToMarkAttribute(
                         this.props.glyph,
@@ -995,10 +983,10 @@
                         zone.dropAction.scaleInference.attributeType,
                         data.expression,
                         data.valueType,
+                        data.metadata,
                         zone.dropAction.scaleInference.hints
                       )
                     );
->>>>>>> 68a9294a
                     return true;
                   };
                 }
