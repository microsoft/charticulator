// Copyright (c) Microsoft Corporation. All rights reserved.
// Licensed under the MIT license.

import * as React from "react";
import * as R from "../../resources";
import * as globals from "../../globals";

import {
  EventSubscription,
  Geometry,
  getById,
  Graphics,
  Point,
  Prototypes,
  Specification,
  stableSortBy,
  zipArray,
  ZoomInfo,
} from "../../../core";
import { Actions, DragData } from "../../actions";
import { DragContext, Droppable } from "../../controllers";
import { GraphicalElementDisplay } from "../../renderer";
import {
  ChartElementSelection,
  AppStore,
  MarkSelection,
  Selection,
} from "../../stores";
import { Button } from "../panels/widgets/controls";
import { WidgetManager } from "../panels/widgets/manager";
import { BoundingBoxView } from "./bounding_box";
import {
  CreatingComponent,
  CreatingComponentFromCreatingInteraction,
} from "./creating_component";
import { DropZoneView } from "./dropzone";
import { EditingLink } from "./editing_link";
import { HandlesView } from "./handles";
import { ResizeHandleView } from "./handles/resize";
import { ChartSnappableGuide, ChartSnappingSession } from "./snapping/chart";
import { MoveSnappingSession } from "./snapping/move";
import { GuideAxis, GuideProperties } from "../../../core/prototypes/guides";
import { strings } from "../../../strings";
<<<<<<< HEAD
import { FluentUIWidgetManager } from "../panels/widgets/fluentui_manager";
=======
import { MappingType } from "../../../core/specification";
>>>>>>> 2cd94935

export interface ChartEditorViewProps {
  store: AppStore;
}

export interface ChartEditorViewState {
  viewWidth: number;
  viewHeight: number;
  zoom: ZoomInfo;
  snappingCandidates: ChartSnappableGuide[] | null;
  graphics: Graphics.Element;
  currentCreation?: string;
  currentCreationOptions?: string;
  currentSelection: Selection;
  dropZoneData:
    | {
        data?: DragData.DropZoneData;
        layout?: DragData.ScaffoldType;
      }
    | false;
  isSolving: boolean;
}

/**
 * Editor view for chart
 * ![Mark widgets](media://chart_editor.png)
 */
export class ChartEditorView
  extends React.Component<ChartEditorViewProps, ChartEditorViewState>
  implements Droppable {
  public refs: {
    canvasContainer: HTMLDivElement;
    canvas: SVGElement;
    canvasInteraction: SVGRectElement;
  };

  protected tokens: EventSubscription[];
  protected hammer: HammerManager;

  constructor(props: ChartEditorViewProps) {
    super(props);

    this.state = {
      zoom: {
        centerX: 50,
        centerY: 50,
        scale: 1,
      },
      snappingCandidates: null,
      graphics: this.getGraphics(),
      currentCreation: null,
      currentSelection: this.props.store.currentSelection,
      dropZoneData: false,
      viewWidth: 100,
      viewHeight: 100,
      isSolving: false,
    };

    this.tokens = [];
  }

  public getRelativePoint(point: Point): Point {
    const r = this.refs.canvas.getBoundingClientRect();
    return {
      x: point.x - r.left,
      y: point.y - r.top,
    };
  }

  public getFitViewZoom(width: number, height: number) {
    const chartState = this.props.store.chartState;
    const x1 = chartState.attributes.x1 as number;
    const y1 = chartState.attributes.y1 as number;
    const x2 = chartState.attributes.x2 as number;
    const y2 = chartState.attributes.y2 as number;
    const cx = (x1 + x2) / 2;
    const cy = (y1 + y2) / 2;
    const overshoot = 0.4;
    const scale1 = width / (Math.abs(x2 - x1) * (1 + overshoot));
    const scale2 = height / (Math.abs(y2 - y1) * (1 + overshoot));
    const zoom = {
      centerX: width / 2,
      centerY: height / 2,
      scale: Math.min(scale1, scale2),
    } as ZoomInfo;
    return zoom;
  }

  public componentDidMount() {
    this.hammer = new Hammer(this.refs.canvasInteraction);
    this.hammer.add(new Hammer.Tap());
    const pan = new Hammer.Pan();
    const pinch = new Hammer.Pinch();
    pinch.recognizeWith(pan);
    this.hammer.add([pinch]);
    this.hammer.on("tap", () => {
      new Actions.ClearSelection().dispatch(this.props.store.dispatcher);
    });
    let cX: number = null,
      cY: number = 0,
      cScale: number = 0;
    let dX0: number, dY0: number;
    let fixPoint: Point = null;
    let lastDeltaX: number, lastDeltaY: number;
    let lastEventScale: number = 1;
    this.hammer.on("pinchstart panstart", (e) => {
      fixPoint = Geometry.unapplyZoom(
        this.state.zoom,
        this.getRelativePoint({ x: e.center.x, y: e.center.y })
      );
      cX = this.state.zoom.centerX;
      cY = this.state.zoom.centerY;
      cScale = this.state.zoom.scale;
      dX0 = 0;
      dY0 = 0;
      lastDeltaX = 0;
      lastDeltaY = 0;
      lastEventScale = 1;
    });
    this.hammer.on("pinch pan", (e) => {
      if (e.type == "pan") {
        e.scale = lastEventScale;
      }
      lastEventScale = e.scale;
      let newScale = cScale * e.scale;
      newScale = Math.min(20, Math.max(0.05, newScale));
      this.setState({
        zoom: {
          centerX: cX + e.deltaX - dX0 + (cScale - newScale) * fixPoint.x,
          centerY: cY + e.deltaY - dY0 + (cScale - newScale) * fixPoint.y,
          scale: newScale,
        },
      });
      lastDeltaX = e.deltaX;
      lastDeltaY = e.deltaY;
    });
    this.refs.canvas.onwheel = (e) => {
      const fixPoint = Geometry.unapplyZoom(
        this.state.zoom,
        this.getRelativePoint({ x: e.pageX, y: e.pageY })
      );
      const { centerX, centerY, scale } = this.state.zoom;
      let delta = -e.deltaY;
      if (e.deltaMode == e.DOM_DELTA_LINE) {
        delta *= 33.3;
      }
      let newScale = scale * Math.exp(delta / 1000);
      newScale = Math.min(20, Math.max(0.05, newScale));
      this.setState({
        zoom: {
          centerX: centerX + (scale - newScale) * fixPoint.x,
          centerY: centerY + (scale - newScale) * fixPoint.y,
          scale: newScale,
        },
      });
      cX = this.state.zoom.centerX;
      cY = this.state.zoom.centerY;
      dX0 = lastDeltaX;
      dY0 = lastDeltaY;
      cScale = this.state.zoom.scale;
      e.stopPropagation();
      e.preventDefault();
    };

    globals.dragController.registerDroppable(this, this.refs.canvas);

    this.tokens.push(
      this.props.store.addListener(
        AppStore.EVENT_GRAPHICS,
        this.updateGraphics.bind(this)
      )
    );
    this.tokens.push(
      this.props.store.addListener(
        AppStore.EVENT_SELECTION,
        this.updateSelection.bind(this)
      )
    );
    this.tokens.push(
      this.props.store.addListener(AppStore.EVENT_CURRENT_TOOL, () => {
        this.setState({
          currentCreation: this.props.store.currentTool,
          currentCreationOptions: this.props.store.currentToolOptions,
        });
      })
    );

    // We display the working icon after 200ms.
    let newStateTimer: any = null;
    this.tokens.push(
      this.props.store.addListener(AppStore.EVENT_SOLVER_STATUS, () => {
        const newState = this.props.store.solverStatus.solving;
        if (newState) {
          if (!newStateTimer) {
            newStateTimer = setTimeout(() => {
              this.setState({ isSolving: true });
            }, 500);
          }
        } else {
          if (newStateTimer) {
            clearTimeout(newStateTimer);
            newStateTimer = null;
          }
          this.setState({ isSolving: false });
        }
      })
    );

    const doResize = () => {
      const rect = this.refs.canvasContainer.getBoundingClientRect();
      const width = rect.width;
      const height = rect.height;
      this.setState({
        viewWidth: width,
        viewHeight: height,
        zoom: this.getFitViewZoom(width, height),
      });
    };
    globals.resizeListeners.addListener(this.refs.canvasContainer, doResize);
    doResize();

    this.tokens.push(
      globals.dragController.addListener("sessionstart", () => {
        const session = globals.dragController.getSession();
        if (session && session.data instanceof DragData.DropZoneData) {
          this.setState({
            dropZoneData: { data: session.data },
          });
        }
      })
    );
    this.tokens.push(
      globals.dragController.addListener("sessionend", () => {
        this.setState({
          dropZoneData: false,
        });
      })
    );
  }

  public componentWillUnmount() {
    this.hammer.destroy();
    this.tokens.forEach((t) => t.remove());
    globals.dragController.unregisterDroppable(this);
  }

  public onDragEnter(ctx: DragContext) {
    new Actions.SetCurrentTool(null).dispatch(this.props.store.dispatcher);
    const data = ctx.data;
    if (data instanceof DragData.ScaffoldType) {
      this.setState({
        dropZoneData: { layout: data },
      });
      ctx.onLeave(() => {
        this.setState({
          dropZoneData: false,
        });
      });
      return true;
    }
    return false;
  }

  protected getGraphics(): Graphics.Element {
    const renderer = new Graphics.ChartRenderer(
      this.props.store.chartManager,
      this.props.store.renderEvents
    );
    return renderer.render();
  }

  protected updateSelection() {
    this.setState({ currentSelection: this.props.store.currentSelection });
  }

  protected updateGraphics() {
    this.setState({ graphics: this.getGraphics() });
  }

  public renderGraphics() {
    return <GraphicalElementDisplay element={this.state.graphics} />;
  }

  public renderEditingLink() {
    const store = this.props.store;
    if (store.currentSelection instanceof ChartElementSelection) {
      const element = store.currentSelection.chartElement;
      if (Prototypes.isType(element.classID, "links")) {
        return (
          <EditingLink
            width={this.state.viewWidth}
            height={this.state.viewHeight}
            zoom={this.state.zoom}
            store={store}
            link={element as Specification.Links}
          />
        );
      }
    }
    return null;
  }

  public renderCreatingComponent() {
    if (this.state.currentCreation == null) {
      return null;
    }

    const metadata = Prototypes.ObjectClasses.GetMetadata(
      this.state.currentCreation
    );
    if (metadata && metadata.creatingInteraction) {
      const classID = this.state.currentCreation;
      const options = this.state.currentCreationOptions;
      return (
        <CreatingComponentFromCreatingInteraction
          width={this.state.viewWidth}
          height={this.state.viewHeight}
          zoom={this.state.zoom}
          guides={this.getSnappingGuides()}
          description={metadata.creatingInteraction}
          onCreate={(mappings, attributes) => {
            new Actions.SetCurrentTool(null).dispatch(
              this.props.store.dispatcher
            );
            const opt = JSON.parse(options);
            for (const key in opt) {
              if (opt.hasOwnProperty(key)) {
                attributes[key] = opt[key];
              }
            }
            new Actions.AddChartElement(classID, mappings, attributes).dispatch(
              this.props.store.dispatcher
            );
          }}
          onCancel={() => {
            new Actions.SetCurrentTool(null).dispatch(
              this.props.store.dispatcher
            );
          }}
        />
      );
    } else {
      let onCreate: (
        ...args: Array<[number, Specification.Mapping]>
      ) => void = null;
      let mode: string = "point";

      // Make sure a < b:
      function autoSwap(
        a: [number, Specification.Mapping],
        b: [number, Specification.Mapping]
      ) {
        if (a[0] < b[0]) {
          return [a, b];
        } else {
          return [b, a];
        }
      }

      const addGuide = (
        arg: [number, Specification.Mapping],
        axis: GuideAxis,
        outerAttr: string,
        lowMarginAttr: string,
        highMarginAttr: string,
        baselineLow: Specification.baseline,
        baselineMid: Specification.baseline,
        baselineHigh: Specification.baseline
      ) => {
        const outer = +this.props.store.chartState.attributes[outerAttr];
        const lowMargin = +this.props.store.chartState.attributes[
          lowMarginAttr
        ];
        const highMargin = +this.props.store.chartState.attributes[
          highMarginAttr
        ];
        const fromCenter = arg[0];
        const abs = outer / 2 + fromCenter;
        const inner = outer - lowMargin - highMargin;
        const half = inner / 2;
        const quarter = half / 2;
        const lowAbs = lowMargin;
        const halfAbs = lowMargin + half;
        const highAbs = outer - highMargin;
        let rel: number;
        let baseline: Specification.baseline;
        if (abs < lowAbs + quarter) {
          // relative to low
          baseline = baselineLow;
          rel = abs - lowAbs;
        } else if (abs < halfAbs + quarter) {
          // relative to mid
          baseline = baselineMid;
          rel = abs - halfAbs;
        } else {
          // relative to high
          baseline = baselineHigh;
          rel = abs - highAbs;
        }
        const value: [number, Specification.Mapping] = [rel, arg[1]];
        const guideProperties: Partial<GuideProperties> = {
          axis,
          baseline,
        };
        new Actions.AddChartElement(
          "guide.guide",
          { value },
          guideProperties
        ).dispatch(this.props.store.dispatcher);
      };

      switch (this.state.currentCreation) {
        case "guide-x":
          {
            mode = "vline";
            onCreate = (x) =>
              addGuide(
                x,
                "x",
                "width",
                "marginLeft",
                "marginRight",
                "left",
                "center",
                "right"
              );
          }
          break;
        case "guide-y":
          {
            mode = "hline";
            onCreate = (y) =>
              addGuide(
                y,
                "y",
                "height",
                "marginBottom",
                "marginTop",
                "bottom",
                "middle",
                "top"
              );
          }
          break;
        case "guide-coordinator-x":
          {
            mode = "line";
            onCreate = (x1, y1, x2, y2) => {
              new Actions.AddChartElement(
                "guide.guide-coordinator",
                { x1, y1, x2, y2 },
                { axis: "x", count: 4 }
              ).dispatch(this.props.store.dispatcher);
            };
          }
          break;
        case "guide-coordinator-y":
          {
            mode = "line";
            onCreate = (x1, y1, x2, y2) => {
              new Actions.AddChartElement(
                "guide.guide-coordinator",
                { x1, y1, x2, y2 },
                { axis: "y", count: 4 }
              ).dispatch(this.props.store.dispatcher);
            };
          }
          break;
        case "guide-coordinator-polar":
          {
            mode = "rectangle";
            onCreate = (x1, y1, x2, y2) => {
              new Actions.AddChartElement(
                "guide.guide-coordinator-polar",
                { x1, y1, x2, y2 },
                {
                  axis: "xy",
                  angularGuidesCount: 4,
                  radialGuidesCount: 1,
                  startAngle: 0,
                  endAngle: 360,
                  innerRatio: 0.0,
                  outerRatio: 1,
                }
              ).dispatch(this.props.store.dispatcher);
            };
          }
          break;
      }
      return (
        <CreatingComponent
          width={this.state.viewWidth}
          height={this.state.viewHeight}
          zoom={this.state.zoom}
          mode={mode}
          key={mode}
          guides={this.getSnappingGuides()}
          onCreate={(...args: Array<[number, Specification.Mapping]>) => {
            new Actions.SetCurrentTool(null).dispatch(
              this.props.store.dispatcher
            );
            // let newArgs = args.map(([value, mapping]) => {
            //     return [value, mapping || { type: "value", value: value } as Specification.ValueMapping]
            // }) as [number, Specification.Mapping][];
            if (onCreate) {
              onCreate(...args);
            }
          }}
          onCancel={() => {
            new Actions.SetCurrentTool(null).dispatch(
              this.props.store.dispatcher
            );
          }}
        />
      );
    }
  }

  public renderBoundsGuides() {
    // let chartClass = this.props.store.chartManager.getChartClass(this.props.store.chartState);
    // let boundsGuides = chartClass.getSnappingGuides();
    return this.getSnappingGuides().map((info, idx) => {
      const theGuide = info.guide;
      if (theGuide.visible) {
        if (theGuide.type == "x") {
          const guide = theGuide as Prototypes.SnappingGuides.Axis;
          return (
            <line
              className="mark-guide"
              key={`k${idx}`}
              x1={guide.value * this.state.zoom.scale + this.state.zoom.centerX}
              x2={guide.value * this.state.zoom.scale + this.state.zoom.centerX}
              y1={0}
              y2={this.state.viewHeight}
            />
          );
        }
        if (theGuide.type == "y") {
          const guide = theGuide as Prototypes.SnappingGuides.Axis;
          return (
            <line
              className="mark-guide"
              key={`k${idx}`}
              x1={0}
              x2={this.state.viewWidth}
              y1={
                -guide.value * this.state.zoom.scale + this.state.zoom.centerY
              }
              y2={
                -guide.value * this.state.zoom.scale + this.state.zoom.centerY
              }
            />
          );
        }

        if (theGuide.type == "point") {
          const axisGuide = theGuide as Prototypes.SnappingGuides.PolarAxis;

          return (
            <React.Fragment key={`fk${idx}`}>
              <circle
                className="mark-guide"
                key={`ck${idx}display`}
                cx={
                  axisGuide.cx * this.state.zoom.scale + this.state.zoom.centerX
                }
                cy={
                  -axisGuide.cy * this.state.zoom.scale +
                  this.state.zoom.centerY
                }
                r={Math.abs(axisGuide.visibleRadius * this.state.zoom.scale)}
              />
              <line
                key={`lk${idx}display`}
                className="mark-guide"
                x1={
                  axisGuide.cx * this.state.zoom.scale + this.state.zoom.centerX
                }
                y1={
                  -axisGuide.cy * this.state.zoom.scale +
                  this.state.zoom.centerY
                }
                x2={
                  axisGuide.angle * this.state.zoom.scale +
                  this.state.zoom.centerX
                }
                y2={
                  -axisGuide.radius * this.state.zoom.scale +
                  this.state.zoom.centerY
                }
              />
            </React.Fragment>
          );
        }
      }
    });
  }

  public getSnappingGuides(): ChartSnappableGuide[] {
    const chartClass = this.props.store.chartManager.getChartClass(
      this.props.store.chartState
    );
    const boundsGuides = chartClass.getSnappingGuides();
    let chartGuides = boundsGuides.map((bounds) => {
      return {
        element: null,
        guide: bounds,
      };
    });
    const elements = this.props.store.chart.elements;
    const elementStates = this.props.store.chartState.elements;
    zipArray(elements, elementStates).forEach(
      (
        [layout, layoutState]: [
          Specification.ChartElement,
          Specification.ChartElementState
        ],
        index
      ) => {
        const layoutClass = this.props.store.chartManager.getChartElementClass(
          layoutState
        );
        chartGuides = chartGuides.concat(
          layoutClass.getSnappingGuides().map((bounds) => {
            return {
              element: layout,
              guide: bounds,
            };
          })
        );
      }
    );
    return chartGuides;
  }

  public renderChartHandles() {
    const chartClass = this.props.store.chartManager.getChartClass(
      this.props.store.chartState
    );
    const handles = chartClass.getHandles();
    return handles.map((handle, index) => {
      return (
        <HandlesView
          key={`m${index}`}
          handles={handles}
          zoom={this.state.zoom}
          active={false}
          onDragStart={(bound, ctx) => {
            const session = new MoveSnappingSession(bound);
            ctx.onDrag((e) => {
              session.handleDrag(e);
            });
            ctx.onEnd((e) => {
              const updates = session.getUpdates(session.handleEnd(e));
              if (updates) {
                for (const name in updates) {
                  if (!updates.hasOwnProperty(name)) {
                    continue;
                  }
                  new Actions.SetChartAttribute(name, {
                    type: MappingType.value,
                    value: updates[name],
                  } as Specification.ValueMapping).dispatch(
                    this.props.store.dispatcher
                  );
                }
              }
            });
          }}
        />
      );
    });
  }

  public renderMarkHandlesInPlotSegment(
    plotSegment: Specification.PlotSegment,
    plotSegmentState: Specification.PlotSegmentState
  ) {
    const bboxViews: JSX.Element[] = [];
    const cs = this.props.store.chartManager
      .getPlotSegmentClass(plotSegmentState)
      .getCoordinateSystem();
    const glyph = getById(this.props.store.chart.glyphs, plotSegment.glyph);
    plotSegmentState.glyphs.forEach((glyphState, glyphIndex) => {
      const offsetX = glyphState.attributes.x as number;
      const offsetY = glyphState.attributes.y as number;
      glyphState.marks.forEach((markState, markIndex) => {
        const mark = glyph.marks[markIndex];
        const markClass = this.props.store.chartManager.getMarkClass(markState);
        const bbox = markClass.getBoundingBox();
        let isMarkSelected = false;
        if (this.props.store.currentSelection instanceof MarkSelection) {
          if (
            this.props.store.currentSelection.plotSegment == plotSegment &&
            this.props.store.currentSelection.glyph == glyph &&
            this.props.store.currentSelection.mark == mark
          ) {
            if (
              glyphIndex ==
              this.props.store.getSelectedGlyphIndex(plotSegment._id)
            ) {
              isMarkSelected = true;
            }
          }
        }
        if (bbox) {
          bboxViews.push(
            <BoundingBoxView
              key={glyphIndex + "/" + markIndex}
              boundingBox={bbox}
              coordinateSystem={cs}
              offset={{ x: offsetX, y: offsetY }}
              zoom={this.state.zoom}
              active={isMarkSelected}
              onClick={() => {
                new Actions.SelectMark(
                  plotSegment,
                  glyph,
                  mark,
                  glyphIndex
                ).dispatch(this.props.store.dispatcher);
              }}
            />
          );
        }
      });
    });
    return <g>{bboxViews}</g>;
  }

  public renderLayoutHandles() {
    const elements = this.props.store.chart.elements;
    const elementStates = this.props.store.chartState.elements;
    // if (this.props.store.currentSelection instanceof MarkSelection) {
    //     return (
    //         <g>
    //             {zipArray(elements, elementStates).map(([element, elementState]) => {
    //                 if (Prototypes.isType(element.classID, "plot-segment")) {
    //                     return <g key={element._id}>{this.renderMarkHandlesInPlotSegment(element as Specification.PlotSegment, elementState as Specification.PlotSegmentState)}</g>;
    //                 } else {
    //                     return null;
    //                 }
    //             })}
    //         </g>
    //     );
    // }
    return stableSortBy(zipArray(elements, elementStates), (x) => {
      const [layout, layoutState] = x;
      const shouldRenderHandles =
        this.state.currentSelection instanceof ChartElementSelection &&
        this.state.currentSelection.chartElement == layout;
      return shouldRenderHandles ? 1 : 0;
    }).map(
      (
        [layout, layoutState]: [
          Specification.ChartElement,
          Specification.ChartElementState
        ],
        index
      ) => {
        const layoutClass = this.props.store.chartManager.getChartElementClass(
          layoutState
        );
        // Render handles if the chart element is selected
        const shouldRenderHandles =
          this.state.currentSelection instanceof ChartElementSelection &&
          this.state.currentSelection.chartElement == layout;
        const bbox = layoutClass.getBoundingBox();
        if (!shouldRenderHandles) {
          if (bbox) {
            const bboxView = (
              <BoundingBoxView
                key={layout._id}
                boundingBox={bbox}
                zoom={this.state.zoom}
                onClick={() => {
                  new Actions.SelectChartElement(layout, null).dispatch(
                    this.props.store.dispatcher
                  );
                }}
              />
            );
            if (Prototypes.isType(layout.classID, "plot-segment")) {
              return (
                <g key={layout._id}>
                  {this.renderMarkHandlesInPlotSegment(
                    layout as Specification.PlotSegment,
                    layoutState as Specification.PlotSegmentState
                  )}
                  {bboxView}
                </g>
              );
            } else {
              return bboxView;
            }
          }
        }
        const handles = layoutClass.getHandles();
        return (
          <g key={`m${layout._id}`}>
            {bbox ? (
              <BoundingBoxView
                zoom={this.state.zoom}
                boundingBox={bbox}
                active={true}
              />
            ) : null}
            {Prototypes.isType(layout.classID, "plot-segment")
              ? this.renderMarkHandlesInPlotSegment(
                  layout as Specification.PlotSegment,
                  layoutState as Specification.PlotSegmentState
                )
              : null}
            <HandlesView
              handles={handles}
              zoom={this.state.zoom}
              active={false}
              visible={shouldRenderHandles}
              isAttributeSnapped={(attribute) => {
                if (layout.mappings[attribute] != null) {
                  return true;
                }
                for (const constraint of this.props.store.chart.constraints) {
                  if (constraint.type == "snap") {
                    if (
                      constraint.attributes.element == layout._id &&
                      constraint.attributes.attribute == attribute
                    ) {
                      return true;
                    }
                    if (
                      constraint.attributes.targetElement == layout._id &&
                      constraint.attributes.targetAttribute == attribute
                    ) {
                      return true;
                    }
                  }
                }
                return false;
              }}
              onDragStart={(handle, ctx) => {
                const guides = this.getSnappingGuides();
                const session = new ChartSnappingSession(
                  guides,
                  layout,
                  handle,
                  10 / this.state.zoom.scale,
                  handle.options && handle.options.snapToClosestPoint
                );
                ctx.onDrag((e) => {
                  session.handleDrag(e);
                  this.setState({
                    snappingCandidates: session.getCurrentCandidates(),
                  });
                });
                ctx.onEnd((e) => {
                  this.setState({
                    snappingCandidates: null,
                  });
                  const action = session.getActions(session.handleEnd(e));
                  if (action) {
                    action.forEach((a) =>
                      a.dispatch(this.props.store.dispatcher)
                    );
                  }
                });
              }}
            />
          </g>
        );
      }
    );
  }

  public renderHandles() {
    return (
      <g>
        {this.renderChartHandles()}
        {this.renderLayoutHandles()}
      </g>
    );
  }

  public renderControls() {
    const elements = this.props.store.chart.elements;
    const elementStates = this.props.store.chartState.elements;
    return (
      <div className="canvas-popups">
        {zipArray(elements, elementStates)
          .filter(([element, elementState]) =>
            Prototypes.isType(element.classID, "plot-segment")
          )
          .map(
            (
              [layout, layoutState]: [
                Specification.PlotSegment,
                Specification.PlotSegmentState
              ],
              index
            ) => {
              if (
                this.state.currentSelection instanceof ChartElementSelection &&
                this.state.currentSelection.chartElement == layout
              ) {
                const layoutClass = this.props.store.chartManager.getPlotSegmentClass(
                  layoutState
                );
                const manager = new WidgetManager(
                  this.props.store,
                  layoutClass
                );
                const controls = layoutClass.getPopupEditor(manager);
                if (!controls) {
                  return null;
                }
                const pt = Geometry.applyZoom(this.state.zoom, {
                  x: controls.anchor.x,
                  y: -controls.anchor.y,
                });
                return (
                  <div
                    className="charticulator__canvas-popup"
                    key={`m${index}`}
                    style={{
                      left: pt.x.toFixed(0) + "px",
                      bottom:
                        (this.state.viewHeight - pt.y + 5).toFixed(0) + "px",
                    }}
                  >
                    {manager.horizontal(
                      controls.widgets.map((x) => 0),
                      ...controls.widgets
                    )}
                  </div>
                );
              }
            }
          )}
      </div>
    );
  }

  public renderSnappingGuides() {
    const guides = this.state.snappingCandidates;
    if (!guides || guides.length == 0) {
      return null;
    }
    return guides.map((guide, idx) => {
      const key = `m${idx}`;
      switch (guide.guide.type) {
        case "x": {
          const axisGuide = guide.guide as Prototypes.SnappingGuides.Axis;
          return (
            <line
              key={key}
              className="snapping-guide"
              x1={
                axisGuide.value * this.state.zoom.scale +
                this.state.zoom.centerX
              }
              x2={
                axisGuide.value * this.state.zoom.scale +
                this.state.zoom.centerX
              }
              y1={0}
              y2={this.state.viewHeight}
            />
          );
        }
        case "y": {
          const axisGuide = guide.guide as Prototypes.SnappingGuides.Axis;
          return (
            <line
              key={key}
              className="snapping-guide"
              y1={
                -axisGuide.value * this.state.zoom.scale +
                this.state.zoom.centerY
              }
              y2={
                -axisGuide.value * this.state.zoom.scale +
                this.state.zoom.centerY
              }
              x1={0}
              x2={this.state.viewWidth}
            />
          );
        }
        case "point": {
          const axisGuide = (guide.guide as unknown) as Prototypes.SnappingGuides.PolarAxis;
          return (
            <>
              {axisGuide.visibleRadius ? (
                <circle
                  className="snapping-guide"
                  key={`ck${idx}display`}
                  cx={
                    axisGuide.cx * this.state.zoom.scale +
                    this.state.zoom.centerX
                  }
                  cy={
                    -axisGuide.cy * this.state.zoom.scale +
                    this.state.zoom.centerY
                  }
                  r={Math.abs(axisGuide.visibleRadius * this.state.zoom.scale)}
                />
              ) : (
                <>
                  <line
                    key={`lk${idx}display1`}
                    className="snapping-guide"
                    x1={
                      axisGuide.cx * this.state.zoom.scale +
                      this.state.zoom.centerX
                    }
                    y1={
                      -(axisGuide.cy - 10) * this.state.zoom.scale +
                      this.state.zoom.centerY
                    }
                    x2={
                      axisGuide.cx * this.state.zoom.scale +
                      this.state.zoom.centerX
                    }
                    y2={
                      -(axisGuide.cy + 10) * this.state.zoom.scale +
                      this.state.zoom.centerY
                    }
                  />
                  <line
                    key={`lk${idx}display1`}
                    className="snapping-guide"
                    x1={
                      (axisGuide.cx - 10) * this.state.zoom.scale +
                      this.state.zoom.centerX
                    }
                    y1={
                      -axisGuide.cy * this.state.zoom.scale +
                      this.state.zoom.centerY
                    }
                    x2={
                      (axisGuide.cx + 10) * this.state.zoom.scale +
                      this.state.zoom.centerX
                    }
                    y2={
                      -axisGuide.cy * this.state.zoom.scale +
                      this.state.zoom.centerY
                    }
                  />
                </>
              )}
              <line
                key={`lk${idx}display`}
                className="snapping-guide"
                x1={
                  axisGuide.cx * this.state.zoom.scale + this.state.zoom.centerX
                }
                y1={
                  -axisGuide.cy * this.state.zoom.scale +
                  this.state.zoom.centerY
                }
                x2={
                  axisGuide.angle * this.state.zoom.scale +
                  this.state.zoom.centerX
                }
                y2={
                  -axisGuide.radius * this.state.zoom.scale +
                  this.state.zoom.centerY
                }
              />
            </>
          );
        }
      }
    });
  }

  public renderChartCanvas() {
    const chartState = this.props.store.chartState;
    const p1 = {
      x: -chartState.attributes.width / 2,
      y: -chartState.attributes.height / 2,
    };
    const p2 = {
      x: +chartState.attributes.width / 2,
      y: +chartState.attributes.height / 2,
    };
    const p1t = Geometry.applyZoom(this.state.zoom, p1);
    const p2t = Geometry.applyZoom(this.state.zoom, p2);
    return (
      <g>
        <rect
          className="canvas-region-outer2"
          x={Math.min(p1t.x, p2t.x) - 3}
          y={Math.min(p1t.y, p2t.y) - 3}
          width={Math.abs(p2t.x - p1t.x) + 6}
          height={Math.abs(p2t.y - p1t.y) + 6}
        />
        <rect
          className="canvas-region-outer"
          x={Math.min(p1t.x, p2t.x) - 1}
          y={Math.min(p1t.y, p2t.y) - 1}
          width={Math.abs(p2t.x - p1t.x) + 2}
          height={Math.abs(p2t.y - p1t.y) + 2}
        />
        <rect
          className="canvas-region"
          x={Math.min(p1t.x, p2t.x)}
          y={Math.min(p1t.y, p2t.y)}
          width={Math.abs(p2t.x - p1t.x)}
          height={Math.abs(p2t.y - p1t.y)}
        />
        <ResizeHandleView
          zoom={this.state.zoom}
          cx={(p1.x + p2.x) / 2}
          cy={(p1.y + p2.y) / 2}
          width={Math.abs(p2.x - p1.x)}
          height={Math.abs(p2.y - p1.y)}
          onResize={(newWidth, newHeight) => {
            new Actions.SetChartSize(newWidth, newHeight).dispatch(
              this.props.store.dispatcher
            );
          }}
        />
      </g>
    );
  }

  public renderDropZoneForMarkLayout(
    layout: Specification.PlotSegment,
    state: Specification.PlotSegmentState
  ) {
    const cls = this.props.store.chartManager.getPlotSegmentClass(state);
    return cls
      .getDropZones()
      .filter((zone) => {
        // We don't allow scale data mapping right now
        if (zone.dropAction.scaleInference) {
          return false;
        }

        if (this.state.dropZoneData) {
          // Process dropzone filter
          if (zone.accept) {
            if (zone.accept.table != null) {
              if (
                this.state.dropZoneData.data instanceof DragData.DataExpression
              ) {
                const data = this.state.dropZoneData
                  .data as DragData.DataExpression;
                if (data.table.name != zone.accept.table) {
                  return false;
                }
              } else {
                return false;
              }
            }
            if (zone.accept.kind != null) {
            }
            if (zone.accept.scaffolds) {
              if (this.state.dropZoneData.layout) {
                return (
                  zone.accept.scaffolds.indexOf(
                    this.state.dropZoneData.layout.type
                  ) >= 0
                );
              } else {
                return false;
              }
            }
            return true;
          } else {
            return (
              this.state.dropZoneData.data instanceof DragData.DataExpression
            );
          }
        } else {
          return false;
        }
      })
      .map((zone, idx) => (
        <DropZoneView
          key={`m${idx}`}
          onDragEnter={(data: any) => {
            const dropAction = zone.dropAction;
            if (dropAction.axisInference) {
              return (point: Point) => {
                new Actions.BindDataToAxis(
                  layout,
                  dropAction.axisInference.property,
                  dropAction.axisInference.appendToProperty,
                  data
                ).dispatch(this.props.store.dispatcher);
                return true;
              };
            }
            if (dropAction.extendPlotSegment) {
              return (point: Point) => {
                new Actions.ExtendPlotSegment(layout, data.type).dispatch(
                  this.props.store.dispatcher
                );
                return true;
              };
            }
          }}
          zone={zone}
          zoom={this.state.zoom}
        />
      ));
  }

  public renderDropZones() {
    const { chart, chartState } = this.props.store;
    if (!this.state.dropZoneData) {
      return null;
    }
    return (
      <g>
        {zipArray(chart.elements, chartState.elements)
          .filter(([e, eS]) => Prototypes.isType(e.classID, "plot-segment"))
          .map(
            ([layout, layoutState]: [
              Specification.PlotSegment,
              Specification.PlotSegmentState
            ]) => {
              return (
                <g key={`m${layout._id}`}>
                  {this.renderDropZoneForMarkLayout(layout, layoutState)}
                </g>
              );
            }
          )}
      </g>
    );
  }

  public render() {
    const { store } = this.props;
    const width = this.state.viewWidth;
    const height = this.state.viewHeight;
    const transform = `translate(${this.state.zoom.centerX},${this.state.zoom.centerY}) scale(${this.state.zoom.scale})`;
    return (
      <div className="chart-editor-view">
        <div className="chart-editor-canvas-view" ref="canvasContainer">
          <svg
            className="canvas-view"
            ref="canvas"
            x={0}
            y={0}
            width={width}
            height={height}
          >
            <rect
              className="interaction-handler"
              ref="canvasInteraction"
              x={0}
              y={0}
              width={width}
              height={height}
            />
            {this.renderChartCanvas()}
            {this.renderBoundsGuides()}
            <g className="graphics" transform={transform}>
              {this.renderGraphics()}
            </g>
            {this.renderSnappingGuides()}
            {this.renderHandles()}
            {this.renderDropZones()}
            {this.renderEditingLink()}
            {this.renderCreatingComponent()}
          </svg>
          {this.renderControls()}
        </div>
        <div className="canvas-controls">
          <div className="canvas-controls-left" />
          <div className="canvas-controls-right">
            <Button
              icon="general/zoom-in"
              onClick={() => {
                const { scale, centerX, centerY } = this.state.zoom;
                const fixPoint = Geometry.unapplyZoom(this.state.zoom, {
                  x: this.state.viewWidth / 2,
                  y: this.state.viewHeight / 2,
                });
                let newScale = scale * 1.1;
                newScale = Math.min(20, Math.max(0.05, newScale));
                this.setState({
                  zoom: {
                    centerX: centerX + (scale - newScale) * fixPoint.x,
                    centerY: centerY + (scale - newScale) * fixPoint.y,
                    scale: newScale,
                  },
                });
              }}
            />
            <Button
              icon="general/zoom-out"
              onClick={() => {
                const { scale, centerX, centerY } = this.state.zoom;
                const fixPoint = Geometry.unapplyZoom(this.state.zoom, {
                  x: this.state.viewWidth / 2,
                  y: this.state.viewHeight / 2,
                });
                let newScale = scale / 1.1;
                newScale = Math.min(20, Math.max(0.05, newScale));
                this.setState({
                  zoom: {
                    centerX: centerX + (scale - newScale) * fixPoint.x,
                    centerY: centerY + (scale - newScale) * fixPoint.y,
                    scale: newScale,
                  },
                });
              }}
            />
            <Button
              icon="general/zoom-auto"
              onClick={() => {
                const newZoom = this.getFitViewZoom(
                  this.state.viewWidth,
                  this.state.viewHeight
                );
                if (!newZoom) {
                  return;
                }
                this.setState({
                  zoom: newZoom,
                });
              }}
            />
          </div>
        </div>
        {this.state.isSolving ? (
          <div className="solving-hint">
            <div className="el-box">
              <img src={R.getSVGIcon("loading")} />
              {strings.app.working}
            </div>
          </div>
        ) : null}
      </div>
    );
  }
}<|MERGE_RESOLUTION|>--- conflicted
+++ resolved
@@ -41,11 +41,8 @@
 import { MoveSnappingSession } from "./snapping/move";
 import { GuideAxis, GuideProperties } from "../../../core/prototypes/guides";
 import { strings } from "../../../strings";
-<<<<<<< HEAD
 import { FluentUIWidgetManager } from "../panels/widgets/fluentui_manager";
-=======
 import { MappingType } from "../../../core/specification";
->>>>>>> 2cd94935
 
 export interface ChartEditorViewProps {
   store: AppStore;
