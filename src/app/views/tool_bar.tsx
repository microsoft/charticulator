// Copyright (c) Microsoft Corporation. All rights reserved.
// Licensed under the MIT license.
import * as React from "react";
import * as ReactDOM from "react-dom";
import * as globals from "../globals";
import * as R from "../resources";

import { EventSubscription } from "../../core";
import { Actions, DragData } from "../actions";
import { MenuButton, SVGImageIcon, ToolButton } from "../components";
import { ContextedComponent } from "../context_component";
import { PopupView } from "../controllers";

import { classNames } from "../utils";
import { LinkCreationPanel } from "./panels/link_creator";
import { LegendCreationPanel } from "./panels/legend_creator";
import { AppStore } from "../stores";
import { strings } from "../../strings";

export class Toolbar extends ContextedComponent<
  {
    layout: "vertical" | "horizontal";
    undoRedoLocation: "toolbar" | "menubar";
    toolbarLabels: boolean;
  },
  {}
> {
  public token: EventSubscription;

  public componentDidMount() {
    this.token = this.store.addListener(AppStore.EVENT_CURRENT_TOOL, () => {
      this.forceUpdate();
    });
  }

  public componentWillUnmount() {
    this.token.remove();
  }

  private getGlyphToolItems(labels: boolean = true) {
    return [
      <>
        <>
        <span className={"chartaccent__toolbar-horizontal-separator"}/>
          {labels && (
            <span
              className={
                this.props.layout === "vertical"
                  ? "chartaccent__toolbar-vertical-label"
                  : "chartaccent__toolbar-label"
              }
            >
              Marks
            </span>
          )}
          <MultiObjectButton
            compact={this.props.layout === "vertical"}
            tools={[
              {
                classID: "mark.rect",
                title: "Rectangle",
                icon: "mark/rect",
                options: '{"shape":"rectangle"}',
              },
              {
                classID: "mark.rect",
                title: "Ellipse",
                icon: "mark/ellipse",
                options: '{"shape":"ellipse"}',
              },
              {
                classID: "mark.rect",
                title: "Triangle",
                icon: "mark/triangle",
                options: '{"shape":"triangle"}',
              },
            ]}
          />
          <ObjectButton
            classID="mark.symbol"
            title="Symbol"
            // text="Symbol"
            icon="mark/symbol"
          />
          <ObjectButton
            classID="mark.line"
            title="Line"
            // text="Line"
            icon="mark/line"
          />
          <MultiObjectButton
            compact={this.props.layout === "vertical"}
            tools={[
              {
                classID: "mark.text",
                title: "Text",
                icon: "mark/text",
              },
              {
                classID: "mark.textbox",
                title: "Textbox",
                icon: "mark/textbox",
              },
            ]}
          />
          <MultiObjectButton
            compact={this.props.layout === "vertical"}
            tools={[
              {
                classID: "mark.icon",
                title: "Icon",
                icon: "mark/icon",
              },
              {
                classID: "mark.image",
                title: "Image",
                icon: "mark/image",
              },
            ]}
          />
          <ObjectButton
            classID="mark.data-axis"
            title="Data Axis"
            // text="Data Axis"
            icon="mark/data-axis"
          />
          {/* Nested chart doesn't supported */}
          {/* <ObjectButton
            classID="mark.nested-chart"
            title="Nested Chart"
            icon="mark/nested-chart"
          /> */}
          {this.props.undoRedoLocation === "toolbar" ? 
          (
            <>
              <span className={"chartaccent__toolbar-horizontal-separator"}/>
              <ToolButton
                title="Undo (Ctrl-Z)"
                icon={R.getSVGIcon("toolbar/undo")}
                onClick={() =>
                  new Actions.Undo().dispatch(this.context.store.dispatcher)
                }
              />
              <ToolButton
                title="Redo (Ctrl-Y)"
                icon={R.getSVGIcon("toolbar/redo")}
                onClick={() =>
                  new Actions.Redo().dispatch(this.context.store.dispatcher)
                }
              />
            </>
          ) : null} 
        </>
      </>,
    ];
  }

  private getChartToolItems(labels: boolean = true) {
    return [
      <>
        <LinkButton label={true}/>
        <LegendButton />
        <span className={"chartaccent__toolbar-horizontal-separator"}/>
        {labels && (
          <span
            className={
              this.props.layout === "vertical"
                ? "chartaccent__toolbar-vertical-label"
                : "chartaccent__toolbar-label"
            }
          >
            Guides
          </span>
        )}
        <MultiObjectButton
          compact={this.props.layout === "vertical"}
          tools={[
            {
              classID: "guide-y",
              title: "Guide Y",
              icon: "guide/x",
              options: '{"shape":"rectangle"}',
            },
            {
              classID: "guide-x",
              title: "Guide X",
              icon: "guide/y",
              options: '{"shape":"ellipse"}',
            },
            {
              classID: "guide-coordinator-x",
              title: "Guide X",
              icon: "guide/coordinator-x",
              options: '{"shape":"triangle"}',
            },
            {
              classID: "guide-coordinator-y",
              title: "Guide Y",
              icon: "guide/coordinator-y",
              options: '{"shape":"triangle"}',
            },
            {
              classID: "guide-coordinator-polar",
              title: "Guide polar",
              icon: "plot-segment/polar",
              options: '{"shape":"triangle"}',
            },
          ]}
        />
        <span className={"chartaccent__toolbar-horizontal-separator"}/>
        {labels && (
          <>
            <span
              className={
                this.props.layout === "vertical"
                  ? "chartaccent__toolbar-vertical-label"
                  : "chartaccent__toolbar-label"
              }
            >
              {this.props.layout === "vertical" ? "Plot" : "Plot Segments"}
            </span>
          </>
        )}
        <ObjectButton
          classID="plot-segment.cartesian"
          title="2D Region"
          icon="plot/region"
          noDragging={true}
        />
        <ObjectButton
          classID="plot-segment.line"
          title="Line"
          icon="plot/line"
          noDragging={true}
        />
        <>
          <span className={"chartaccent__toolbar-horizontal-separator"}/>
          {labels && (
            <span
              className={
                this.props.layout === "vertical"
                  ? "chartaccent__toolbar-vertical-label"
                  : "chartaccent__toolbar-label"
              }
            >
              Scaffolds
            </span>
          )}
          <ScaffoldButton
            type="cartesian-x"
            title="Horizontal Line"
            icon="scaffold/cartesian-x"
            currentTool={this.store.currentTool}
          />
          <ScaffoldButton
            type="cartesian-y"
            title="Vertical Line"
            icon="scaffold/cartesian-y"
            currentTool={this.store.currentTool}
          />
          <ScaffoldButton
            type="polar"
            title="Polar"
            icon="scaffold/circle"
            currentTool={this.store.currentTool}
          />
          <ScaffoldButton
            type="curve"
            title="Custom Curve"
            icon="scaffold/curve"
            currentTool={this.store.currentTool}
          />
        </>
        {/* {labels && (
          <span
            className={
              this.props.layout === "vertical"
                ? "chartaccent__toolbar-vertical-label"
                : "chartaccent__toolbar-label"
            }
          >
            Links
          </span>
        )} */}
      </>
    ];
  }

  private getToolItems(labels: boolean = true) {
    return (
      <>
        {/* {this.context.store.editorType !== "embedded" ?
          (<>
            <ToolButton
              title="Undo (Ctrl-Z)"
              icon={R.getSVGIcon("toolbar/undo")}
              onClick={() =>
                new Actions.Undo().dispatch(this.context.store.dispatcher)
              }
            />
            <ToolButton
              title="Redo (Ctrl-Y)"
              icon={R.getSVGIcon("toolbar/redo")}
              onClick={() =>
                new Actions.Redo().dispatch(this.context.store.dispatcher)
              }
            />
          </>)
        : null} */}
        {labels && (
          <span
            className={
              this.props.layout === "vertical"
                ? "chartaccent__toolbar-vertical-label"
                : "chartaccent__toolbar-label"
            }
          >
            Marks
          </span>
        )}
        <MultiObjectButton
          compact={this.props.layout === "vertical"}
          tools={[
            {
              classID: "mark.rect",
              title: strings.toolbar.rectangle,
              icon: "mark/rect",
              options: '{"shape":"rectangle"}',
            },
            {
              classID: "mark.rect",
              title: strings.toolbar.ellipse,
              icon: "mark/ellipse",
              options: '{"shape":"ellipse"}',
            },
            {
              classID: "mark.rect",
              title: strings.toolbar.triangle,
              icon: "mark/triangle",
              options: '{"shape":"triangle"}',
            },
          ]}
        />
        <ObjectButton classID="mark.symbol" title="Symbol" icon="mark/symbol" />
        <ObjectButton classID="mark.line" title="Line" icon="mark/line" />
        <MultiObjectButton
          compact={this.props.layout === "vertical"}
          tools={[
            {
              classID: "mark.text",
              title: strings.toolbar.text,
              icon: "mark/text",
            },
            {
              classID: "mark.textbox",
              title: strings.toolbar.textbox,
              icon: "mark/textbox",
            },
          ]}
        />
        <MultiObjectButton
          compact={this.props.layout === "vertical"}
          tools={[
            {
              classID: "mark.icon",
              title: strings.toolbar.icon,
              icon: "mark/icon",
            },
            {
              classID: "mark.image",
              title: strings.toolbar.image,
              icon: "mark/image",
            },
          ]}
        />
        <span className={"chartaccent__toolbar-horizontal-separator"}/>
        <ObjectButton
          classID="mark.data-axis"
          title={strings.toolbar.dataAxis}
          icon="mark/data-axis"
        />
        <ObjectButton
          classID="mark.nested-chart"
          title={strings.toolbar.nestedChart}
          icon="mark/nested-chart"
        />
<<<<<<< HEAD
        <span className={"chartaccent__toolbar-horizontal-separator"}/>
        <LinkButton
          label={labels}
        />
        <span className={"chartaccent__toolbar-horizontal-separator"}/>
=======
      </>
    );

    buckets.push(
      <>
        <LegendButton />
      </>
    );

    buckets.push(
      <>
        {labels && (
          <span
            className={
              this.props.layout === "vertical"
                ? "chartaccent__toolbar-vertical-label"
                : "chartaccent__toolbar-label"
            }
          >
            {strings.toolbar.links}
          </span>
        )}
        <LinkButton />
      </>
    );

    buckets.push(
      <>
>>>>>>> 382d1a1a
        {labels && (
          <span
            className={
              this.props.layout === "vertical"
                ? "chartaccent__toolbar-vertical-label"
                : "chartaccent__toolbar-label"
            }
          >
            {strings.toolbar.guides}
          </span>
        )}
        <MultiObjectButton
          compact={this.props.layout === "vertical"}
          tools={[
            {
              classID: "guide-y",
<<<<<<< HEAD
              title: "Guide Y",
=======
              title: strings.toolbar.guideY,
>>>>>>> 382d1a1a
              icon: "guide/x",
              options: '{"shape":"rectangle"}',
            },
            {
              classID: "guide-x",
<<<<<<< HEAD
              title: "Guide X",
=======
              title: strings.toolbar.guideX,
>>>>>>> 382d1a1a
              icon: "guide/y",
              options: '{"shape":"ellipse"}',
            },
            {
              classID: "guide-coordinator-x",
<<<<<<< HEAD
              title: "Guide X",
=======
              title: strings.toolbar.guideX,
>>>>>>> 382d1a1a
              icon: "guide/coordinator-x",
              options: '{"shape":"triangle"}',
            },
            {
              classID: "guide-coordinator-y",
<<<<<<< HEAD
              title: "Guide Y",
=======
              title: strings.toolbar.guideY,
>>>>>>> 382d1a1a
              icon: "guide/coordinator-y",
              options: '{"shape":"triangle"}',
            },
            {
              classID: "guide-coordinator-polar",
<<<<<<< HEAD
              title: "Guide polar",
=======
              title: strings.toolbar.guidePolar,
>>>>>>> 382d1a1a
              icon: "plot-segment/polar",
              options: '{"shape":"triangle"}',
            },
          ]}
        />
        <span className={"chartaccent__toolbar-horizontal-separator"}/>
        {labels && (
          <>
            <span
              className={
                this.props.layout === "vertical"
                  ? "chartaccent__toolbar-vertical-label"
                  : "chartaccent__toolbar-label"
              }
            >
              {this.props.layout === "vertical" ? "Plot" : "Plot Segments"}
            </span>
          </>
        )}
        <ObjectButton
          classID="plot-segment.cartesian"
          title={strings.toolbar.region2D}
          icon="plot/region"
          noDragging={true}
        />
        <ObjectButton
          classID="plot-segment.line"
          title={strings.toolbar.line}
          icon="plot/line"
          noDragging={true}
        />
        <span className={"chartaccent__toolbar-horizontal-separator"}/>
        {labels && (
          <span
            className={
              this.props.layout === "vertical"
                ? "chartaccent__toolbar-vertical-label"
                : "chartaccent__toolbar-label"
            }
          >
            {strings.toolbar.scaffolds}
          </span>
        )}
        <ScaffoldButton
          type="cartesian-x"
          title={strings.toolbar.lineH}
          icon="scaffold/cartesian-x"
          currentTool={this.store.currentTool}
        />
        <ScaffoldButton
          type="cartesian-y"
          title={strings.toolbar.lineV}
          icon="scaffold/cartesian-y"
          currentTool={this.store.currentTool}
        />
        <ScaffoldButton
          type="polar"
          title={strings.toolbar.polar}
          icon="scaffold/circle"
          currentTool={this.store.currentTool}
        />
        <ScaffoldButton
          type="curve"
          title={strings.toolbar.curve}
          icon="scaffold/curve"
          currentTool={this.store.currentTool}
        />
      </>);
  }

  public render() {
    let tooltipsItems = [];
    if (this.context.store.editorType === "embedded") {
      const chartToolItems = this.getChartToolItems(
        this.props.toolbarLabels
      );
      const glyphToolItems = this.getGlyphToolItems(
        this.props.toolbarLabels
      );
      tooltipsItems = [...chartToolItems, ...glyphToolItems];
    } else {
      tooltipsItems = [this.getToolItems(this.props.toolbarLabels)];
    }
    return (
      <>
        <div
          className={
            this.props.layout === "vertical"
              ? "chartaccent__toolbar-vertical"
              : "chartaccent__toolbar-horizontal"
          }
        >
          <div className="charticulator__toolbar-buttons-align-left">
            {tooltipsItems.map((item, index) => {
              return (
                <React.Fragment key={index}>
                  <div
                    key={index}
                    className={
                      this.props.layout === "vertical"
                        ? "chartaccent__toolbar-vertical-group"
                        : "chartaccent__toolbar-horizontal-group"
                    }
                  >
                    {item}
                  </div>
                  {/* <span
                    className={
                      this.props.layout === "vertical"
                        ? "chartaccent__toolbar-vertical-separator"
                        : "chartaccent__toolbar-horizontal-separator"
                    }
                  /> */}
                </React.Fragment>
              );
            })}
          </div>
        </div>
      </>
    );
  }
}

export interface ObjectButtonProps {
  title: string;
  text?: string;
  classID: string;
  icon: string;
  options?: string;
  noDragging?: boolean;
  onClick?: () => void;
  compact?: boolean;
}

export class ObjectButton extends ContextedComponent<ObjectButtonProps, {}> {
  public token: EventSubscription;

  public getIsActive() {
    return (
      this.store.currentTool == this.props.classID &&
      this.store.currentToolOptions == this.props.options
    );
  }

  public componentDidMount() {
    this.token = this.context.store.addListener(
      AppStore.EVENT_CURRENT_TOOL,
      () => {
        this.forceUpdate();
      }
    );
  }

  public componentWillUnmount() {
    this.token.remove();
  }

  public render() {
    return (
      <ToolButton
        icon={R.getSVGIcon(this.props.icon)}
        active={this.getIsActive()}
        title={this.props.title}
        text={this.props.text}
        compact={this.props.compact}
        onClick={() => {
          this.dispatch(
            new Actions.SetCurrentTool(this.props.classID, this.props.options)
          );
          if (this.props.onClick) {
            this.props.onClick();
          }
        }}
        dragData={
          this.props.noDragging
            ? null
            : () => {
                return new DragData.ObjectType(
                  this.props.classID,
                  this.props.options
                );
              }
        }
      />
    );
  }
}

export class MultiObjectButton extends ContextedComponent<
  {
    compact?: boolean;
    tools: ObjectButtonProps[];
  },
  {
    currentSelection: {
      classID: string;
      options: string;
    };
  }
> {
  public state = {
    currentSelection: {
      classID: this.props.tools[0].classID,
      options: this.props.tools[0].options,
    },
  };
  private refButton: ObjectButton;
  public token: EventSubscription;

  public isActive() {
    const store = this.store;
    for (const item of this.props.tools) {
      if (
        item.classID == store.currentTool &&
        item.options == store.currentToolOptions
      ) {
        return true;
      }
    }
    return false;
  }
  public getSelectedTool() {
    for (const item of this.props.tools) {
      if (
        item.classID == this.state.currentSelection.classID &&
        item.options == this.state.currentSelection.options
      ) {
        return item;
      }
    }
    return this.props.tools[0];
  }

  public componentDidMount() {
    this.token = this.store.addListener(AppStore.EVENT_CURRENT_TOOL, () => {
      for (const item of this.props.tools) {
        // If the tool is within the tools defined here, we update the current selection
        if (
          this.store.currentTool == item.classID &&
          this.store.currentToolOptions == item.options
        ) {
          this.setState({
            currentSelection: {
              classID: item.classID,
              options: item.options,
            },
          });
          break;
        }
      }
      this.forceUpdate();
    });
  }

  public componentWillUnmount() {
    this.token.remove();
  }

  public render() {
    const openContextMenu = () => {
      globals.popupController.popupAt(
        (context) => {
          return (
            <PopupView context={context}>
              {this.props.tools.map((tool, index) => (
                <div
                  key={index}
                  className="charticulator__button-multi-tool-dropdown"
                >
                  <ObjectButton
                    {...tool}
                    noDragging={true}
                    onClick={() => context.close()}
                  />
                </div>
              ))}
            </PopupView>
          );
        },
        {
          anchor: ReactDOM.findDOMNode(this.refButton) as Element,
          alignX: "end-outer",
          alignY: "start-inner",
        }
      );
    };

    const onClick = () => {
      if (this.props.compact) {
        openContextMenu();
      }
    };

    const onClickContextMenu = () => {
      if (!this.props.compact) {
        openContextMenu();
      }
    };

    return (
      <div
        className={classNames("charticulator__button-multi-tool", [
          "is-active",
          this.isActive(),
        ])}
      >
        <ObjectButton
          ref={(e) => (this.refButton = e)}
          {...this.getSelectedTool()}
          onClick={onClick}
          compact={this.props.compact}
        />
        <span
          className="el-dropdown"
          ref={(e) => {
            if (this.props.compact) {
              return;
            }
            this.refButton = e as any;
          }}
          onClick={onClickContextMenu}
        >
          {this.props.compact ? null : (
            <SVGImageIcon url={R.getSVGIcon("general/dropdown")} />
          )}
        </span>
      </div>
    );
  }
}

export class ScaffoldButton extends ContextedComponent<
  {
    currentTool: string;
    title: string;
    type: string;
    icon: string;
  },
  {}
> {
  public render() {
    return (
      <ToolButton
        icon={R.getSVGIcon(this.props.icon)}
        active={this.props.currentTool == this.props.type}
        title={this.props.title}
        onClick={() => {
          // this.dispatch(new Actions.SetCurrentTool(this.props.type));
        }}
        dragData={() => {
          return new DragData.ScaffoldType(this.props.type);
        }}
      />
    );
  }
}

export class LinkButton extends ContextedComponent<{
  label: boolean
}, {}> {
  public container: HTMLSpanElement;

  public render() {
    return (
      <span ref={(e) => (this.container = e)}>
        <ToolButton
<<<<<<< HEAD
          title="Link"
          text={this.props.label ? "Link" : ""}
=======
          title={strings.toolbar.link}
>>>>>>> 382d1a1a
          icon={R.getSVGIcon("link/tool")}
          active={this.store.currentTool == "link"}
          onClick={() => {
            globals.popupController.popupAt(
              (context) => (
                <PopupView context={context}>
                  <LinkCreationPanel onFinish={() => context.close()} />
                </PopupView>
              ),
              { anchor: this.container }
            );
          }}
        />
      </span>
    );
  }
}

export class LegendButton extends ContextedComponent<{}, {}> {
  public container: HTMLSpanElement;

  public render() {
    return (
      <span ref={(e) => (this.container = e)}>
        <ToolButton
<<<<<<< HEAD
          title="Legend"
          // text="Legend"
=======
          title={strings.toolbar.legend}
>>>>>>> 382d1a1a
          icon={R.getSVGIcon("legend/legend")}
          active={this.store.currentTool == "legend"}
          onClick={() => {
            globals.popupController.popupAt(
              (context) => (
                <PopupView context={context}>
                  <LegendCreationPanel onFinish={() => context.close()} />
                </PopupView>
              ),
              { anchor: this.container }
            );
          }}
        />
      </span>
    );
  }
}

export class CheckboxButton extends React.Component<
  {
    value: boolean;
    text?: string;
    onChange?: (v: boolean) => void;
  },
  {}
> {
  public render() {
    return (
      <span
        className="chartaccent__toolbar-checkbox"
        onClick={() => {
          const nv = !this.props.value;
          if (this.props.onChange) {
            this.props.onChange(nv);
          }
        }}
      >
        <SVGImageIcon
          url={R.getSVGIcon(
            this.props.value ? "checkbox/checked" : "checkbox/empty"
          )}
        />
        <span className="el-label">{this.props.text}</span>
      </span>
    );
  }
}<|MERGE_RESOLUTION|>--- conflicted
+++ resolved
@@ -384,42 +384,11 @@
           title={strings.toolbar.nestedChart}
           icon="mark/nested-chart"
         />
-<<<<<<< HEAD
         <span className={"chartaccent__toolbar-horizontal-separator"}/>
         <LinkButton
           label={labels}
         />
         <span className={"chartaccent__toolbar-horizontal-separator"}/>
-=======
-      </>
-    );
-
-    buckets.push(
-      <>
-        <LegendButton />
-      </>
-    );
-
-    buckets.push(
-      <>
-        {labels && (
-          <span
-            className={
-              this.props.layout === "vertical"
-                ? "chartaccent__toolbar-vertical-label"
-                : "chartaccent__toolbar-label"
-            }
-          >
-            {strings.toolbar.links}
-          </span>
-        )}
-        <LinkButton />
-      </>
-    );
-
-    buckets.push(
-      <>
->>>>>>> 382d1a1a
         {labels && (
           <span
             className={
@@ -436,51 +405,31 @@
           tools={[
             {
               classID: "guide-y",
-<<<<<<< HEAD
-              title: "Guide Y",
-=======
               title: strings.toolbar.guideY,
->>>>>>> 382d1a1a
               icon: "guide/x",
               options: '{"shape":"rectangle"}',
             },
             {
               classID: "guide-x",
-<<<<<<< HEAD
-              title: "Guide X",
-=======
               title: strings.toolbar.guideX,
->>>>>>> 382d1a1a
               icon: "guide/y",
               options: '{"shape":"ellipse"}',
             },
             {
               classID: "guide-coordinator-x",
-<<<<<<< HEAD
-              title: "Guide X",
-=======
               title: strings.toolbar.guideX,
->>>>>>> 382d1a1a
               icon: "guide/coordinator-x",
               options: '{"shape":"triangle"}',
             },
             {
               classID: "guide-coordinator-y",
-<<<<<<< HEAD
-              title: "Guide Y",
-=======
               title: strings.toolbar.guideY,
->>>>>>> 382d1a1a
               icon: "guide/coordinator-y",
               options: '{"shape":"triangle"}',
             },
             {
               classID: "guide-coordinator-polar",
-<<<<<<< HEAD
-              title: "Guide polar",
-=======
               title: strings.toolbar.guidePolar,
->>>>>>> 382d1a1a
               icon: "plot-segment/polar",
               options: '{"shape":"triangle"}',
             },
@@ -847,12 +796,8 @@
     return (
       <span ref={(e) => (this.container = e)}>
         <ToolButton
-<<<<<<< HEAD
           title="Link"
-          text={this.props.label ? "Link" : ""}
-=======
-          title={strings.toolbar.link}
->>>>>>> 382d1a1a
+          text={this.props.label ? strings.toolbar.link : ""}
           icon={R.getSVGIcon("link/tool")}
           active={this.store.currentTool == "link"}
           onClick={() => {
@@ -878,12 +823,7 @@
     return (
       <span ref={(e) => (this.container = e)}>
         <ToolButton
-<<<<<<< HEAD
-          title="Legend"
-          // text="Legend"
-=======
           title={strings.toolbar.legend}
->>>>>>> 382d1a1a
           icon={R.getSVGIcon("legend/legend")}
           active={this.store.currentTool == "legend"}
           onClick={() => {
