/* eslint-disable max-lines-per-function */
// Copyright (c) Microsoft Corporation. All rights reserved.
// Licensed under the MIT license.

import { AppStoreState } from "./app_store";
import {
  compareVersion,
  Dataset,
  deepClone,
  Expression,
  Prototypes,
  Specification,
  zip,
} from "../../core";
import { TableType } from "../../core/dataset";
import { upgradeGuidesToBaseline } from "./migrator_baseline";
import { LegendProperties } from "../../core/prototypes/legends/legend";
import {
  ChartElement,
  MappingType,
  Object,
  PlotSegment,
} from "../../core/specification";
import { NumericalNumberLegendAttributes } from "../../core/prototypes/legends/numerical_legend";
import { forEachObject, ObjectItemKind } from "../../core/prototypes";
import { RectElementProperties } from "../../core/prototypes/marks/rect.attrs";
import { CartesianProperties } from "../../core/prototypes/plot_segments/region_2d/cartesian";
import { PolarProperties } from "../../core/prototypes/plot_segments/region_2d/polar";
import { LineGuideProperties } from "../../core/prototypes/plot_segments/line";
import { CurveProperties } from "../../core/prototypes/plot_segments/region_2d/curve";
import { DataAxisProperties } from "../../core/prototypes/marks/data_axis";
import { replaceUndefinedByNull } from "../utils";
import { TickFormatType } from "../../core/specification/types";
import { SymbolElementProperties } from "../../core/prototypes/marks/symbol.attrs";
import { LinearBooleanScaleMode } from "../../core/prototypes/scales/linear";

/** Upgrade old versions of chart spec and state to newer version */
export class Migrator {
  // eslint-disable-next-line
  public migrate(state: AppStoreState, targetVersion: string): AppStoreState {
    // First, fix version if missing
    if (!state.version) {
      // Initially we didn't have the version field, so fix it.
      state.version = "1.0.0";
    }

    // console.log(`Migrate state from ${state.version} to ${targetVersion}`);

    if (
      compareVersion(state.version, "1.3.0") < 0 &&
      compareVersion(targetVersion, "1.3.0") >= 0
    ) {
      // Major change at version 1.3.0: MainStoreState => AppStoreState
      const stateOld = (state as any) as {
        version: string;
        dataset: { dataset: Dataset.Dataset };
        chart: {
          chart: Specification.Chart;
          chartState: Specification.ChartState;
        };
      };
      state = {
        version: stateOld.version, // keep the old version, so the following code can run
        dataset: stateOld.dataset.dataset,
        chart: stateOld.chart.chart,
        chartState: stateOld.chart.chartState,
      };
    }

    if (
      compareVersion(state.version, "1.1.0") < 0 &&
      compareVersion(targetVersion, "1.1.0") >= 0
    ) {
      // Major change in spec from 1.1.0: the dataRowIndices are changed from number[] to number[][]
      state = this.fixDataRowIndices(state);
      state = this.fixDataMappingExpressions(state);
    }

    if (
      compareVersion(state.version, "1.4.0") < 0 &&
      compareVersion(targetVersion, "1.4.0") >= 0
    ) {
      // Major change at version 1.4.0: Links are not automatically sorted in rendering now
      state = this.fixLinkOrder_v130(state);
    }

    if (
      compareVersion(state.version, "1.5.0") < 0 &&
      compareVersion(targetVersion, "1.5.0") >= 0
    ) {
      // Minor change at version 1.5.0: Links are not automatically sorted in rendering now
      state = this.addScaleMappings(state);
    }
    if (
      compareVersion(state.version, "1.5.1") < 0 &&
      compareVersion(targetVersion, "1.5.1") >= 0
    ) {
      // Minor change at version 1.5.1: Links are not automatically sorted in rendering now
      state = this.addTableTypes(state);
    }

    if (
      compareVersion(state.version, "1.6.0") < 0 &&
      compareVersion(targetVersion, "1.6.0") >= 0
    ) {
      // Minor change at version 1.6.0: Links are not automatically sorted in rendering now
      state = this.addOriginDataSet(state);
    }

    if (
      compareVersion(state.version, "1.7.0") < 0 &&
      compareVersion(targetVersion, "1.7.0") >= 0
    ) {
      // Minor change at version 1.7.0: Interactivity properties for marks
      state = this.addInteractivityProperties(state);
      // Minor change at version 1.7.0: Guides now have a baseline prop
      state = upgradeGuidesToBaseline(state);
    }

    if (
      compareVersion(state.version, "1.8.0") < 0 &&
      compareVersion(targetVersion, "1.8.0") >= 0
    ) {
      // Minor change at version 1.8.0: Add default value for property layout in legend
      state = this.setValueToLayoutPropertyOfLegend(state);
    }

    if (
      compareVersion(state.version, "2.0.0") < 0 &&
      compareVersion(targetVersion, "2.0.0") >= 0
    ) {
      // Major change at version 2.0.0: Add default value for property layout in legend
      state = this.setValueItemShapeOfLegend(state);
    }

    if (
      compareVersion(state.version, "2.0.1") < 0 &&
      compareVersion(targetVersion, "2.0.1") >= 0
    ) {
      // Patch change at version 2.0.1: Add polar/angular legend
      state = this.setPolarAngularLegend(state);
    }

    if (
      compareVersion(state.version, "2.0.2") < 0 &&
      compareVersion(targetVersion, "2.0.2") >= 0
    ) {
      state = this.setAllowFlipToMarks(state);
    }

    if (
      compareVersion(state.version, "2.0.4") < 0 &&
      compareVersion(targetVersion, "2.0.4") >= 0
    ) {
      state = this.setMissedProperties(state);
    }
    if (
      compareVersion(state.version, "2.1.0") < 0 &&
      compareVersion(targetVersion, "2.1.0") >= 0
    ) {
      state = this.setMissedGlyphRectProperties(state);
    }

    if (
      compareVersion(state.version, "2.1.1") < 0 &&
      compareVersion(targetVersion, "2.1.1") >= 0
    ) {
      state = this.setMissedSortProperties(state);
    }

    // After migration, set version to targetVersion
    state.version = targetVersion;

    return state;
  }

  /**
   * Adds enableTooltips, enableSelection, enableContextMenu properties with default balue true
   * @param state current state
   */
  public addInteractivityProperties(state: AppStoreState) {
    for (const mark of state.chart.elements) {
      mark.properties.enableTooltips = true;
      mark.properties.enableSelection = true;
      mark.properties.enableContextMenu = true;
    }

    for (const glyph of state.chart.glyphs) {
      for (const mark of glyph.marks) {
        mark.properties.enableTooltips = true;
        mark.properties.enableSelection = true;
        mark.properties.enableContextMenu = true;
      }
    }

    return state;
  }

  public addOriginDataSet(state: AppStoreState) {
    state.originDataset = deepClone(state.dataset);
    return state;
  }

  public addScaleMappings(state: AppStoreState) {
    state.chart.scaleMappings = [];
    return state;
  }

  public addTableTypes(state: AppStoreState) {
    state.dataset.tables[0].type = TableType.Main;
    if (state.dataset.tables[1]) {
      state.dataset.tables[1].type = TableType.Links;
    }
    // TODO append current mappings
    return state;
  }

  public fixDataRowIndices(state: AppStoreState) {
    // Convert all data row indices in plot segment states to
    for (const [element, elementState] of zip(
      state.chart.elements,
      state.chartState.elements
    )) {
      if (Prototypes.isType(element.classID, "plot-segment")) {
        const plotSegmentState = elementState as Specification.PlotSegmentState;
        plotSegmentState.dataRowIndices = ((plotSegmentState.dataRowIndices as any) as number[]).map(
          (i) => [i]
        );
      }
    }
    return state;
  }

  public addAggregationToExpression(expr: string, valueType: string) {
    if (valueType == "number") {
      return "avg(" + expr + ")";
    } else {
      return "first(" + expr + ")";
    }
  }

  public fixAxisDataMapping(mapping: Specification.Types.AxisDataBinding) {
    if (!mapping) {
      return;
    }
    mapping.expression = this.addAggregationToExpression(
      mapping.expression,
      mapping.valueType
    );
  }

  public fixDataMappingExpressions(state: AppStoreState) {
    for (const [element] of zip(
      state.chart.elements,
      state.chartState.elements
    )) {
      if (Prototypes.isType(element.classID, "plot-segment")) {
        const plotSegment = element as Specification.PlotSegment;
        this.fixAxisDataMapping(plotSegment.properties.xData as any);
        this.fixAxisDataMapping(plotSegment.properties.yData as any);
        if (plotSegment.properties.sublayout) {
          const sublayout = plotSegment.properties.sublayout as any;
          if (sublayout.order) {
            const parsed = Expression.parse(sublayout.order);
            let expr = null;
            // This is supposed to be in the form of sortBy((x) => x.Column);
            if (parsed instanceof Expression.FunctionCall) {
              if (parsed.name == "sortBy") {
                if (parsed.args[0] instanceof Expression.LambdaFunction) {
                  const lambda = parsed.args[0] as Expression.LambdaFunction;
                  if (lambda.expr instanceof Expression.FieldAccess) {
                    const field = lambda.expr as Expression.FieldAccess;
                    const column = field.fields[0];
                    expr = Expression.functionCall(
                      "first",
                      Expression.variable(column)
                    ).toString();
                  }
                }
              }
            }
            if (expr) {
              sublayout.order = { expression: expr };
            }
          }
        }
        if (plotSegment.filter) {
          if ((plotSegment.filter.categories as any).column) {
            const column = (plotSegment.filter.categories as any).column;
            delete (plotSegment.filter.categories as any).column;
            plotSegment.filter.categories.expression = Expression.variable(
              column
            ).toString();
          }
        }
      }
    }
    // Fix data mapping on glyphs/marks
    for (const glyph of state.chart.glyphs) {
      for (const mark of glyph.marks) {
        for (const key in mark.mappings) {
          // eslint-disable-next-line
          if (mark.mappings.hasOwnProperty(key)) {
            const mapping = mark.mappings[key];
            if (mapping.type == MappingType.scale) {
              const scaleMapping = mapping as Specification.ScaleMapping;
              scaleMapping.expression = this.addAggregationToExpression(
                scaleMapping.expression,
                scaleMapping.valueType
              );
            }
            if (
              mapping.type == MappingType.scale ||
              mapping.type == MappingType.text
            ) {
              (mapping as any).table = glyph.table;
            }
          }
        }
      }
    }
    // Fix axis data mappings for data-axes
    for (const glyph of state.chart.glyphs) {
      for (const mark of glyph.marks) {
        if (Prototypes.isType(mark.classID, "mark.data-axis")) {
          const properties = mark.properties as any;
          const valueType: string = properties.axis.valueType;
          properties.axis.expression = this.addAggregationToExpression(
            properties.axis.expression,
            valueType
          );
          if (properties.dataExpressions) {
            properties.dataExpressions = properties.dataExpressions.map(
              (x: string, index: number) => ({
                name: index.toString(),
                expression: this.addAggregationToExpression(x, valueType),
              })
            );
          }
        }
      }
    }
    return state;
  }

  public fixLinkOrder_v130(state: AppStoreState) {
    const linkIndices: number[] = [];
    const otherIndices: number[] = [];
    for (let i = 0; i < state.chart.elements.length; i++) {
      if (Prototypes.isType(state.chart.elements[i].classID, "links")) {
        linkIndices.push(i);
      } else {
        otherIndices.push(i);
      }
    }
    const allIndices = linkIndices.concat(otherIndices);
    state.chart.elements = allIndices.map((i) => state.chart.elements[i]);
    state.chartState.elements = allIndices.map(
      (i) => state.chartState.elements[i]
    );
    return state;
  }

  public setValueToLayoutPropertyOfLegend(state: AppStoreState) {
    for (const element of state.chart.elements) {
      if (
        Prototypes.isType(element.classID, "legend.categorical") ||
        Prototypes.isType(element.classID, "legend.custom")
      ) {
        const legend = element as ChartElement<LegendProperties>;
        if (legend.properties.orientation === undefined) {
          legend.properties.orientation = "vertical";
        }
      }
    }

    return state;
  }

  public setValueItemShapeOfLegend(state: AppStoreState) {
    for (const element of state.chart.elements) {
      if (Prototypes.isType(element.classID, "legend")) {
        const legend = element as ChartElement<LegendProperties>;
        if (legend.properties.markerShape === undefined) {
          legend.properties.markerShape = "circle";
        }
      }
    }

    return state;
  }

  public setPolarAngularLegend(state: AppStoreState) {
    for (let i = 0; i < state.chart.elements.length; i++) {
      const element = state.chart.elements[i];
      if (Prototypes.isType(element.classID, "legend")) {
        const attrs = state.chartState.elements[i]
          .attributes as NumericalNumberLegendAttributes;
        // add new properties
        attrs.cx = 0;
        attrs.cy = 0;
        attrs.radius = 0;
        attrs.startAngle = 0;
        attrs.endAngle = 0;
      }
    }
    return state;
  }

  private updateAxis(
    axis: Specification.Types.AxisDataBinding
  ): Specification.Types.AxisDataBinding {
    return {
      ...axis,
      side: replaceUndefinedByNull(axis.side),
      type: replaceUndefinedByNull(axis.type),
      visible: replaceUndefinedByNull(axis.visible),
      autoDomainMax: replaceUndefinedByNull(axis.autoDomainMax),
      autoDomainMin: replaceUndefinedByNull(axis.autoDomainMin),
      orderMode: replaceUndefinedByNull(axis.orderMode),
      style: replaceUndefinedByNull(axis.style),
      categories: replaceUndefinedByNull(axis.categories),
      dataKind: replaceUndefinedByNull(axis.dataKind),
      domainMax: replaceUndefinedByNull(axis.domainMax),
      domainMin: replaceUndefinedByNull(axis.domainMin),
      enablePrePostGap: replaceUndefinedByNull(axis.enablePrePostGap),
      expression: replaceUndefinedByNull(axis.expression),
      gapRatio: replaceUndefinedByNull(axis.gapRatio),
      numericalMode: replaceUndefinedByNull(axis.numericalMode),
      order: replaceUndefinedByNull(axis.order),
      rawExpression: replaceUndefinedByNull(axis.rawExpression),
      tickDataExpression: replaceUndefinedByNull(axis.tickDataExpression),
      tickFormat: replaceUndefinedByNull(axis.tickFormat),
      valueType: replaceUndefinedByNull(axis.valueType),
      allowScrolling: replaceUndefinedByNull(axis.allowScrolling),
      windowSize: replaceUndefinedByNull(axis.windowSize),
      barOffset: replaceUndefinedByNull(axis.barOffset),
      offset: replaceUndefinedByNull(axis.offset),
      tickFormatType: replaceUndefinedByNull(axis.tickFormatType),
      orderByCategories: replaceUndefinedByNull(axis.orderByCategories),
      orderByExpression: replaceUndefinedByNull(axis.orderByExpression),
    };
  }

  public setMissedProperties(state: AppStoreState) {
    for (const item of forEachObject(state.chart)) {
      if (item.kind == ObjectItemKind.Chart) {
        item.object.properties.exposed = true;
      }
      if (item.kind == ObjectItemKind.ChartElement) {
        if (
          Prototypes.isType(item.chartElement.classID, "plot-segment.cartesian")
        ) {
          const element = item.chartElement as PlotSegment<CartesianProperties>;
          if (element.properties.xData) {
            element.properties.xData = this.updateAxis(
              element.properties.xData
            );
            if (element.properties.xData === undefined) {
              element.properties.xData = null;
            }
          }
          if (element.properties.yData) {
            element.properties.yData = this.updateAxis(
              element.properties.yData
            );
            if (element.properties.yData === undefined) {
              element.properties.yData = null;
            }
          }
        }
        if (
          Prototypes.isType(item.chartElement.classID, "plot-segment.polar")
        ) {
          const element = item.chartElement as PlotSegment<PolarProperties>;
          if (element.properties.xData) {
            element.properties.xData = this.updateAxis(
              element.properties.xData
            );
          }
          if (element.properties.xData === undefined) {
            element.properties.xData = null;
          }
          if (element.properties.yData) {
            element.properties.yData = this.updateAxis(
              element.properties.yData
            );
          }
          if (element.properties.yData === undefined) {
            element.properties.yData = null;
          }
        }
        if (Prototypes.isType(item.chartElement.classID, "plot-segment.line")) {
          const element = item.chartElement as PlotSegment<LineGuideProperties>;
          if (element.properties.axis) {
            element.properties.axis = this.updateAxis(element.properties.axis);
          }
        }
        if (
          Prototypes.isType(item.chartElement.classID, "plot-segment.curve")
        ) {
          const element = item.chartElement as PlotSegment<CurveProperties>;
          if (element.properties.xData) {
            element.properties.xData = this.updateAxis(
              element.properties.xData
            );
          }
          if (element.properties.xData === undefined) {
            element.properties.xData = null;
          }
          if (element.properties.yData) {
            element.properties.yData = this.updateAxis(
              element.properties.yData
            );
          }
          if (element.properties.yData === undefined) {
            element.properties.yData = null;
          }
        }
        if (Prototypes.isType(item.chartElement.classID, "mark.data-axis")) {
          // eslint-disable-next-line @typescript-eslint/ban-types
          const element = (item.chartElement as unknown) as Object<
            DataAxisProperties
          >;
          if (element.properties.axis) {
            element.properties.axis = this.updateAxis(element.properties.axis);
          }
          if (element.properties.axis === undefined) {
            element.properties.axis = null;
          }
        }
      }
      if (item.kind == ObjectItemKind.Mark) {
        if (Prototypes.isType(item.mark.classID, "mark.data-axis")) {
          // eslint-disable-next-line @typescript-eslint/ban-types
          const element = (item.mark as unknown) as Object<DataAxisProperties>;
          if (element.properties.axis) {
            element.properties.axis = this.updateAxis(element.properties.axis);
          }
          if (element.properties.axis === undefined) {
            element.properties.axis = null;
          }
        }
      }
    }

    return state;
  }

  public setAllowFlipToMarks(state: AppStoreState) {
    for (const item of forEachObject(state.chart)) {
      if (item.kind == "mark") {
        // legend with column names
        if (Prototypes.isType(item.mark.classID, "mark.rect")) {
          (item.mark.properties as RectElementProperties).allowFlipping = true;
        }
      }
    }
    return state;
  }

  public setMissedGlyphRectProperties(state: AppStoreState) {
    for (const item of forEachObject(state.chart)) {
      if (item.kind == ObjectItemKind.Mark) {
        if (Prototypes.isType(item.mark.classID, "mark.rect")) {
          (item.mark.properties as RectElementProperties).rx = 0;
          (item.mark.properties as RectElementProperties).ry = 0;
        }
        if (Prototypes.isType(item.mark.classID, "mark.symbol")) {
          (item.mark.properties as SymbolElementProperties).rotation = 0;
        }
      }
      if (item.kind == ObjectItemKind.ChartElement) {
        if (
          Prototypes.isType(item.chartElement.classID, "plot-segment.cartesian")
        ) {
          const element = item.chartElement as PlotSegment<CartesianProperties>;
          if (element.properties.xData) {
            element.properties.xData = this.updateAxis(
              element.properties.xData
            );
            if (element.properties.xData === undefined) {
              element.properties.xData = null;
            }
            element.properties.xData.offset = 0;
            element.properties.xData.tickFormatType = TickFormatType.None;
            element.properties.xData.style.showTicks = true;
          }
          if (element.properties.yData) {
            element.properties.yData = this.updateAxis(
              element.properties.yData
            );
            if (element.properties.yData === undefined) {
              element.properties.yData = null;
            }
            element.properties.yData.offset = 0;
            element.properties.yData.tickFormatType = TickFormatType.None;
            element.properties.yData.style.showTicks = true;
          }
        }
      }
    }

    //updated visibility number options
    const scales = state.chart.scales;
    if (scales) {
      for (let i = 0; i < scales.length; i++) {
        if (scales[i].classID == "scale.linear<number,boolean>") {
          const scaleProperties = scales[i].properties;
          if (scaleProperties?.mode && scaleProperties?.mode === "interval") {
            scaleProperties.mode = LinearBooleanScaleMode.Between;
          }
          if (scaleProperties?.mode && scaleProperties?.mode === "greater") {
            if (
              scaleProperties?.inclusive &&
              scaleProperties?.inclusive == "true"
            ) {
              scaleProperties.mode =
                LinearBooleanScaleMode.GreaterThanOrEqualTo;
            }
            if (
              scaleProperties?.inclusive &&
              scaleProperties?.inclusive == "false"
            ) {
              scaleProperties.mode = LinearBooleanScaleMode.GreaterThan;
            }
          }
          if (scaleProperties?.mode && scaleProperties?.mode === "less") {
            if (
              scaleProperties?.inclusive &&
              scaleProperties?.inclusive == "true"
            ) {
              scaleProperties.mode = LinearBooleanScaleMode.LessThanOrEqualTo;
            }
            if (
              scaleProperties?.inclusive &&
              scaleProperties?.inclusive == "false"
            ) {
              scaleProperties.mode = LinearBooleanScaleMode.LessThan;
            }
          }
        }
      }
    }

    return state;
  }

  public setMissedSortProperties(state: AppStoreState) {
    for (const item of forEachObject(state.chart)) {
      if (item.kind == ObjectItemKind.Chart) {
        item.object.properties.exposed = true;
      }
      if (item.kind == ObjectItemKind.ChartElement) {
        if (
          Prototypes.isType(item.chartElement.classID, "plot-segment.cartesian")
        ) {
          const element = item.chartElement as PlotSegment<CartesianProperties>;
          if (element.properties.xData) {
            element.properties.xData = this.updateAxis(
              element.properties.xData
            );
<<<<<<< HEAD
            if (element.properties.xData === undefined) {
              element.properties.xData = null;
            } else {
              element.properties.xData.orderByCategories =
                element.properties.xData.categories;
              element.properties.xData.orderByExpression =
                element.properties.xData.expression;
            }
          }
=======
            if (element.properties.xData?.style) {
              element.properties.xData.style.showTicks = true;
              element.properties.xData.style.showBaseline = true;
            }
            element.properties.xData.offset = 0;
          }
          if (element.properties.xData === undefined) {
            element.properties.xData = null;
          }

>>>>>>> 099f4398
          if (element.properties.yData) {
            element.properties.yData = this.updateAxis(
              element.properties.yData
            );
<<<<<<< HEAD
            if (element.properties.yData === undefined) {
              element.properties.yData = null;
            } else {
              element.properties.yData.orderByCategories =
                element.properties.yData.categories;
              element.properties.yData.orderByExpression =
                element.properties.yData.expression;
            }
          }
        }

=======
            if (element.properties.yData?.style) {
              element.properties.yData.style.showTicks = true;
              element.properties.yData.style.showBaseline = true;
            }
            element.properties.yData.offset = 0;
          }
          if (element.properties.yData === undefined) {
            element.properties.yData = null;
          }
        }
>>>>>>> 099f4398
        if (
          Prototypes.isType(item.chartElement.classID, "plot-segment.polar")
        ) {
          const element = item.chartElement as PlotSegment<PolarProperties>;
          if (element.properties.xData) {
            element.properties.xData = this.updateAxis(
              element.properties.xData
            );
<<<<<<< HEAD
          }
          if (element.properties.xData === undefined) {
            element.properties.xData = null;
          } else {
            element.properties.xData.orderByCategories =
              element.properties.xData.categories;
            element.properties.xData.orderByExpression =
              element.properties.xData.expression;
=======
            if (element.properties.xData?.style) {
              element.properties.xData.style.showTicks = true;
              element.properties.xData.style.showBaseline = true;
            }
            element.properties.xData.offset = 0;
          }
          if (element.properties.xData === undefined) {
            element.properties.xData = null;
>>>>>>> 099f4398
          }
          if (element.properties.yData) {
            element.properties.yData = this.updateAxis(
              element.properties.yData
            );
<<<<<<< HEAD
          }
          if (element.properties.yData === undefined) {
            element.properties.yData = null;
          } else {
            element.properties.yData.orderByCategories =
              element.properties.yData.categories;
            element.properties.yData.orderByExpression =
              element.properties.yData.expression;
=======
            if (element.properties.yData?.style) {
              element.properties.yData.style.showTicks = true;
              element.properties.yData.style.showBaseline = true;
            }
            element.properties.yData.offset = 0;
          }
          if (element.properties.yData === undefined) {
            element.properties.yData = null;
>>>>>>> 099f4398
          }
        }
        if (Prototypes.isType(item.chartElement.classID, "plot-segment.line")) {
          const element = item.chartElement as PlotSegment<LineGuideProperties>;
          if (element.properties.axis) {
            element.properties.axis = this.updateAxis(element.properties.axis);
<<<<<<< HEAD
            element.properties.axis.orderByExpression =
              element.properties.axis.expression;
            element.properties.axis.orderByCategories =
              element.properties.axis.categories;
=======
            if (element.properties.axis?.style) {
              element.properties.axis.style.showBaseline = true;
              element.properties.axis.style.showTicks = true;
            }
>>>>>>> 099f4398
          }
        }
        if (
          Prototypes.isType(item.chartElement.classID, "plot-segment.curve")
        ) {
          const element = item.chartElement as PlotSegment<CurveProperties>;
          if (element.properties.xData) {
            element.properties.xData = this.updateAxis(
              element.properties.xData
            );
<<<<<<< HEAD
          }
          if (element.properties.xData === undefined) {
            element.properties.xData = null;
          } else {
            element.properties.xData.orderByCategories =
              element.properties.xData.categories;
            element.properties.xData.orderByExpression =
              element.properties.xData.expression;
=======
            if (element.properties.xData?.style) {
              element.properties.xData.style.showTicks = true;
              element.properties.xData.style.showBaseline = true;
            }
            element.properties.xData.offset = 0;
          }
          if (element.properties.xData === undefined) {
            element.properties.xData = null;
>>>>>>> 099f4398
          }
          if (element.properties.yData) {
            element.properties.yData = this.updateAxis(
              element.properties.yData
            );
<<<<<<< HEAD
          }
          if (element.properties.yData === undefined) {
            element.properties.yData = null;
          } else {
            element.properties.xData.orderByCategories =
              element.properties.xData.categories;
            element.properties.xData.orderByExpression =
              element.properties.xData.expression;
=======
            if (element.properties.yData?.style) {
              element.properties.yData.style.showTicks = true;
              element.properties.yData.style.showBaseline = true;
            }
            element.properties.yData.offset = 0;
          }
          if (element.properties.yData === undefined) {
            element.properties.yData = null;
>>>>>>> 099f4398
          }
        }
        if (Prototypes.isType(item.chartElement.classID, "mark.data-axis")) {
          // eslint-disable-next-line @typescript-eslint/ban-types
          const element = (item.chartElement as unknown) as Object<
            DataAxisProperties
          >;
          if (element.properties.axis) {
            element.properties.axis = this.updateAxis(element.properties.axis);
<<<<<<< HEAD
          }
          if (element.properties.axis === undefined) {
            element.properties.axis = null;
          } else {
            element.properties.axis.orderByExpression =
              element.properties.axis.expression;
            element.properties.axis.orderByCategories =
              element.properties.axis.categories;
=======
            if (element.properties.axis?.style) {
              element.properties.axis.style.showBaseline = true;
              element.properties.axis.style.showTicks = true;
            }
          }
          if (element.properties.axis === undefined) {
            element.properties.axis = null;
>>>>>>> 099f4398
          }
        }
      }
      if (item.kind == ObjectItemKind.Mark) {
        if (Prototypes.isType(item.mark.classID, "mark.data-axis")) {
          // eslint-disable-next-line @typescript-eslint/ban-types
          const element = (item.mark as unknown) as Object<DataAxisProperties>;
          if (element.properties.axis) {
            element.properties.axis = this.updateAxis(element.properties.axis);
<<<<<<< HEAD
          }
          if (element.properties.axis === undefined) {
            element.properties.axis = null;
          } else {
            element.properties.axis.orderByExpression =
              element.properties.axis.expression;
            element.properties.axis.orderByCategories =
              element.properties.axis.categories;
          }
        }
      }
    }

=======
            if (element.properties.axis.style) {
              element.properties.axis.style.showBaseline = true;
              element.properties.axis.style.showTicks = true;
            }
          }
          if (element.properties.axis === undefined) {
            element.properties.axis = null;
          }
        }
      }
    }
>>>>>>> 099f4398
    return state;
  }
}<|MERGE_RESOLUTION|>--- conflicted
+++ resolved
@@ -437,8 +437,6 @@
       barOffset: replaceUndefinedByNull(axis.barOffset),
       offset: replaceUndefinedByNull(axis.offset),
       tickFormatType: replaceUndefinedByNull(axis.tickFormatType),
-      orderByCategories: replaceUndefinedByNull(axis.orderByCategories),
-      orderByExpression: replaceUndefinedByNull(axis.orderByExpression),
     };
   }
 
@@ -660,17 +658,6 @@
             element.properties.xData = this.updateAxis(
               element.properties.xData
             );
-<<<<<<< HEAD
-            if (element.properties.xData === undefined) {
-              element.properties.xData = null;
-            } else {
-              element.properties.xData.orderByCategories =
-                element.properties.xData.categories;
-              element.properties.xData.orderByExpression =
-                element.properties.xData.expression;
-            }
-          }
-=======
             if (element.properties.xData?.style) {
               element.properties.xData.style.showTicks = true;
               element.properties.xData.style.showBaseline = true;
@@ -681,24 +668,10 @@
             element.properties.xData = null;
           }
 
->>>>>>> 099f4398
           if (element.properties.yData) {
             element.properties.yData = this.updateAxis(
               element.properties.yData
             );
-<<<<<<< HEAD
-            if (element.properties.yData === undefined) {
-              element.properties.yData = null;
-            } else {
-              element.properties.yData.orderByCategories =
-                element.properties.yData.categories;
-              element.properties.yData.orderByExpression =
-                element.properties.yData.expression;
-            }
-          }
-        }
-
-=======
             if (element.properties.yData?.style) {
               element.properties.yData.style.showTicks = true;
               element.properties.yData.style.showBaseline = true;
@@ -709,7 +682,6 @@
             element.properties.yData = null;
           }
         }
->>>>>>> 099f4398
         if (
           Prototypes.isType(item.chartElement.classID, "plot-segment.polar")
         ) {
@@ -718,16 +690,6 @@
             element.properties.xData = this.updateAxis(
               element.properties.xData
             );
-<<<<<<< HEAD
-          }
-          if (element.properties.xData === undefined) {
-            element.properties.xData = null;
-          } else {
-            element.properties.xData.orderByCategories =
-              element.properties.xData.categories;
-            element.properties.xData.orderByExpression =
-              element.properties.xData.expression;
-=======
             if (element.properties.xData?.style) {
               element.properties.xData.style.showTicks = true;
               element.properties.xData.style.showBaseline = true;
@@ -736,22 +698,11 @@
           }
           if (element.properties.xData === undefined) {
             element.properties.xData = null;
->>>>>>> 099f4398
           }
           if (element.properties.yData) {
             element.properties.yData = this.updateAxis(
               element.properties.yData
             );
-<<<<<<< HEAD
-          }
-          if (element.properties.yData === undefined) {
-            element.properties.yData = null;
-          } else {
-            element.properties.yData.orderByCategories =
-              element.properties.yData.categories;
-            element.properties.yData.orderByExpression =
-              element.properties.yData.expression;
-=======
             if (element.properties.yData?.style) {
               element.properties.yData.style.showTicks = true;
               element.properties.yData.style.showBaseline = true;
@@ -760,24 +711,16 @@
           }
           if (element.properties.yData === undefined) {
             element.properties.yData = null;
->>>>>>> 099f4398
           }
         }
         if (Prototypes.isType(item.chartElement.classID, "plot-segment.line")) {
           const element = item.chartElement as PlotSegment<LineGuideProperties>;
           if (element.properties.axis) {
             element.properties.axis = this.updateAxis(element.properties.axis);
-<<<<<<< HEAD
-            element.properties.axis.orderByExpression =
-              element.properties.axis.expression;
-            element.properties.axis.orderByCategories =
-              element.properties.axis.categories;
-=======
             if (element.properties.axis?.style) {
               element.properties.axis.style.showBaseline = true;
               element.properties.axis.style.showTicks = true;
             }
->>>>>>> 099f4398
           }
         }
         if (
@@ -788,16 +731,6 @@
             element.properties.xData = this.updateAxis(
               element.properties.xData
             );
-<<<<<<< HEAD
-          }
-          if (element.properties.xData === undefined) {
-            element.properties.xData = null;
-          } else {
-            element.properties.xData.orderByCategories =
-              element.properties.xData.categories;
-            element.properties.xData.orderByExpression =
-              element.properties.xData.expression;
-=======
             if (element.properties.xData?.style) {
               element.properties.xData.style.showTicks = true;
               element.properties.xData.style.showBaseline = true;
@@ -806,22 +739,11 @@
           }
           if (element.properties.xData === undefined) {
             element.properties.xData = null;
->>>>>>> 099f4398
           }
           if (element.properties.yData) {
             element.properties.yData = this.updateAxis(
               element.properties.yData
             );
-<<<<<<< HEAD
-          }
-          if (element.properties.yData === undefined) {
-            element.properties.yData = null;
-          } else {
-            element.properties.xData.orderByCategories =
-              element.properties.xData.categories;
-            element.properties.xData.orderByExpression =
-              element.properties.xData.expression;
-=======
             if (element.properties.yData?.style) {
               element.properties.yData.style.showTicks = true;
               element.properties.yData.style.showBaseline = true;
@@ -830,7 +752,6 @@
           }
           if (element.properties.yData === undefined) {
             element.properties.yData = null;
->>>>>>> 099f4398
           }
         }
         if (Prototypes.isType(item.chartElement.classID, "mark.data-axis")) {
@@ -840,16 +761,6 @@
           >;
           if (element.properties.axis) {
             element.properties.axis = this.updateAxis(element.properties.axis);
-<<<<<<< HEAD
-          }
-          if (element.properties.axis === undefined) {
-            element.properties.axis = null;
-          } else {
-            element.properties.axis.orderByExpression =
-              element.properties.axis.expression;
-            element.properties.axis.orderByCategories =
-              element.properties.axis.categories;
-=======
             if (element.properties.axis?.style) {
               element.properties.axis.style.showBaseline = true;
               element.properties.axis.style.showTicks = true;
@@ -857,7 +768,6 @@
           }
           if (element.properties.axis === undefined) {
             element.properties.axis = null;
->>>>>>> 099f4398
           }
         }
       }
@@ -867,21 +777,6 @@
           const element = (item.mark as unknown) as Object<DataAxisProperties>;
           if (element.properties.axis) {
             element.properties.axis = this.updateAxis(element.properties.axis);
-<<<<<<< HEAD
-          }
-          if (element.properties.axis === undefined) {
-            element.properties.axis = null;
-          } else {
-            element.properties.axis.orderByExpression =
-              element.properties.axis.expression;
-            element.properties.axis.orderByCategories =
-              element.properties.axis.categories;
-          }
-        }
-      }
-    }
-
-=======
             if (element.properties.axis.style) {
               element.properties.axis.style.showBaseline = true;
               element.properties.axis.style.showTicks = true;
@@ -893,7 +788,6 @@
         }
       }
     }
->>>>>>> 099f4398
     return state;
   }
 }