--- conflicted
+++ resolved
@@ -63,11 +63,9 @@
   NumericalNumberLegendProperties,
 } from "../../core/prototypes/legends/numerical_legend";
 import { domain } from "process";
-<<<<<<< HEAD
+
 import { defaultAxisStyle } from "../../core/prototypes/plot_segments";
-=======
 import { isType, ObjectClass } from "../../core/prototypes";
->>>>>>> e0e32f70
 
 export interface ChartStoreStateSolverStatus {
   solving: boolean;
