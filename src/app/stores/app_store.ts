// Copyright (c) Microsoft Corporation. All rights reserved.
// Licensed under the MIT license.

import {
  Dataset,
  deepClone,
  Expression,
  getById,
  getByName,
  Prototypes,
  setField,
  Solver,
  Specification,
  zipArray,
  uniqueID,
  Scale,
<<<<<<< HEAD
  MessageTypes
=======
  compareMarkAttributeNames
>>>>>>> fc87bc23
} from "../../core";
import { BaseStore } from "../../core/store/base";
import { CharticulatorWorker } from "../../worker";
import { Actions, DragData } from "../actions";
import { AbstractBackend } from "../backend/abstract";
import { IndexedDBBackend } from "../backend/indexed_db";
import { ChartTemplateBuilder, ExportTemplateTarget } from "../template";
import {
  renderDataURLToPNG,
  b64EncodeUnicode,
  stringToDataURL
} from "../utils";
import {
  renderChartToLocalString,
  renderChartToString
} from "../views/canvas/chart_display";
import {
  ActionHandlerRegistry,
  registerActionHandlers
} from "./action_handlers";
import { createDefaultChart } from "./defaults";
import { HistoryManager } from "./history_manager";
import { Migrator } from "./migrator";
import {
  ChartElementSelection,
  GlyphSelection,
  MarkSelection,
  Selection
} from "./selection";
import { LocaleFileFormat } from "../../core/dataset/dsv_parser";
import { TableType } from "../../core/dataset";
import { ValueType } from "../../core/expression/classes";
import { DataKind, DataType } from "../../core/specification";

export interface ChartStoreStateSolverStatus {
  solving: boolean;
}

export interface SelectionState {
  selection?: {
    type: string;
    chartElementID?: string;
    glyphID?: string;
    markID?: string;
    glyphIndex?: number;
  };
  currentGlyphID?: string;
}

export interface AppStoreState {
  version: string;
  originDataset?: Dataset.Dataset;
  dataset: Dataset.Dataset;
  chart: Specification.Chart;
  chartState: Specification.ChartState;
}

export class AppStore extends BaseStore {
  public static EVENT_IS_NESTED_EDITOR = "is-nested-editor";
  public static EVENT_NESTED_EDITOR_EDIT = "nested-editor-edit";

  /** Fires when the dataset changes */
  public static EVENT_DATASET = "dataset";
  /** Fires when the chart state changes */
  public static EVENT_GRAPHICS = "graphics";
  /** Fires when the selection changes */
  public static EVENT_SELECTION = "selection";
  /** Fires when the current tool changes */
  public static EVENT_CURRENT_TOOL = "current-tool";
  /** Fires when solver status changes */
  public static EVENT_SOLVER_STATUS = "solver-status";
  /** Fires when the chart was saved */
  public static EVENT_SAVECHART = "savechart";

  /** The WebWorker for solving constraints */
  public readonly worker: CharticulatorWorker;

  /** Is this app a nested chart editor? */
  public isNestedEditor: boolean = false;
  /** Should we disable the FileView */
  public disableFileView: boolean = false;

  /** The dataset created on import */
  public originDataset: Dataset.Dataset;
  /** The current dataset */
  public dataset: Dataset.Dataset;
  /** The current chart */
  public chart: Specification.Chart;
  /** The current chart state */
  public chartState: Specification.ChartState;

  public currentSelection: Selection;
  public currentAttributeFocus: string;
  public currentGlyph: Specification.Glyph;
  protected selectedGlyphIndex: { [id: string]: number } = {};
  protected localeFileFormat: LocaleFileFormat = {
    delimiter: ",",
    numberFormat: {
      remove: ",",
      decimal: "."
    }
  };
  public currentTool: string;
  public currentToolOptions: string;

  public chartManager: Prototypes.ChartStateManager;

  public solverStatus: ChartStoreStateSolverStatus;

  /** Manages the history of states */
  public historyManager: HistoryManager<AppStoreState>;

  /** The backend that manages data */
  public backend: AbstractBackend;
  /** The id of the currently editing chart */
  public currentChartID: string;

  public actionHandlers = new ActionHandlerRegistry<AppStore, Actions.Action>();

  private propertyExportName = new Map<string, string>();

  public messageState: Map<MessageTypes | string, string>;

  constructor(worker: CharticulatorWorker, dataset: Dataset.Dataset) {
    super(null);

    /** Register action handlers */
    registerActionHandlers(this.actionHandlers);

    this.worker = worker;

    this.backend = new IndexedDBBackend();

    this.historyManager = new HistoryManager<AppStoreState>();

    this.dataset = dataset;

    this.newChartEmpty();
    this.solveConstraintsAndUpdateGraphics();

    this.messageState = new Map();

    this.registerExportTemplateTarget(
      "Charticulator Template",
      (template: Specification.Template.ChartTemplate) => {
        return {
          getProperties: () => [
            {
              displayName: "Name",
              name: "name",
              type: "string",
              default: "template"
            }
          ],
          getFileName: (props: { name: string }) => `${props.name}.tmplt`,
          generate: () => {
            return new Promise<string>((resolve, reject) => {
              const r = b64EncodeUnicode(JSON.stringify(template, null, 2));
              resolve(r);
            });
          }
        };
      }
    );
  }

  public setPropertyExportName(propertyName: string, value: string) {
    this.propertyExportName.set(`${propertyName}`, value);
  }

  public getPropertyExportName(propertyName: string) {
    return this.propertyExportName.get(`${propertyName}`);
  }

  public saveState(): AppStoreState {
    return {
      version: CHARTICULATOR_PACKAGE.version,
      dataset: this.dataset,
      chart: this.chart,
      chartState: this.chartState
    };
  }

  public saveDecoupledState(): AppStoreState {
    const state = this.saveState();
    return deepClone(state);
  }

  public loadState(state: AppStoreState) {
    this.currentSelection = null;
    this.selectedGlyphIndex = {};

    this.dataset = state.dataset;
    this.originDataset = state.dataset;
    this.chart = state.chart;
    this.chartState = state.chartState;

    this.chartManager = new Prototypes.ChartStateManager(
      this.chart,
      this.dataset,
      this.chartState
    );

    this.emit(AppStore.EVENT_DATASET);
    this.emit(AppStore.EVENT_GRAPHICS);
    this.emit(AppStore.EVENT_SELECTION);
  }

  public saveHistory() {
    this.historyManager.addState(this.saveDecoupledState());
  }

  public renderSVG() {
    const svg =
      '<?xml version="1.0" standalone="no"?>' +
      renderChartToString(this.dataset, this.chart, this.chartState);
    return svg;
  }

  public async renderLocalSVG() {
    const svg = await renderChartToLocalString(
      this.dataset,
      this.chart,
      this.chartState
    );
    return '<?xml version="1.0" standalone="no"?>' + svg;
  }

  public handleAction(action: Actions.Action) {
    this.actionHandlers.handleAction(this, action);
  }

  public async backendOpenChart(id: string) {
    const chart = await this.backend.get(id);
    this.currentChartID = id;
    this.historyManager.clear();
    const state = new Migrator().migrate(
      chart.data.state,
      CHARTICULATOR_PACKAGE.version
    );
    this.loadState(state);
  }

  // removes unused scale objecs
  private updateChartState() {
    function hasMappedProperty(
      mappings: Specification.Mappings,
      scaleId: string
    ) {
      for (const map in mappings) {
        if (mappings[map].type === "scale") {
          if ((mappings[map] as any).scale === scaleId) {
            return true;
          }
        }
      }
      return false;
    }
    const chart = this.chart;

    function scaleFilter(scale: any) {
      return !(
        chart.elements.find((element: any) => {
          const mappings = (element as Specification.Object).mappings;
          if (mappings) {
            return hasMappedProperty(mappings, scale._id);
          }
          return false;
        }) != null ||
        chart.glyphs.find(glyph => {
          return (
            glyph.marks.find(mark => {
              const mappings = (mark as Specification.Object).mappings;
              if (mappings) {
                return hasMappedProperty(mappings, scale._id);
              }
              return false;
            }) != null
          );
        })
      );
    }

    chart.scales
      .filter(scaleFilter)
      .forEach(scale => this.chartManager.removeScale(scale));

    chart.scaleMappings = chart.scaleMappings.filter(scaleMapping =>
      chart.scales.find(scale => scale._id === scaleMapping.scale)
    );
  }

  public async backendSaveChart() {
    if (this.currentChartID != null) {
      const chart = await this.backend.get(this.currentChartID);
      this.updateChartState();
      chart.data.state = this.saveState();
      const svg = stringToDataURL("image/svg+xml", await this.renderLocalSVG());
      const png = await renderDataURLToPNG(svg, {
        mode: "thumbnail",
        thumbnail: [200, 150]
      });
      chart.metadata.thumbnail = png.toDataURL();
      await this.backend.put(chart.id, chart.data, chart.metadata);
      this.emit(AppStore.EVENT_SAVECHART);
    }
  }

  public async backendSaveChartAs(name: string) {
    this.updateChartState();
    const state = this.saveState();
    const svg = stringToDataURL("image/svg+xml", await this.renderLocalSVG());
    const png = await renderDataURLToPNG(svg, {
      mode: "thumbnail",
      thumbnail: [200, 150]
    });
    const id = await this.backend.create(
      "chart",
      {
        state,
        name
      },
      {
        name,
        dataset: this.dataset.name,
        thumbnail: png.toDataURL()
      }
    );
    this.currentChartID = id;
    this.emit(AppStore.EVENT_SAVECHART);
    return id;
  }

  public setupNestedEditor(
    callback: (newSpecification: Specification.Chart) => void
  ) {
    this.isNestedEditor = true;
    this.disableFileView = true;
    this.emit(AppStore.EVENT_IS_NESTED_EDITOR);
    this.addListener(AppStore.EVENT_NESTED_EDITOR_EDIT, () => {
      callback(this.chart);
    });
  }

  private registeredExportTemplateTargets = new Map<
    string,
    (template: Specification.Template.ChartTemplate) => ExportTemplateTarget
  >();

  public registerExportTemplateTarget(
    name: string,
    ctor: (
      template: Specification.Template.ChartTemplate
    ) => ExportTemplateTarget
  ) {
    this.registeredExportTemplateTargets.set(name, ctor);
  }

  public unregisterExportTemplateTarget(name: string) {
    this.registeredExportTemplateTargets.delete(name);
  }

  public listExportTemplateTargets(): string[] {
    const r: string[] = [];
    this.registeredExportTemplateTargets.forEach((x, i) => {
      r.push(i);
    });
    return r;
  }

  public createExportTemplateTarget(
    name: string,
    template: Specification.Template.ChartTemplate
  ): ExportTemplateTarget {
    return this.registeredExportTemplateTargets.get(name)(template);
  }

  public getTable(name: string): Dataset.Table {
    if (this.dataset != null) {
      return this.dataset.tables.filter(d => d.name == name)[0];
    } else {
      return null;
    }
  }

  public getTables(): Dataset.Table[] {
    return this.dataset.tables;
  }

  public getColumnVector(
    table: Dataset.Table,
    columnName: string
  ): Dataset.DataValue[] {
    return table.rows.map(d => d[columnName]);
  }

  public saveSelectionState(): SelectionState {
    const selection: SelectionState = {};
    if (this.currentSelection instanceof ChartElementSelection) {
      selection.selection = {
        type: "chart-element",
        chartElementID: this.currentSelection.chartElement._id
      };
    }
    if (this.currentSelection instanceof GlyphSelection) {
      selection.selection = {
        type: "glyph",
        glyphID: this.currentSelection.glyph._id
      };
    }
    if (this.currentSelection instanceof MarkSelection) {
      selection.selection = {
        type: "mark",
        glyphID: this.currentSelection.glyph._id,
        markID: this.currentSelection.mark._id
      };
    }
    if (this.currentGlyph) {
      selection.currentGlyphID = this.currentGlyph._id;
    }
    return selection;
  }

  public loadSelectionState(selectionState: SelectionState) {
    if (selectionState == null) {
      return;
    }
    const selection = selectionState.selection;
    if (selection != null) {
      if (selection.type == "chart-element") {
        const chartElement = getById(
          this.chart.elements,
          selection.chartElementID
        );
        if (chartElement) {
          this.currentSelection = new ChartElementSelection(chartElement);
        }
      }
      if (selection.type == "glyph") {
        const glyphID = selection.glyphID;
        const glyph = getById(this.chart.glyphs, glyphID);
        const plotSegment = getById(
          this.chart.elements,
          selection.chartElementID
        ) as Specification.PlotSegment;
        if (plotSegment && glyph) {
          this.currentSelection = new GlyphSelection(plotSegment, glyph);
          this.currentGlyph = glyph;
        }
      }
      if (selection.type == "mark") {
        const glyphID = selection.glyphID;
        const markID = selection.markID;
        const glyph = getById(this.chart.glyphs, glyphID);
        const plotSegment = getById(
          this.chart.elements,
          selection.chartElementID
        ) as Specification.PlotSegment;
        if (plotSegment && glyph) {
          const mark = getById(glyph.marks, markID);
          if (mark) {
            this.currentSelection = new MarkSelection(plotSegment, glyph, mark);
            this.currentGlyph = glyph;
          }
        }
      }
    }
    if (selectionState.currentGlyphID) {
      const glyph = getById(this.chart.glyphs, selectionState.currentGlyphID);
      if (glyph) {
        this.currentGlyph = glyph;
      }
    }
    this.emit(AppStore.EVENT_SELECTION);
  }

  public setSelectedGlyphIndex(plotSegmentID: string, glyphIndex: number) {
    this.selectedGlyphIndex[plotSegmentID] = glyphIndex;
  }

  public getSelectedGlyphIndex(plotSegmentID: string) {
    const plotSegment = this.chartManager.getClassById(
      plotSegmentID
    ) as Prototypes.PlotSegments.PlotSegmentClass;
    if (!plotSegment) {
      return 0;
    }
    if (this.selectedGlyphIndex.hasOwnProperty(plotSegmentID)) {
      const idx = this.selectedGlyphIndex[plotSegmentID];
      if (idx >= plotSegment.state.dataRowIndices.length) {
        this.selectedGlyphIndex[plotSegmentID] = 0;
        return 0;
      } else {
        return idx;
      }
    } else {
      this.selectedGlyphIndex[plotSegmentID] = 0;
      return 0;
    }
  }

  public getMarkIndex(mark: Specification.Glyph) {
    return this.chart.glyphs.indexOf(mark);
  }

  public forAllGlyph(
    glyph: Specification.Glyph,
    callback: (
      glyphState: Specification.GlyphState,
      plotSegment: Specification.PlotSegment,
      plotSegmentState: Specification.PlotSegmentState
    ) => void
  ) {
    for (const [element, elementState] of zipArray(
      this.chart.elements,
      this.chartState.elements
    )) {
      if (Prototypes.isType(element.classID, "plot-segment")) {
        const plotSegment = element as Specification.PlotSegment;
        const plotSegmentState = elementState as Specification.PlotSegmentState;
        if (plotSegment.glyph == glyph._id) {
          for (const glyphState of plotSegmentState.glyphs) {
            callback(glyphState, plotSegment, plotSegmentState);
          }
        }
      }
    }
  }

  public preSolveValues: Array<
    [Solver.ConstraintStrength, Specification.AttributeMap, string, number]
  > = [];
  public addPresolveValue(
    strength: Solver.ConstraintStrength,
    state: Specification.AttributeMap,
    attr: string,
    value: number
  ) {
    this.preSolveValues.push([strength, state, attr, value]);
  }

  /** Given the current selection, find a reasonable plot segment for a glyph */
  public findPlotSegmentForGlyph(glyph: Specification.Glyph) {
    if (
      this.currentSelection instanceof MarkSelection ||
      this.currentSelection instanceof GlyphSelection
    ) {
      if (this.currentSelection.glyph == glyph) {
        return this.currentSelection.plotSegment;
      }
    }
    if (this.currentSelection instanceof ChartElementSelection) {
      if (
        Prototypes.isType(
          this.currentSelection.chartElement.classID,
          "plot-segment"
        )
      ) {
        const plotSegment = this.currentSelection
          .chartElement as Specification.PlotSegment;
        if (plotSegment.glyph == glyph._id) {
          return plotSegment;
        }
      }
    }
    for (const elem of this.chart.elements) {
      if (Prototypes.isType(elem.classID, "plot-segment")) {
        const plotSegment = elem as Specification.PlotSegment;
        if (plotSegment.glyph == glyph._id) {
          return plotSegment;
        }
      }
    }
  }

  public scaleInference(
    context: { glyph?: Specification.Glyph; chart?: { table: string } },
    expression: string,
    valueType: Specification.DataType,
    valueKind: Specification.DataKind,
    outputType: Specification.AttributeType,
    hints: Prototypes.DataMappingHints = {},
    markAttribute?: string
  ): string {
    // Figure out the source table
    let tableName: string = null;
    if (context.glyph) {
      tableName = context.glyph.table;
    }
    if (context.chart) {
      tableName = context.chart.table;
    }
    // Figure out the groupBy
    let groupBy: Specification.Types.GroupBy = null;
    if (context.glyph) {
      // Find plot segments that use the glyph.
      this.chartManager.enumeratePlotSegments(cls => {
        if (cls.object.glyph == context.glyph._id) {
          groupBy = cls.object.groupBy;
        }
      });
    }
    let table = this.getTable(tableName);

    // If there is an existing scale on the same column in the table, return that one
    if (!hints.newScale) {
      const getExpressionUnit = (expr: string) => {
        const parsed = Expression.parse(expr);
        // In the case of an aggregation function
        if (parsed instanceof Expression.FunctionCall) {
          const args0 = parsed.args[0];
          if (args0 instanceof Expression.Variable) {
            const column = getByName(table.columns, args0.name);
            if (column) {
              return column.metadata.unit;
            }
          }
        }
        return null; // unit is unknown
      };
      for (const element of this.chart.elements) {
        if (Prototypes.isType(element.classID, "plot-segment")) {
          const plotSegment = element as Specification.PlotSegment;
          if (plotSegment.table != table.name) {
            continue;
          }
          const mark = getById(this.chart.glyphs, plotSegment.glyph);
          if (!mark) {
            continue;
          }
          for (const element of mark.marks) {
            for (const name in element.mappings) {
              if (!element.mappings.hasOwnProperty(name)) {
                continue;
              }
              if (element.mappings[name].type == "scale") {
                const scaleMapping = element.mappings[
                  name
                ] as Specification.ScaleMapping;
                if (scaleMapping.scale != null) {
                  if (
                    scaleMapping.expression == expression &&
                    (compareMarkAttributeNames(
                      markAttribute,
                      scaleMapping.attribute
                    ) ||
                      !markAttribute ||
                      !scaleMapping.attribute)
                  ) {
                    const scaleObject = getById(
                      this.chart.scales,
                      scaleMapping.scale
                    );
                    if (scaleObject.outputType == outputType) {
                      return scaleMapping.scale;
                    }
                  }
                  // TODO: Fix this part
                  if (
                    getExpressionUnit(scaleMapping.expression) ==
                      getExpressionUnit(expression) &&
                    getExpressionUnit(scaleMapping.expression) != null
                  ) {
                    const scaleObject = getById(
                      this.chart.scales,
                      scaleMapping.scale
                    );
                    if (scaleObject.outputType == outputType) {
                      return scaleMapping.scale;
                    }
                  }
                }
              }
            }
          }
        }
      }
      if (this.chart.scaleMappings) {
        for (const scaleMapping of this.chart.scaleMappings) {
          if (
            scaleMapping.expression == expression &&
            ((scaleMapping.attribute &&
              compareMarkAttributeNames(
                scaleMapping.attribute,
                markAttribute
              )) ||
              !scaleMapping.attribute)
          ) {
            const scaleObject = getById(this.chart.scales, scaleMapping.scale);
            if (scaleObject && scaleObject.outputType == outputType) {
              return scaleMapping.scale;
            }
          }
        }
      }
    }
    // Infer a new scale for this item
    const scaleClassID = Prototypes.Scales.inferScaleType(
      valueType,
      valueKind,
      outputType
    );

    if (scaleClassID != null) {
      const newScale = this.chartManager.createObject(
        scaleClassID
      ) as Specification.Scale;
      newScale.properties.name = this.chartManager.findUnusedName("Scale");
      newScale.inputType = valueType;
      newScale.outputType = outputType;
      this.chartManager.addScale(newScale);
      const scaleClass = this.chartManager.getClassById(
        newScale._id
      ) as Prototypes.Scales.ScaleClass;

      const parentMainTable = this.getTables().find(
        table => table.type === TableType.ParentMain
      );
      if (parentMainTable) {
        table = parentMainTable;
      }

      scaleClass.inferParameters(
        this.chartManager.getGroupedExpressionVector(
          table.name,
          groupBy,
          expression
        ) as Specification.DataValue[],
        hints
      );

      return newScale._id;
    } else {
      return null;
    }
  }

  public isLegendExistForScale(scale: string) {
    // See if we already have a legend
    for (const element of this.chart.elements) {
      if (Prototypes.isType(element.classID, "legend")) {
        if (element.properties.scale == scale) {
          return true;
        }
      }
    }
    return false;
  }

  public toggleLegendForScale(scale: string) {
    const scaleObject = getById(this.chartManager.chart.scales, scale);
    // See if we already have a legend
    for (const element of this.chart.elements) {
      if (Prototypes.isType(element.classID, "legend")) {
        if (element.properties.scale == scale) {
          this.chartManager.removeChartElement(element);
          return;
        }
      }
    }
    // Categorical-color scale
    if (scaleObject.classID == "scale.categorical<string,color>") {
      const newLegend = this.chartManager.createObject(
        `legend.categorical`
      ) as Specification.ChartElement;
      newLegend.properties.scale = scale;
      newLegend.mappings.x = {
        type: "parent",
        parentAttribute: "x2"
      } as Specification.ParentMapping;
      newLegend.mappings.y = {
        type: "parent",
        parentAttribute: "y2"
      } as Specification.ParentMapping;
      this.chartManager.addChartElement(newLegend);
      this.chartManager.chart.mappings.marginRight = {
        type: "value",
        value: 100
      } as Specification.ValueMapping;
    }
    // Numerical-color scale
    if (
      scaleObject.classID == "scale.linear<number,color>" ||
      scaleObject.classID == "scale.linear<integer,color>"
    ) {
      const newLegend = this.chartManager.createObject(
        `legend.numerical-color`
      ) as Specification.ChartElement;
      newLegend.properties.scale = scale;
      newLegend.mappings.x = {
        type: "parent",
        parentAttribute: "x2"
      } as Specification.ParentMapping;
      newLegend.mappings.y = {
        type: "parent",
        parentAttribute: "y2"
      } as Specification.ParentMapping;
      this.chartManager.addChartElement(newLegend);
      this.chartManager.chart.mappings.marginRight = {
        type: "value",
        value: 100
      } as Specification.ValueMapping;
    }
    // Numerical-number scale
    if (
      scaleObject.classID == "scale.linear<number,number>" ||
      scaleObject.classID == "scale.linear<integer,number>"
    ) {
      const newLegend = this.chartManager.createObject(
        `legend.numerical-number`
      ) as Specification.ChartElement;
      newLegend.properties.scale = scale;
      newLegend.mappings.x1 = {
        type: "parent",
        parentAttribute: "x1"
      } as Specification.ParentMapping;
      newLegend.mappings.y1 = {
        type: "parent",
        parentAttribute: "y1"
      } as Specification.ParentMapping;
      newLegend.mappings.x2 = {
        type: "parent",
        parentAttribute: "x1"
      } as Specification.ParentMapping;
      newLegend.mappings.y2 = {
        type: "parent",
        parentAttribute: "y2"
      } as Specification.ParentMapping;
      this.chartManager.addChartElement(newLegend);
    }
  }

  public getRepresentativeGlyphState(glyph: Specification.Glyph) {
    // Is there a plot segment using this glyph?
    for (const element of this.chart.elements) {
      if (Prototypes.isType(element.classID, "plot-segment")) {
        const plotSegment = element as Specification.PlotSegment;
        if (plotSegment.glyph == glyph._id) {
          const state = this.chartManager.getClassById(plotSegment._id)
            .state as Specification.PlotSegmentState;
          return state.glyphs[0];
        }
      }
    }
    return null;
  }

  public solveConstraintsAndUpdateGraphics(mappingOnly: boolean = false) {
    this.solveConstraintsInWorker(mappingOnly).then(() => {
      this.emit(AppStore.EVENT_GRAPHICS);
    });
  }

  public async solveConstraintsInWorker(mappingOnly: boolean = false) {
    this.solverStatus = {
      solving: true
    };
    this.emit(AppStore.EVENT_SOLVER_STATUS);

    await this.worker.solveChartConstraints(
      this.chart,
      this.chartState,
      this.dataset,
      this.preSolveValues,
      mappingOnly
    );
    this.preSolveValues = [];

    this.solverStatus = {
      solving: false
    };
    this.emit(AppStore.EVENT_SOLVER_STATUS);
  }

  public newChartEmpty() {
    this.currentSelection = null;
    this.selectedGlyphIndex = {};
    this.currentTool = null;
    this.currentToolOptions = null;

    this.chart = createDefaultChart(this.dataset);
    this.chartManager = new Prototypes.ChartStateManager(
      this.chart,
      this.dataset
    );
    this.chartState = this.chartManager.chartState;
  }

  public deleteSelection() {
    const sel = this.currentSelection;
    this.currentSelection = null;
    this.emit(AppStore.EVENT_SELECTION);
    if (sel instanceof ChartElementSelection) {
      new Actions.DeleteChartElement(sel.chartElement).dispatch(
        this.dispatcher
      );
    }
    if (sel instanceof MarkSelection) {
      new Actions.RemoveMarkFromGlyph(sel.glyph, sel.mark).dispatch(
        this.dispatcher
      );
    }
    if (sel instanceof GlyphSelection) {
      new Actions.RemoveGlyph(sel.glyph).dispatch(this.dispatcher);
    }
  }

  public handleEscapeKey() {
    if (this.currentTool) {
      this.currentTool = null;
      this.emit(AppStore.EVENT_CURRENT_TOOL);
      return;
    }
    if (this.currentSelection) {
      new Actions.ClearSelection().dispatch(this.dispatcher);
    }
  }

  public buildChartTemplate(): Specification.Template.ChartTemplate {
    const builder = new ChartTemplateBuilder(
      this.chart,
      this.dataset,
      this.chartManager
    );
    const template = builder.build();
    return template;
  }

  public verifyUserExpressionWithTable(
    inputString: string,
    table: string,
    options: Expression.VerifyUserExpressionOptions = {}
  ) {
    if (table != null) {
      const dfTable = this.chartManager.dataflow.getTable(table);
      const rowIterator = function*() {
        for (let i = 0; i < dfTable.rows.length; i++) {
          yield dfTable.getRowContext(i);
        }
      };
      return Expression.verifyUserExpression(inputString, {
        data: rowIterator(),
        ...options
      });
    } else {
      return Expression.verifyUserExpression(inputString, {
        ...options
      });
    }
  }

  public updatePlotSegments() {
    // Get plot segments to update with new data
    const plotSegments: Specification.PlotSegment[] = this.chart.elements.filter(
      element => Prototypes.isType(element.classID, "plot-segment")
    ) as Specification.PlotSegment[];
    plotSegments.forEach(plot => {
      const table = this.dataset.tables.find(
        table => table.name === plot.table
      );

      // xData
      const xDataProperty: any = plot.properties.xData;
      if (xDataProperty) {
        const xData = new DragData.DataExpression(
          table,
          xDataProperty.expression,
          xDataProperty.valueType,
          {
            kind:
              xDataProperty.type === "numerical" &&
              xDataProperty.numericalMode === "temporal"
                ? DataKind.Temporal
                : xDataProperty.type
          },
          xDataProperty.rawColumnExpr
        );

        this.bindDataToAxis({
          property: "xData",
          dataExpression: xData,
          object: plot,
          appendToProperty: null,
          type: null, // TODO get type for column, from current dataset
          numericalMode: xDataProperty.numericalMode
        });
      }

      // yData
      const yDataProperty: any = plot.properties.yData;
      if (yDataProperty) {
        const yData = new DragData.DataExpression(
          table,
          yDataProperty.expression,
          yDataProperty.valueType,
          {
            kind:
              yDataProperty.type === "numerical" &&
              yDataProperty.numericalMode === "temporal"
                ? DataKind.Temporal
                : yDataProperty.type
          },
          yDataProperty.rawColumnExpr
        );

        this.bindDataToAxis({
          property: "yData",
          dataExpression: yData,
          object: plot,
          appendToProperty: null,
          type: null, // TODO get type for column, from current dataset
          numericalMode: yDataProperty.numericalMode
        });
      }

      const axis: any = plot.properties.axis;
      if (axis) {
        const axisData = new DragData.DataExpression(
          table,
          axis.expression,
          axis.valueType,
          {
            kind:
              axis.type === "numerical" && axis.numericalMode === "temporal"
                ? DataKind.Temporal
                : axis.type
          },
          yDataProperty.rawColumnExpr
        );

        this.bindDataToAxis({
          property: "axis",
          dataExpression: axisData,
          object: plot,
          appendToProperty: null,
          type: null, // TODO get type for column, from current dataset
          numericalMode: axis.numericalMode
        });
      }
    });
  }

  private getBindingByDataKind(kind: DataKind) {
    switch (kind) {
      case DataKind.Numerical:
        return "numerical";
      case DataKind.Temporal:
      case DataKind.Ordinal:
      case DataKind.Categorical:
        return "categorical";
    }
  }

  public bindDataToAxis(options: {
    object: Specification.Object;
    property?: string;
    appendToProperty?: string;
    dataExpression: DragData.DataExpression;
    type?: "default" | "numerical" | "categorical";
    numericalMode?: "linear" | "logarithmic" | "temporal";
  }) {
    this.saveHistory();
    const { object, property, appendToProperty, dataExpression } = options;
    let groupExpression = dataExpression.expression;
    let valueType = dataExpression.valueType;
    const type = this.getBindingByDataKind(
      options.dataExpression.metadata.kind
    );
    const rawColumnExpression = dataExpression.rawColumnExpression;
    if (
      rawColumnExpression &&
      (options.dataExpression.metadata.kind === DataKind.Ordinal ||
        options.dataExpression.metadata.kind === DataKind.Categorical)
    ) {
      groupExpression = rawColumnExpression;
      valueType = DataType.String;
    }

    let dataBinding: Specification.Types.AxisDataBinding = {
      type: options.type || type,
      // Don't change current expression (use current expression), if user appends data expression ()
      expression:
        appendToProperty === "dataExpressions" &&
        object.properties[options.property]
          ? ((object.properties[options.property] as any).expression as string)
          : groupExpression,
      valueType,
      gapRatio: 0.1,
      visible: true,
      side: "default",
      style: deepClone(Prototypes.PlotSegments.defaultAxisStyle),
      numericalMode: options.numericalMode
    };

    let expressions = [groupExpression];

    if (appendToProperty) {
      if (object.properties[appendToProperty] == null) {
        object.properties[appendToProperty] = [
          { name: uniqueID(), expression: groupExpression }
        ];
      } else {
        (object.properties[appendToProperty] as any[]).push({
          name: uniqueID(),
          expression: groupExpression
        });
      }
      expressions = (object.properties[appendToProperty] as any[]).map(
        x => x.expression
      );
      if (object.properties[property] == null) {
        object.properties[property] = dataBinding;
      } else {
        dataBinding = object.properties[
          property
        ] as Specification.Types.AxisDataBinding;
      }
    } else {
      object.properties[property] = dataBinding;
    }

    let groupBy: Specification.Types.GroupBy = null;
    if (Prototypes.isType(object.classID, "plot-segment")) {
      groupBy = (object as Specification.PlotSegment).groupBy;
    } else {
      // Find groupBy for data-driven guide
      if (Prototypes.isType(object.classID, "mark")) {
        for (const glyph of this.chart.glyphs) {
          if (glyph.marks.indexOf(object) >= 0) {
            // Found the glyph
            this.chartManager.enumeratePlotSegments(cls => {
              if (cls.object.glyph == glyph._id) {
                groupBy = cls.object.groupBy;
              }
            });
          }
        }
      }
    }
    let values: ValueType[] = [];
    if (
      appendToProperty == "dataExpressions" &&
      dataBinding.domainMax !== undefined &&
      dataBinding.domainMin !== undefined
    ) {
      // save current range of scale if user adds data
      values = values.concat(dataBinding.domainMax, dataBinding.domainMin);
    }
    for (const expr of expressions) {
      const r = this.chartManager.getGroupedExpressionVector(
        dataExpression.table.name,
        groupBy,
        expr
      );
      values = values.concat(r);
    }

    switch (dataExpression.metadata.kind) {
      case Specification.DataKind.Categorical:
      case Specification.DataKind.Ordinal:
        {
          dataBinding.type = "categorical";
          dataBinding.valueType = dataExpression.valueType;

          if (dataExpression.metadata.order) {
            dataBinding.categories = dataExpression.metadata.order.slice();
          } else {
            const scale = new Scale.CategoricalScale();
            let orderMode: "alphabetically" | "occurrence" | "order" =
              "alphabetically";
            if (dataExpression.metadata.orderMode) {
              orderMode = dataExpression.metadata.orderMode;
            }
            scale.inferParameters(values as string[], orderMode);
            dataBinding.categories = new Array<string>(scale.length);
            scale.domain.forEach(
              (index: any, x: any) =>
                (dataBinding.categories[index] = x.toString())
            );
          }
        }
        break;
      case Specification.DataKind.Numerical:
        {
          const scale = new Scale.LinearScale();
          scale.inferParameters(values as number[]);
          dataBinding.domainMin = scale.domainMin;
          dataBinding.domainMax = scale.domainMax;
          dataBinding.type = "numerical";
          dataBinding.numericalMode = "linear";
        }
        break;
      case Specification.DataKind.Temporal:
        {
          const scale = new Scale.DateScale();
          scale.inferParameters(values as number[]);
          dataBinding.domainMin = scale.domainMin;
          dataBinding.domainMax = scale.domainMax;
          dataBinding.type = "numerical";
          dataBinding.numericalMode = "temporal";
        }
        break;
    }

    // Adjust sublayout option if current option is not available
    const props = object.properties as Prototypes.PlotSegments.Region2DProperties;
    if (props.sublayout) {
      if (
        props.sublayout.type == "dodge-x" ||
        props.sublayout.type == "dodge-y" ||
        props.sublayout.type == "grid"
      ) {
        if (props.xData && props.xData.type == "numerical") {
          props.sublayout.type = "overlap";
        }
        if (props.yData && props.yData.type == "numerical") {
          props.sublayout.type = "overlap";
        }
      }
    }
  }

  public getLocaleFileFormat(): LocaleFileFormat {
    return this.localeFileFormat;
  }

  public setLocaleFileFormat(value: LocaleFileFormat) {
    this.localeFileFormat = value;
  }
}<|MERGE_RESOLUTION|>--- conflicted
+++ resolved
@@ -14,11 +14,8 @@
   zipArray,
   uniqueID,
   Scale,
-<<<<<<< HEAD
   MessageTypes
-=======
   compareMarkAttributeNames
->>>>>>> fc87bc23
 } from "../../core";
 import { BaseStore } from "../../core/store/base";
 import { CharticulatorWorker } from "../../worker";
