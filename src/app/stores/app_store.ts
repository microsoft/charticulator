// Copyright (c) Microsoft Corporation. All rights reserved.
// Licensed under the MIT license.

import {
  Dataset,
  deepClone,
  Expression,
  getById,
  getByName,
  Prototypes,
  setField,
  Solver,
  Specification,
  zipArray,
  uniqueID,
  Scale,
  MessageType,
  compareMarkAttributeNames
} from "../../core";
import { BaseStore } from "../../core/store/base";
import { CharticulatorWorker } from "../../worker";
import { Actions, DragData } from "../actions";
import { AbstractBackend } from "../backend/abstract";
import { IndexedDBBackend } from "../backend/indexed_db";
import { ChartTemplateBuilder, ExportTemplateTarget } from "../template";
import {
  renderDataURLToPNG,
  b64EncodeUnicode,
  stringToDataURL
} from "../utils";
import {
  renderChartToLocalString,
  renderChartToString
} from "../views/canvas/chart_display";
import {
  ActionHandlerRegistry,
  registerActionHandlers
} from "./action_handlers";
import { createDefaultChart } from "./defaults";
import { HistoryManager } from "./history_manager";
import { Migrator } from "./migrator";
import {
  ChartElementSelection,
  GlyphSelection,
  MarkSelection,
  Selection
} from "./selection";
import { LocaleFileFormat } from "../../core/dataset/dsv_parser";
import { TableType } from "../../core/dataset";
import { ValueType } from "../../core/expression/classes";
import {
  DataKind,
  DataType,
  DataValue,
  Mapping
} from "../../core/specification";

export interface ChartStoreStateSolverStatus {
  solving: boolean;
}

export interface SelectionState {
  selection?: {
    type: string;
    chartElementID?: string;
    glyphID?: string;
    markID?: string;
    glyphIndex?: number;
  };
  currentGlyphID?: string;
}

export interface AppStoreState {
  version: string;
  originDataset?: Dataset.Dataset;
  dataset: Dataset.Dataset;
  chart: Specification.Chart;
  chartState: Specification.ChartState;
}

export class AppStore extends BaseStore {
  public static EVENT_IS_NESTED_EDITOR = "is-nested-editor";
  public static EVENT_NESTED_EDITOR_EDIT = "nested-editor-edit";

  /** Fires when the dataset changes */
  public static EVENT_DATASET = "dataset";
  /** Fires when the chart state changes */
  public static EVENT_GRAPHICS = "graphics";
  /** Fires when the selection changes */
  public static EVENT_SELECTION = "selection";
  /** Fires when the current tool changes */
  public static EVENT_CURRENT_TOOL = "current-tool";
  /** Fires when solver status changes */
  public static EVENT_SOLVER_STATUS = "solver-status";
  /** Fires when the chart was saved */
  public static EVENT_SAVECHART = "savechart";

  /** The WebWorker for solving constraints */
  public readonly worker: CharticulatorWorker;

  /** Is this app a nested chart editor? */
  public editorType: "chart" | "nested" | "embedded" = "chart";
  /** Should we disable the FileView */
  public disableFileView: boolean = false;

  /** The dataset created on import */
  public originDataset: Dataset.Dataset;
  /** The current dataset */
  public dataset: Dataset.Dataset;
  /** The current chart */
  public chart: Specification.Chart;
  /** The current chart state */
  public chartState: Specification.ChartState;

  public currentSelection: Selection;
  public currentAttributeFocus: string;
  public currentGlyph: Specification.Glyph;
  protected selectedGlyphIndex: { [id: string]: number } = {};
  protected localeFileFormat: LocaleFileFormat = {
    delimiter: ",",
    numberFormat: {
      remove: ",",
      decimal: "."
    }
  };
  public currentTool: string;
  public currentToolOptions: string;

  public chartManager: Prototypes.ChartStateManager;

  public solverStatus: ChartStoreStateSolverStatus;

  /** Manages the history of states */
  public historyManager: HistoryManager<AppStoreState>;

  /** The backend that manages data */
  public backend: AbstractBackend;
  /** The id of the currently editing chart */
  public currentChartID: string;

  public actionHandlers = new ActionHandlerRegistry<AppStore, Actions.Action>();

  private propertyExportName = new Map<string, string>();

  public messageState: Map<MessageType | string, string>;

  constructor(worker: CharticulatorWorker, dataset: Dataset.Dataset) {
    super(null);

    /** Register action handlers */
    registerActionHandlers(this.actionHandlers);

    this.worker = worker;

    this.backend = new IndexedDBBackend();

    this.historyManager = new HistoryManager<AppStoreState>();

    this.dataset = dataset;

    this.newChartEmpty();
    this.solveConstraintsAndUpdateGraphics();

    this.messageState = new Map();

    this.registerExportTemplateTarget(
      "Charticulator Template",
      (template: Specification.Template.ChartTemplate) => {
        return {
          getProperties: () => [
            {
              displayName: "Name",
              name: "name",
              type: "string",
              default: "template"
            }
          ],
          getFileName: (props: { name: string }) => `${props.name}.tmplt`,
          generate: () => {
            return new Promise<string>((resolve, reject) => {
              const r = b64EncodeUnicode(JSON.stringify(template, null, 2));
              resolve(r);
            });
          }
        };
      }
    );
  }

  public setPropertyExportName(propertyName: string, value: string) {
    this.propertyExportName.set(`${propertyName}`, value);
  }

  public getPropertyExportName(propertyName: string) {
    return this.propertyExportName.get(`${propertyName}`);
  }

  public saveState(): AppStoreState {
    return {
      version: CHARTICULATOR_PACKAGE.version,
      dataset: this.dataset,
      chart: this.chart,
      chartState: this.chartState
    };
  }

  public saveDecoupledState(): AppStoreState {
    const state = this.saveState();
    return deepClone(state);
  }

  public loadState(state: AppStoreState) {
    this.currentSelection = null;
    this.selectedGlyphIndex = {};

    this.dataset = state.dataset;
    this.originDataset = state.dataset;
    this.chart = state.chart;
    this.chartState = state.chartState;

    this.chartManager = new Prototypes.ChartStateManager(
      this.chart,
      this.dataset,
      this.chartState
    );

    this.emit(AppStore.EVENT_DATASET);
    this.emit(AppStore.EVENT_GRAPHICS);
    this.emit(AppStore.EVENT_SELECTION);
  }

  public saveHistory() {
    this.historyManager.addState(this.saveDecoupledState());
  }

  public renderSVG() {
    const svg =
      '<?xml version="1.0" standalone="no"?>' +
      renderChartToString(this.dataset, this.chart, this.chartState);
    return svg;
  }

  public async renderLocalSVG() {
    const svg = await renderChartToLocalString(
      this.dataset,
      this.chart,
      this.chartState
    );
    return '<?xml version="1.0" standalone="no"?>' + svg;
  }

  public handleAction(action: Actions.Action) {
    this.actionHandlers.handleAction(this, action);
  }

  public async backendOpenChart(id: string) {
    const chart = await this.backend.get(id);
    this.currentChartID = id;
    this.historyManager.clear();
    const state = new Migrator().migrate(
      chart.data.state,
      CHARTICULATOR_PACKAGE.version
    );
    this.loadState(state);
  }

  // removes unused scale objecs
  private updateChartState() {
    function hasMappedProperty(
      mappings: Specification.Mappings,
      scaleId: string
    ) {
      for (const map in mappings) {
        if (mappings[map].type === "scale") {
          if ((mappings[map] as any).scale === scaleId) {
            return true;
          }
        }
      }
      return false;
    }
    const chart = this.chart;

    function scaleFilter(scale: any) {
      return !(
        chart.elements.find((element: any) => {
          const mappings = (element as Specification.Object).mappings;
          if (mappings) {
            return hasMappedProperty(mappings, scale._id);
          }
          return false;
        }) != null ||
        chart.glyphs.find(glyph => {
          return (
            glyph.marks.find(mark => {
              const mappings = (mark as Specification.Object).mappings;
              if (mappings) {
                return hasMappedProperty(mappings, scale._id);
              }
              return false;
            }) != null
          );
        })
      );
    }

    chart.scales
      .filter(scaleFilter)
      .forEach(scale => this.chartManager.removeScale(scale));

    chart.scaleMappings = chart.scaleMappings.filter(scaleMapping =>
      chart.scales.find(scale => scale._id === scaleMapping.scale)
    );
  }

  public async backendSaveChart() {
    if (this.currentChartID != null) {
      const chart = await this.backend.get(this.currentChartID);
      this.updateChartState();
      chart.data.state = this.saveState();
      const svg = stringToDataURL("image/svg+xml", await this.renderLocalSVG());
      const png = await renderDataURLToPNG(svg, {
        mode: "thumbnail",
        thumbnail: [200, 150]
      });
      chart.metadata.thumbnail = png.toDataURL();
      await this.backend.put(chart.id, chart.data, chart.metadata);
      this.emit(AppStore.EVENT_SAVECHART);
    }
  }

  public async backendSaveChartAs(name: string) {
    this.updateChartState();
    const state = this.saveState();
    const svg = stringToDataURL("image/svg+xml", await this.renderLocalSVG());
    const png = await renderDataURLToPNG(svg, {
      mode: "thumbnail",
      thumbnail: [200, 150]
    });
    const id = await this.backend.create(
      "chart",
      {
        state,
        name
      },
      {
        name,
        dataset: this.dataset.name,
        thumbnail: png.toDataURL()
      }
    );
    this.currentChartID = id;
    this.emit(AppStore.EVENT_SAVECHART);
    return id;
  }

  public setupNestedEditor(
    callback: (newSpecification: Specification.Chart) => void,
    type: "nested" | "embedded"
  ) {
    this.editorType = type;
    this.disableFileView = true;
    this.emit(AppStore.EVENT_IS_NESTED_EDITOR);
    this.addListener(AppStore.EVENT_NESTED_EDITOR_EDIT, () => {
      callback(this.chart);
    });
  }

  private registeredExportTemplateTargets = new Map<
    string,
    (template: Specification.Template.ChartTemplate) => ExportTemplateTarget
  >();

  public registerExportTemplateTarget(
    name: string,
    ctor: (
      template: Specification.Template.ChartTemplate
    ) => ExportTemplateTarget
  ) {
    this.registeredExportTemplateTargets.set(name, ctor);
  }

  public unregisterExportTemplateTarget(name: string) {
    this.registeredExportTemplateTargets.delete(name);
  }

  public listExportTemplateTargets(): string[] {
    const r: string[] = [];
    this.registeredExportTemplateTargets.forEach((x, i) => {
      r.push(i);
    });
    return r;
  }

  public createExportTemplateTarget(
    name: string,
    template: Specification.Template.ChartTemplate
  ): ExportTemplateTarget {
    return this.registeredExportTemplateTargets.get(name)(template);
  }

  public getTable(name: string): Dataset.Table {
    if (this.dataset != null) {
      return this.dataset.tables.filter(d => d.name == name)[0];
    } else {
      return null;
    }
  }

  public getTables(): Dataset.Table[] {
    return this.dataset.tables;
  }

  public getColumnVector(
    table: Dataset.Table,
    columnName: string
  ): Dataset.DataValue[] {
    return table.rows.map(d => d[columnName]);
  }

  public saveSelectionState(): SelectionState {
    const selection: SelectionState = {};
    if (this.currentSelection instanceof ChartElementSelection) {
      selection.selection = {
        type: "chart-element",
        chartElementID: this.currentSelection.chartElement._id
      };
    }
    if (this.currentSelection instanceof GlyphSelection) {
      selection.selection = {
        type: "glyph",
        glyphID: this.currentSelection.glyph._id
      };
    }
    if (this.currentSelection instanceof MarkSelection) {
      selection.selection = {
        type: "mark",
        glyphID: this.currentSelection.glyph._id,
        markID: this.currentSelection.mark._id
      };
    }
    if (this.currentGlyph) {
      selection.currentGlyphID = this.currentGlyph._id;
    }
    return selection;
  }

  public loadSelectionState(selectionState: SelectionState) {
    if (selectionState == null) {
      return;
    }
    const selection = selectionState.selection;
    if (selection != null) {
      if (selection.type == "chart-element") {
        const chartElement = getById(
          this.chart.elements,
          selection.chartElementID
        );
        if (chartElement) {
          this.currentSelection = new ChartElementSelection(chartElement);
        }
      }
      if (selection.type == "glyph") {
        const glyphID = selection.glyphID;
        const glyph = getById(this.chart.glyphs, glyphID);
        const plotSegment = getById(
          this.chart.elements,
          selection.chartElementID
        ) as Specification.PlotSegment;
        if (plotSegment && glyph) {
          this.currentSelection = new GlyphSelection(plotSegment, glyph);
          this.currentGlyph = glyph;
        }
      }
      if (selection.type == "mark") {
        const glyphID = selection.glyphID;
        const markID = selection.markID;
        const glyph = getById(this.chart.glyphs, glyphID);
        const plotSegment = getById(
          this.chart.elements,
          selection.chartElementID
        ) as Specification.PlotSegment;
        if (plotSegment && glyph) {
          const mark = getById(glyph.marks, markID);
          if (mark) {
            this.currentSelection = new MarkSelection(plotSegment, glyph, mark);
            this.currentGlyph = glyph;
          }
        }
      }
    }
    if (selectionState.currentGlyphID) {
      const glyph = getById(this.chart.glyphs, selectionState.currentGlyphID);
      if (glyph) {
        this.currentGlyph = glyph;
      }
    }
    this.emit(AppStore.EVENT_SELECTION);
  }

  public setSelectedGlyphIndex(plotSegmentID: string, glyphIndex: number) {
    this.selectedGlyphIndex[plotSegmentID] = glyphIndex;
  }

  public getSelectedGlyphIndex(plotSegmentID: string) {
    const plotSegment = this.chartManager.getClassById(
      plotSegmentID
    ) as Prototypes.PlotSegments.PlotSegmentClass;
    if (!plotSegment) {
      return 0;
    }
    if (this.selectedGlyphIndex.hasOwnProperty(plotSegmentID)) {
      const idx = this.selectedGlyphIndex[plotSegmentID];
      if (idx >= plotSegment.state.dataRowIndices.length) {
        this.selectedGlyphIndex[plotSegmentID] = 0;
        return 0;
      } else {
        return idx;
      }
    } else {
      this.selectedGlyphIndex[plotSegmentID] = 0;
      return 0;
    }
  }

  public getMarkIndex(mark: Specification.Glyph) {
    return this.chart.glyphs.indexOf(mark);
  }

  public forAllGlyph(
    glyph: Specification.Glyph,
    callback: (
      glyphState: Specification.GlyphState,
      plotSegment: Specification.PlotSegment,
      plotSegmentState: Specification.PlotSegmentState
    ) => void
  ) {
    for (const [element, elementState] of zipArray(
      this.chart.elements,
      this.chartState.elements
    )) {
      if (Prototypes.isType(element.classID, "plot-segment")) {
        const plotSegment = element as Specification.PlotSegment;
        const plotSegmentState = elementState as Specification.PlotSegmentState;
        if (plotSegment.glyph == glyph._id) {
          for (const glyphState of plotSegmentState.glyphs) {
            callback(glyphState, plotSegment, plotSegmentState);
          }
        }
      }
    }
  }

  public preSolveValues: Array<
    [Solver.ConstraintStrength, Specification.AttributeMap, string, number]
  > = [];
  public addPresolveValue(
    strength: Solver.ConstraintStrength,
    state: Specification.AttributeMap,
    attr: string,
    value: number
  ) {
    this.preSolveValues.push([strength, state, attr, value]);
  }

  /** Given the current selection, find a reasonable plot segment for a glyph */
  public findPlotSegmentForGlyph(glyph: Specification.Glyph) {
    if (
      this.currentSelection instanceof MarkSelection ||
      this.currentSelection instanceof GlyphSelection
    ) {
      if (this.currentSelection.glyph == glyph) {
        return this.currentSelection.plotSegment;
      }
    }
    if (this.currentSelection instanceof ChartElementSelection) {
      if (
        Prototypes.isType(
          this.currentSelection.chartElement.classID,
          "plot-segment"
        )
      ) {
        const plotSegment = this.currentSelection
          .chartElement as Specification.PlotSegment;
        if (plotSegment.glyph == glyph._id) {
          return plotSegment;
        }
      }
    }
    for (const elem of this.chart.elements) {
      if (Prototypes.isType(elem.classID, "plot-segment")) {
        const plotSegment = elem as Specification.PlotSegment;
        if (plotSegment.glyph == glyph._id) {
          return plotSegment;
        }
      }
    }
  }

  public scaleInference(
    context: { glyph?: Specification.Glyph; chart?: { table: string } },
    expression: string,
    valueType: Specification.DataType,
    valueKind: Specification.DataKind,
    outputType: Specification.AttributeType,
    hints: Prototypes.DataMappingHints = {},
    markAttribute?: string
  ): string {
    // Figure out the source table
    let tableName: string = null;
    if (context.glyph) {
      tableName = context.glyph.table;
    }
    if (context.chart) {
      tableName = context.chart.table;
    }
    // Figure out the groupBy
    let groupBy: Specification.Types.GroupBy = null;
    if (context.glyph) {
      // Find plot segments that use the glyph.
      this.chartManager.enumeratePlotSegments(cls => {
        if (cls.object.glyph == context.glyph._id) {
          groupBy = cls.object.groupBy;
        }
      });
    }
    let table = this.getTable(tableName);

    // If there is an existing scale on the same column in the table, return that one
    if (!hints.newScale) {
      const getExpressionUnit = (expr: string) => {
        const parsed = Expression.parse(expr);
        // In the case of an aggregation function
        if (parsed instanceof Expression.FunctionCall) {
          const args0 = parsed.args[0];
          if (args0 instanceof Expression.Variable) {
            const column = getByName(table.columns, args0.name);
            if (column) {
              return column.metadata.unit;
            }
          }
        }
        return null; // unit is unknown
      };

      const findScale = (mappings: Specification.Mappings) => {
        for (const name in mappings) {
          if (!mappings.hasOwnProperty(name)) {
            continue;
          }
          if (mappings[name].type == "scale") {
            const scaleMapping = mappings[name] as Specification.ScaleMapping;
            if (scaleMapping.scale != null) {
              if (
                scaleMapping.expression == expression &&
                (compareMarkAttributeNames(
                  markAttribute,
                  scaleMapping.attribute
                ) ||
                  !markAttribute ||
                  !scaleMapping.attribute)
              ) {
                const scaleObject = getById(
                  this.chart.scales,
                  scaleMapping.scale
                );
                if (scaleObject.outputType == outputType) {
                  return scaleMapping.scale;
                }
              }
              // TODO: Fix this part
              if (
                getExpressionUnit(scaleMapping.expression) ==
                  getExpressionUnit(expression) &&
                getExpressionUnit(scaleMapping.expression) != null
              ) {
                const scaleObject = getById(
                  this.chart.scales,
                  scaleMapping.scale
                );
                if (scaleObject.outputType == outputType) {
                  return scaleMapping.scale;
                }
              }
            }
          }
        }
        return null;
      };

      for (const element of this.chart.elements) {
        if (Prototypes.isType(element.classID, "plot-segment")) {
          const plotSegment = element as Specification.PlotSegment;
          if (plotSegment.table != table.name) {
            continue;
          }
          const glyph = getById(this.chart.glyphs, plotSegment.glyph);
          if (!glyph) {
            continue;
          }
          for (const element of glyph.marks) {
            const foundScale = findScale(element.mappings);
            if (foundScale) {
              return foundScale;
            }
          }
        } else {
          const foundScale = findScale(element.mappings);
          if (foundScale) {
            return foundScale;
          }
        }
      }
      if (this.chart.scaleMappings) {
        for (const scaleMapping of this.chart.scaleMappings) {
          if (
            scaleMapping.expression == expression &&
            ((scaleMapping.attribute &&
              compareMarkAttributeNames(
                scaleMapping.attribute,
                markAttribute
              )) ||
              !scaleMapping.attribute)
          ) {
            const scaleObject = getById(this.chart.scales, scaleMapping.scale);
            if (scaleObject && scaleObject.outputType == outputType) {
              return scaleMapping.scale;
            }
          }
        }
      }
    }
    // Infer a new scale for this item
    const scaleClassID = Prototypes.Scales.inferScaleType(
      valueType,
      valueKind,
      outputType
    );

    if (scaleClassID != null) {
      const newScale = this.chartManager.createObject(
        scaleClassID
      ) as Specification.Scale;
      newScale.properties.name = this.chartManager.findUnusedName("Scale");
      newScale.inputType = valueType;
      newScale.outputType = outputType;
      this.chartManager.addScale(newScale);
      const scaleClass = this.chartManager.getClassById(
        newScale._id
      ) as Prototypes.Scales.ScaleClass;

      const parentMainTable = this.getTables().find(
        table => table.type === TableType.ParentMain
      );
      if (parentMainTable) {
        table = parentMainTable;
      }

      scaleClass.inferParameters(
        this.chartManager.getGroupedExpressionVector(
          table.name,
          groupBy,
          expression
        ) as Specification.DataValue[],
        hints
      );

      return newScale._id;
    } else {
      return null;
    }
  }

  public isLegendExistForScale(scale: string) {
    // See if we already have a legend
    for (const element of this.chart.elements) {
      if (Prototypes.isType(element.classID, "legend")) {
        if (element.properties.scale == scale) {
          return true;
        }
      }
    }
    return false;
  }

  public toggleLegendForScale(
    scale: string,
    mapping: Specification.ScaleMapping
  ) {
    const scaleObject = getById(this.chartManager.chart.scales, scale);
    // See if we already have a legend
    for (const element of this.chart.elements) {
      if (Prototypes.isType(element.classID, "legend")) {
        if (element.properties.scale == scale) {
          this.chartManager.removeChartElement(element);
          return;
        }
      }
    }
    let newLegend = null;
    // Categorical-color scale
    if (scaleObject.classID == "scale.categorical<string,color>") {
      if (
        mapping &&
        mapping.valueIndex !== undefined &&
        mapping.valueIndex !== null
      ) {
        newLegend = this.chartManager.createObject(
          `legend.custom`
        ) as Specification.ChartElement;
      } else {
        newLegend = this.chartManager.createObject(
          `legend.categorical`
        ) as Specification.ChartElement;
      }
      newLegend.properties.scale = scale;
      newLegend.mappings.x = {
        type: "parent",
        parentAttribute: "x2"
      } as Specification.ParentMapping;
      newLegend.mappings.y = {
        type: "parent",
        parentAttribute: "y2"
      } as Specification.ParentMapping;
      this.chartManager.chart.mappings.marginRight = {
        type: "value",
        value: 100
      } as Specification.ValueMapping;
    }
    // Numerical-color scale
    if (
      scaleObject.classID == "scale.linear<number,color>" ||
      scaleObject.classID == "scale.linear<integer,color>"
    ) {
      newLegend = this.chartManager.createObject(
        `legend.numerical-color`
      ) as Specification.ChartElement;
      newLegend.properties.scale = scale;
      newLegend.mappings.x = {
        type: "parent",
        parentAttribute: "x2"
      } as Specification.ParentMapping;
      newLegend.mappings.y = {
        type: "parent",
        parentAttribute: "y2"
      } as Specification.ParentMapping;
      this.chartManager.chart.mappings.marginRight = {
        type: "value",
        value: 100
      } as Specification.ValueMapping;
    }
    // Numerical-number scale
    if (
      scaleObject.classID == "scale.linear<number,number>" ||
      scaleObject.classID == "scale.linear<integer,number>"
    ) {
      newLegend = this.chartManager.createObject(
        `legend.numerical-number`
      ) as Specification.ChartElement;
      newLegend.properties.scale = scale;
      newLegend.mappings.x1 = {
        type: "parent",
        parentAttribute: "x1"
      } as Specification.ParentMapping;
      newLegend.mappings.y1 = {
        type: "parent",
        parentAttribute: "y1"
      } as Specification.ParentMapping;
      newLegend.mappings.x2 = {
        type: "parent",
        parentAttribute: "x1"
      } as Specification.ParentMapping;
      newLegend.mappings.y2 = {
        type: "parent",
        parentAttribute: "y2"
      } as Specification.ParentMapping;
    }

    const mappingOptions = {
      type: "scale",
      table: mapping.table,
      expression: mapping.expression,
      valueType: mapping.valueType,
      scale: scaleObject._id,
      allowSelectValue:
        mapping &&
        mapping.valueIndex !== undefined &&
        mapping.valueIndex !== null
    } as Specification.ScaleMapping;

    newLegend.mappings.mappingOptions = mappingOptions;

    this.chartManager.addChartElement(newLegend);
  }

  public getRepresentativeGlyphState(glyph: Specification.Glyph) {
    // Is there a plot segment using this glyph?
    for (const element of this.chart.elements) {
      if (Prototypes.isType(element.classID, "plot-segment")) {
        const plotSegment = element as Specification.PlotSegment;
        if (plotSegment.glyph == glyph._id) {
          const state = this.chartManager.getClassById(plotSegment._id)
            .state as Specification.PlotSegmentState;
          return state.glyphs[0];
        }
      }
    }
    return null;
  }

  public solveConstraintsAndUpdateGraphics(mappingOnly: boolean = false) {
    this.solveConstraintsInWorker(mappingOnly).then(() => {
      this.emit(AppStore.EVENT_GRAPHICS);
    });
  }

  public async solveConstraintsInWorker(mappingOnly: boolean = false) {
    this.solverStatus = {
      solving: true
    };
    this.emit(AppStore.EVENT_SOLVER_STATUS);

    await this.worker.solveChartConstraints(
      this.chart,
      this.chartState,
      this.dataset,
      this.preSolveValues,
      mappingOnly
    );
    this.preSolveValues = [];

    this.solverStatus = {
      solving: false
    };
    this.emit(AppStore.EVENT_SOLVER_STATUS);
  }

  public newChartEmpty() {
    this.currentSelection = null;
    this.selectedGlyphIndex = {};
    this.currentTool = null;
    this.currentToolOptions = null;

    this.chart = createDefaultChart(this.dataset);
    this.chartManager = new Prototypes.ChartStateManager(
      this.chart,
      this.dataset
    );
    this.chartState = this.chartManager.chartState;
  }

  public deleteSelection() {
    const sel = this.currentSelection;
    this.currentSelection = null;
    this.emit(AppStore.EVENT_SELECTION);
    if (sel instanceof ChartElementSelection) {
      new Actions.DeleteChartElement(sel.chartElement).dispatch(
        this.dispatcher
      );
    }
    if (sel instanceof MarkSelection) {
      new Actions.RemoveMarkFromGlyph(sel.glyph, sel.mark).dispatch(
        this.dispatcher
      );
    }
    if (sel instanceof GlyphSelection) {
      new Actions.RemoveGlyph(sel.glyph).dispatch(this.dispatcher);
    }
  }

  public handleEscapeKey() {
    if (this.currentTool) {
      this.currentTool = null;
      this.emit(AppStore.EVENT_CURRENT_TOOL);
      return;
    }
    if (this.currentSelection) {
      new Actions.ClearSelection().dispatch(this.dispatcher);
    }
  }

  public getClosestSnappingGuide(point: { x: number; y: number }) {
    const chartClass = this.chartManager.getChartClass(
      this.chartManager.chartState
    );
    const boundsGuides = chartClass.getSnappingGuides();
    let chartGuides = boundsGuides.map(bounds => {
      return {
        element: null,
        guide: bounds
      };
    });
    const elements = this.chartManager.chart.elements;
    const elementStates = this.chartManager.chartState.elements;
    zipArray(elements, elementStates).forEach(
      (
        [layout, layoutState]: [
          Specification.ChartElement,
          Specification.ChartElementState
        ],
        index
      ) => {
        const layoutClass = this.chartManager.getChartElementClass(layoutState);
        chartGuides = chartGuides.concat(
          layoutClass.getSnappingGuides().map(bounds => {
            return {
              element: layout,
              guide: bounds
            };
          })
        );
      }
    );

    let minYDistance = null;
    let minXDistance = null;
    let minYGuide = null;
    let minXGuide = null;
    for (const g of chartGuides) {
      const guide = g.guide as Prototypes.SnappingGuides.Axis;
      // Find closest point
      if (guide.type == "y") {
        const dY = Math.abs(guide.value - point.y);
        if (dY < minYDistance || minYDistance == null) {
          minYDistance = dY;
          minYGuide = g;
        }
      } else if (guide.type == "x") {
        const dX = Math.abs(guide.value - point.x);
        if (dX < minXDistance || minXDistance == null) {
          minXDistance = dX;
          minXGuide = g;
        }
      }
    }

    return [minXGuide, minYGuide];
  }

  public buildChartTemplate(): Specification.Template.ChartTemplate {
    const builder = new ChartTemplateBuilder(
      this.chart,
      this.dataset,
      this.chartManager
    );
    const template = builder.build();
    return template;
  }

  public verifyUserExpressionWithTable(
    inputString: string,
    table: string,
    options: Expression.VerifyUserExpressionOptions = {}
  ) {
    if (table != null) {
      const dfTable = this.chartManager.dataflow.getTable(table);
      const rowIterator = function*() {
        for (let i = 0; i < dfTable.rows.length; i++) {
          yield dfTable.getRowContext(i);
        }
      };
      return Expression.verifyUserExpression(inputString, {
        data: rowIterator(),
        ...options
      });
    } else {
      return Expression.verifyUserExpression(inputString, {
        ...options
      });
    }
  }

  public updatePlotSegments() {
    // Get plot segments to update with new data
    const plotSegments: Specification.PlotSegment[] = this.chart.elements.filter(
      element => Prototypes.isType(element.classID, "plot-segment")
    ) as Specification.PlotSegment[];
    plotSegments.forEach(plot => {
      const table = this.dataset.tables.find(
        table => table.name === plot.table
      );

      // xData
      const xDataProperty: any = plot.properties.xData;
      if (xDataProperty) {
        const xData = new DragData.DataExpression(
          table,
          xDataProperty.expression,
          xDataProperty.valueType,
          {
            kind:
              xDataProperty.type === "numerical" &&
              xDataProperty.numericalMode === "temporal"
                ? DataKind.Temporal
                : xDataProperty.type
          },
          xDataProperty.rawColumnExpr
        );

        this.bindDataToAxis({
          property: "xData",
          dataExpression: xData,
          object: plot,
          appendToProperty: null,
          type: null, // TODO get type for column, from current dataset
          numericalMode: xDataProperty.numericalMode
        });
      }

      // yData
      const yDataProperty: any = plot.properties.yData;
      if (yDataProperty) {
        const yData = new DragData.DataExpression(
          table,
          yDataProperty.expression,
          yDataProperty.valueType,
          {
            kind:
              yDataProperty.type === "numerical" &&
              yDataProperty.numericalMode === "temporal"
                ? DataKind.Temporal
                : yDataProperty.type
          },
          yDataProperty.rawColumnExpr
        );

        this.bindDataToAxis({
          property: "yData",
          dataExpression: yData,
          object: plot,
          appendToProperty: null,
          type: null, // TODO get type for column, from current dataset
          numericalMode: yDataProperty.numericalMode
        });
      }

      const axis: any = plot.properties.axis;
      if (axis) {
        const axisData = new DragData.DataExpression(
          table,
          axis.expression,
          axis.valueType,
          {
            kind:
              axis.type === "numerical" && axis.numericalMode === "temporal"
                ? DataKind.Temporal
                : axis.type
          },
          yDataProperty.rawColumnExpr
        );

        this.bindDataToAxis({
          property: "axis",
          dataExpression: axisData,
          object: plot,
          appendToProperty: null,
          type: null, // TODO get type for column, from current dataset
          numericalMode: axis.numericalMode
        });
      }
    });
  }

  private getBindingByDataKind(kind: DataKind) {
    switch (kind) {
      case DataKind.Numerical:
        return "numerical";
      case DataKind.Temporal:
      case DataKind.Ordinal:
      case DataKind.Categorical:
        return "categorical";
    }
  }

  public bindDataToAxis(options: {
    object: Specification.Object;
    property?: string;
    appendToProperty?: string;
    dataExpression: DragData.DataExpression;
    type?: "default" | "numerical" | "categorical";
    numericalMode?: "linear" | "logarithmic" | "temporal";
  }) {
    this.saveHistory();
    const { object, property, appendToProperty, dataExpression } = options;
    let groupExpression = dataExpression.expression;
    let valueType = dataExpression.valueType;
    const type = dataExpression.type
      ? options.type
      : this.getBindingByDataKind(options.dataExpression.metadata.kind);
    const rawColumnExpression = dataExpression.rawColumnExpression;
    if (
      rawColumnExpression &&
      (options.dataExpression.metadata.kind === DataKind.Ordinal ||
        options.dataExpression.metadata.kind === DataKind.Categorical)
    ) {
      groupExpression = rawColumnExpression;
      valueType = DataType.String;
    }

    let dataBinding: Specification.Types.AxisDataBinding = {
      type: options.type || type,
      // Don't change current expression (use current expression), if user appends data expression ()
      expression:
        appendToProperty === "dataExpressions" &&
        object.properties[options.property]
          ? ((object.properties[options.property] as any).expression as string)
          : groupExpression,
      valueType,
      gapRatio: 0.1,
      visible: true,
      side: "default",
      style: deepClone(Prototypes.PlotSegments.defaultAxisStyle),
      numericalMode: options.numericalMode,
      dataKind: dataExpression.metadata.kind
    };

    let expressions = [groupExpression];

    if (appendToProperty) {
      if (object.properties[appendToProperty] == null) {
        object.properties[appendToProperty] = [
          { name: uniqueID(), expression: groupExpression }
        ];
      } else {
        (object.properties[appendToProperty] as any[]).push({
          name: uniqueID(),
          expression: groupExpression
        });
      }
      expressions = (object.properties[appendToProperty] as any[]).map(
        x => x.expression
      );
      if (object.properties[property] == null) {
        object.properties[property] = dataBinding;
      } else {
        dataBinding = object.properties[
          property
        ] as Specification.Types.AxisDataBinding;
      }
    } else {
      object.properties[property] = dataBinding;
    }

    const groupBy: Specification.Types.GroupBy = this.getGroupingExpression(
      object
    );
    let values: ValueType[] = [];
    if (
      appendToProperty == "dataExpressions" &&
      dataBinding.domainMax !== undefined &&
      dataBinding.domainMin !== undefined
    ) {
      // save current range of scale if user adds data
      values = values.concat(dataBinding.domainMax, dataBinding.domainMin);
    }
    for (const expr of expressions) {
      const r = this.chartManager.getGroupedExpressionVector(
        dataExpression.table.name,
        groupBy,
        expr
      );
      values = values.concat(r);
    }

    if (dataExpression.metadata) {
      switch (dataExpression.metadata.kind) {
        case Specification.DataKind.Categorical:
        case Specification.DataKind.Ordinal:
          {
            dataBinding.type = "categorical";
            dataBinding.valueType = dataExpression.valueType;
            dataBinding.categories = this.getCategoriesForDataBinding(
              dataExpression.metadata,
              values
            );
          }
<<<<<<< HEAD
        }
        break;
      case Specification.DataKind.Numerical:
        {
          const scale = new Scale.LinearScale();
          scale.inferParameters(values as number[]);
          dataBinding.domainMin = scale.domainMin;
          dataBinding.domainMax = scale.domainMax;
          dataBinding.type = "numerical";
          dataBinding.numericalMode = "linear";
        }
        break;
      case Specification.DataKind.Temporal:
        {
          const scale = new Scale.DateScale();
          scale.inferParameters(values as number[], false);
          dataBinding.domainMin = scale.domainMin;
          dataBinding.domainMax = scale.domainMax;
          dataBinding.type = "numerical";
          dataBinding.numericalMode = "temporal";
        }
        break;
=======
          break;
        case Specification.DataKind.Numerical:
          {
            const scale = new Scale.LinearScale();
            scale.inferParameters(values as number[]);
            dataBinding.domainMin = scale.domainMin;
            dataBinding.domainMax = scale.domainMax;
            dataBinding.type = "numerical";
            dataBinding.numericalMode = "linear";
          }
          break;
        case Specification.DataKind.Temporal:
          {
            const scale = new Scale.DateScale();
            scale.inferParameters(values as number[]);
            dataBinding.domainMin = scale.domainMin;
            dataBinding.domainMax = scale.domainMax;
            dataBinding.type = "numerical";
            dataBinding.numericalMode = "temporal";
          }
          break;
      }
>>>>>>> c2706654
    }

    // Adjust sublayout option if current option is not available
    const props = object.properties as Prototypes.PlotSegments.Region2DProperties;
    if (props.sublayout) {
      if (
        props.sublayout.type == "dodge-x" ||
        props.sublayout.type == "dodge-y" ||
        props.sublayout.type == "grid"
      ) {
        if (props.xData && props.xData.type == "numerical") {
          props.sublayout.type = "overlap";
        }
        if (props.yData && props.yData.type == "numerical") {
          props.sublayout.type = "overlap";
        }
      }
    }
  }

  public getCategoriesForDataBinding(
    metadata: Dataset.ColumnMetadata,
    values: ValueType[]
  ) {
    let categories: string[];
    if (metadata.order) {
      categories = metadata.order.slice();
    } else {
      const scale = new Scale.CategoricalScale();
      let orderMode: "alphabetically" | "occurrence" | "order" =
        "alphabetically";
      if (metadata.orderMode) {
        orderMode = metadata.orderMode;
      }
      scale.inferParameters(values as string[], orderMode);
      categories = new Array<string>(scale.length);
      scale.domain.forEach(
        (index: any, x: any) => (categories[index] = x.toString())
      );

      return categories;
    }
  }

  public getGroupingExpression(
    object: Specification.Object<Specification.ObjectProperties>
  ) {
    let groupBy: Specification.Types.GroupBy = null;
    if (Prototypes.isType(object.classID, "plot-segment")) {
      groupBy = (object as Specification.PlotSegment).groupBy;
    } else {
      // Find groupBy for data-driven guide
      if (Prototypes.isType(object.classID, "mark")) {
        for (const glyph of this.chart.glyphs) {
          if (glyph.marks.indexOf(object) >= 0) {
            // Found the glyph
            this.chartManager.enumeratePlotSegments(cls => {
              if (cls.object.glyph == glyph._id) {
                groupBy = cls.object.groupBy;
              }
            });
          }
        }
      }
    }
    return groupBy;
  }

  public getLocaleFileFormat(): LocaleFileFormat {
    return this.localeFileFormat;
  }

  public setLocaleFileFormat(value: LocaleFileFormat) {
    this.localeFileFormat = value;
  }
}<|MERGE_RESOLUTION|>--- conflicted
+++ resolved
@@ -1274,30 +1274,6 @@
               values
             );
           }
-<<<<<<< HEAD
-        }
-        break;
-      case Specification.DataKind.Numerical:
-        {
-          const scale = new Scale.LinearScale();
-          scale.inferParameters(values as number[]);
-          dataBinding.domainMin = scale.domainMin;
-          dataBinding.domainMax = scale.domainMax;
-          dataBinding.type = "numerical";
-          dataBinding.numericalMode = "linear";
-        }
-        break;
-      case Specification.DataKind.Temporal:
-        {
-          const scale = new Scale.DateScale();
-          scale.inferParameters(values as number[], false);
-          dataBinding.domainMin = scale.domainMin;
-          dataBinding.domainMax = scale.domainMax;
-          dataBinding.type = "numerical";
-          dataBinding.numericalMode = "temporal";
-        }
-        break;
-=======
           break;
         case Specification.DataKind.Numerical:
           {
@@ -1320,7 +1296,6 @@
           }
           break;
       }
->>>>>>> c2706654
     }
 
     // Adjust sublayout option if current option is not available
