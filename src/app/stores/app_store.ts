--- conflicted
+++ resolved
@@ -18,14 +18,10 @@
   compareMarkAttributeNames,
 } from "../../core";
 import { BaseStore } from "../../core/store/base";
-<<<<<<< HEAD
-import { CharticulatorWorker, WorkerInterface } from "../../worker";
-=======
 import {
   CharticulatorWorker,
   CharticulatorWorkerInterface,
 } from "../../worker";
->>>>>>> 635f2c71
 import { Actions, DragData } from "../actions";
 import { AbstractBackend } from "../backend/abstract";
 import { IndexedDBBackend } from "../backend/indexed_db";
@@ -144,11 +140,7 @@
   public static EVENT_SAVECHART = "savechart";
 
   /** The WebWorker for solving constraints */
-<<<<<<< HEAD
-  public readonly worker: WorkerInterface;
-=======
   public readonly worker: CharticulatorWorkerInterface;
->>>>>>> 635f2c71
 
   /** Is this app a nested chart editor? */
   public editorType: "chart" | "nested" | "embedded" = "chart";
@@ -202,11 +194,7 @@
 
   public messageState: Map<MessageType | string, string>;
 
-<<<<<<< HEAD
-  constructor(worker: WorkerInterface, dataset: Dataset.Dataset) {
-=======
   constructor(worker: CharticulatorWorkerInterface, dataset: Dataset.Dataset) {
->>>>>>> 635f2c71
     super(null);
 
     /** Register action handlers */
