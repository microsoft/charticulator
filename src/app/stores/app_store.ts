// Copyright (c) Microsoft Corporation. All rights reserved.
// Licensed under the MIT license.

import {
  Dataset,
  deepClone,
  Expression,
  getById,
  getByName,
  Prototypes,
  Solver,
  Specification,
  zipArray,
  uniqueID,
  Scale,
  MessageType,
  compareMarkAttributeNames,
} from "../../core";
import { BaseStore } from "../../core/store/base";
import { CharticulatorWorkerInterface } from "../../worker";
import { Actions, DragData } from "../actions";
import { AbstractBackend } from "../backend/abstract";
import { IndexedDBBackend } from "../backend/indexed_db";
import { ChartTemplateBuilder, ExportTemplateTarget } from "../template";
import {
  renderDataURLToPNG,
  b64EncodeUnicode,
  stringToDataURL,
} from "../utils";
import {
  renderChartToLocalString,
  renderChartToString,
} from "../views/canvas/chart_display";
import {
  ActionHandlerRegistry,
  registerActionHandlers,
} from "./action_handlers";
import { createDefaultChart } from "./defaults";
import { HistoryManager } from "./history_manager";
import { Migrator } from "./migrator";
import {
  ChartElementSelection,
  GlyphSelection,
  MarkSelection,
  Selection,
} from "./selection";
import { LocaleFileFormat } from "../../core/dataset/dsv_parser";
import { TableType } from "../../core/dataset";
import { ValueType } from "../../core/expression/classes";
import {
  DataKind,
  DataType,
  MappingType,
  ObjectProperties,
  ScaleMapping,
  ValueMapping,
} from "../../core/specification";
import { RenderEvents } from "../../core/graphics";
import {
  AxisDataBindingType,
  AxisRenderingStyle,
  NumericalMode,
  OrderMode,
} from "../../core/specification/types";
import {
  NumericalNumberLegendAttributeNames,
  NumericalNumberLegendProperties,
} from "../../core/prototypes/legends/numerical_legend";

import {
  defaultAxisStyle,
  Region2DProperties,
} from "../../core/prototypes/plot_segments";
import { isType, ObjectClass } from "../../core/prototypes";
import { LinearScaleProperties } from "../../core/prototypes/scales/linear";
import {
  PlotSegmentAxisPropertyNames,
  Region2DSublayoutType,
} from "../../core/prototypes/plot_segments/region_2d/base";
import { LineGuideProperties } from "../../core/prototypes/plot_segments/line";
import { DataAxisProperties } from "../../core/prototypes/marks/data_axis.attrs";

export interface ChartStoreStateSolverStatus {
  solving: boolean;
}

export interface SelectionState {
  selection?: {
    type: string;
    chartElementID?: string;
    glyphID?: string;
    markID?: string;
    glyphIndex?: number;
  };
  currentGlyphID?: string;
}

export interface AppStoreState {
  version: string;
  originDataset?: Dataset.Dataset;
  dataset: Dataset.Dataset;
  chart: Specification.Chart;
  chartState: Specification.ChartState;
}

export interface ScaleInferenceOptions {
  expression: string;
  valueType: Specification.DataType;
  valueKind: Specification.DataKind;
  outputType: Specification.AttributeType;
  hints?: Prototypes.DataMappingHints;
  markAttribute?: string;
}

export class AppStore extends BaseStore {
  public static EVENT_IS_NESTED_EDITOR = "is-nested-editor";
  public static EVENT_NESTED_EDITOR_EDIT = "nested-editor-edit";

  /** Fires when the dataset changes */
  public static EVENT_DATASET = "dataset";
  /** Fires when the chart state changes */
  public static EVENT_GRAPHICS = "graphics";
  /** Fires when the selection changes */
  public static EVENT_SELECTION = "selection";
  /** Fires when the current tool changes */
  public static EVENT_CURRENT_TOOL = "current-tool";
  /** Fires when solver status changes */
  public static EVENT_SOLVER_STATUS = "solver-status";
  /** Fires when the chart was saved */
  public static EVENT_SAVECHART = "savechart";

  /** The WebWorker for solving constraints */
  public readonly worker: CharticulatorWorkerInterface;

  /** Is this app a nested chart editor? */
  public editorType: "chart" | "nested" | "embedded" = "chart";
  /** Should we disable the FileView */
  public disableFileView: boolean = false;

  /** The dataset created on import */
  public originDataset: Dataset.Dataset;
  /** The current dataset */
  public dataset: Dataset.Dataset;
  /** The current chart */
  public chart: Specification.Chart;
  /** The current chart state */
  public chartState: Specification.ChartState;
  /** Rendering Events */
  public renderEvents?: RenderEvents;

  public currentSelection: Selection;
  public currentAttributeFocus: string;
  public currentGlyph: Specification.Glyph;
  protected selectedGlyphIndex: { [id: string]: number } = {};
  protected localeFileFormat: LocaleFileFormat = {
    delimiter: ",",
    numberFormat: {
      remove: ",",
      decimal: ".",
    },
    currency: '["$", ""]',
    group: "[3]",
  };
  public currentTool: string;
  public currentToolOptions: string;

  public chartManager: Prototypes.ChartStateManager;

  public solverStatus: ChartStoreStateSolverStatus;

  /** Manages the history of states */
  public historyManager: HistoryManager<AppStoreState>;

  /** The backend that manages data */
  public backend: AbstractBackend;
  /** The id of the currently editing chart */
  public currentChartID: string;

  public actionHandlers = new ActionHandlerRegistry<AppStore, Actions.Action>();

  private propertyExportName = new Map<string, string>();

  public messageState: Map<MessageType | string, string>;

  constructor(worker: CharticulatorWorkerInterface, dataset: Dataset.Dataset) {
    super(null);

    /** Register action handlers */
    registerActionHandlers(this.actionHandlers);

    this.worker = worker;

    this.backend = new IndexedDBBackend();

    this.historyManager = new HistoryManager<AppStoreState>();

    this.dataset = dataset;

    this.newChartEmpty();
    this.solveConstraintsAndUpdateGraphics();

    this.messageState = new Map();

    this.registerExportTemplateTarget(
      "Charticulator Template",
      (template: Specification.Template.ChartTemplate) => {
        return {
          getProperties: () => [
            {
              displayName: "Name",
              name: "name",
              type: "string",
              default: template.specification.properties?.name || "template",
            },
          ],
          getFileName: (props: { name: string }) => `${props.name}.tmplt`,
          generate: () => {
            return new Promise<string>((resolve) => {
              const r = b64EncodeUnicode(JSON.stringify(template, null, 2));
              resolve(r);
            });
          },
        };
      }
    );
  }

  public setPropertyExportName(propertyName: string, value: string) {
    this.propertyExportName.set(`${propertyName}`, value);
  }

  public getPropertyExportName(propertyName: string) {
    return this.propertyExportName.get(`${propertyName}`);
  }

  public saveState(): AppStoreState {
    return {
      version: CHARTICULATOR_PACKAGE.version,
      dataset: this.dataset,
      chart: this.chart,
      chartState: this.chartState,
    };
  }

  public saveDecoupledState(): AppStoreState {
    const state = this.saveState();
    return deepClone(state);
  }

  public loadState(state: AppStoreState) {
    this.currentSelection = null;
    this.selectedGlyphIndex = {};

    this.dataset = state.dataset;
    this.originDataset = state.dataset;
    this.chart = state.chart;
    this.chartState = state.chartState;

    this.chartManager = new Prototypes.ChartStateManager(
      this.chart,
      this.dataset,
      this.chartState,
      {},
      {},
      this.chartManager.getOriginChart()
    );

    this.emit(AppStore.EVENT_DATASET);
    this.emit(AppStore.EVENT_GRAPHICS);
    this.emit(AppStore.EVENT_SELECTION);
  }

  public saveHistory() {
    this.historyManager.addState(this.saveDecoupledState());
    try {
      this.emit(AppStore.EVENT_GRAPHICS);
    } catch (ex) {
      console.error(ex);
    }
  }

  public renderSVG() {
    const svg =
      '<?xml version="1.0" standalone="no"?>' +
      renderChartToString(this.dataset, this.chart, this.chartState);
    return svg;
  }

  public async renderLocalSVG() {
    const svg = await renderChartToLocalString(
      this.dataset,
      this.chart,
      this.chartState
    );
    return '<?xml version="1.0" standalone="no"?>' + svg;
  }

  public handleAction(action: Actions.Action) {
    this.actionHandlers.handleAction(this, action);
  }

  public async backendOpenChart(id: string) {
    const chart = await this.backend.get(id);
    this.currentChartID = id;
    this.historyManager.clear();
    const state = new Migrator().migrate(
      chart.data.state,
      CHARTICULATOR_PACKAGE.version
    );
    this.loadState(state);
    this.chartManager?.resetDifference();
  }

  // removes unused scale objecs
  private updateChartState() {
    function hasMappedProperty(
      mappings: Specification.Mappings,
      scaleId: string
    ) {
      for (const map in mappings) {
        if (mappings[map].type === MappingType.scale) {
          if ((mappings[map] as any).scale === scaleId) {
            return true;
          }
        }
      }
      return false;
    }
    const chart = this.chart;

    function scaleFilter(scale: any) {
      return !(
        chart.elements.find((element: any) => {
          const mappings = (element as Specification.Object).mappings;
          if (mappings) {
            return hasMappedProperty(mappings, scale._id);
          }
          return false;
        }) != null ||
        chart.glyphs.find((glyph) => {
          return (
            glyph.marks.find((mark) => {
              const mappings = (mark as Specification.Object).mappings;
              if (mappings) {
                return hasMappedProperty(mappings, scale._id);
              }
              return false;
            }) != null
          );
        })
      );
    }

    chart.scales
      .filter(scaleFilter)
      .forEach((scale) => this.chartManager.removeScale(scale));

    chart.scaleMappings = chart.scaleMappings.filter((scaleMapping) =>
      chart.scales.find((scale) => scale._id === scaleMapping.scale)
    );
  }

  public async backendSaveChart() {
    if (this.currentChartID != null) {
      const chart = await this.backend.get(this.currentChartID);
      this.updateChartState();
      chart.data.state = this.saveState();
      const svg = stringToDataURL("image/svg+xml", await this.renderLocalSVG());
      const png = await renderDataURLToPNG(svg, {
        mode: "thumbnail",
        thumbnail: [200, 150],
      });
      chart.metadata.thumbnail = png.toDataURL();
      await this.backend.put(chart.id, chart.data, chart.metadata);
      this.chartManager?.resetDifference();

      this.emit(AppStore.EVENT_GRAPHICS);
      this.emit(AppStore.EVENT_SAVECHART);
    }
  }

  public async backendSaveChartAs(name: string) {
    this.updateChartState();
    const state = this.saveState();
    const svg = stringToDataURL("image/svg+xml", await this.renderLocalSVG());
    const png = await renderDataURLToPNG(svg, {
      mode: "thumbnail",
      thumbnail: [200, 150],
    });
    const id = await this.backend.create(
      "chart",
      {
        state,
        name,
      },
      {
        name,
        dataset: this.dataset.name,
        thumbnail: png.toDataURL(),
      }
    );
    this.currentChartID = id;
    this.emit(AppStore.EVENT_GRAPHICS);
    this.emit(AppStore.EVENT_SAVECHART);
    return id;
  }

  public setupNestedEditor(
    callback: (newSpecification: Specification.Chart) => void,
    type: "nested" | "embedded"
  ) {
    this.editorType = type;
    this.disableFileView = true;
    this.emit(AppStore.EVENT_IS_NESTED_EDITOR);
    this.addListener(AppStore.EVENT_NESTED_EDITOR_EDIT, () => {
      callback(this.chart);
    });
  }

  private registeredExportTemplateTargets = new Map<
    string,
    (template: Specification.Template.ChartTemplate) => ExportTemplateTarget
  >();

  public registerExportTemplateTarget(
    name: string,
    ctor: (
      template: Specification.Template.ChartTemplate
    ) => ExportTemplateTarget
  ) {
    this.registeredExportTemplateTargets.set(name, ctor);
  }

  public unregisterExportTemplateTarget(name: string) {
    this.registeredExportTemplateTargets.delete(name);
  }

  public listExportTemplateTargets(): string[] {
    const r: string[] = [];
    this.registeredExportTemplateTargets.forEach((x, i) => {
      r.push(i);
    });
    return r;
  }

  public createExportTemplateTarget(
    name: string,
    template: Specification.Template.ChartTemplate
  ): ExportTemplateTarget {
    return this.registeredExportTemplateTargets.get(name)(template);
  }

  public getTable(name: string): Dataset.Table {
    if (this.dataset != null) {
      return this.dataset.tables.filter((d) => d.name == name)[0];
    } else {
      return null;
    }
  }

  public getTables(): Dataset.Table[] {
    return this.dataset.tables;
  }

  public getColumnVector(
    table: Dataset.Table,
    columnName: string
  ): Dataset.DataValue[] {
    return table.rows.map((d) => d[columnName]);
  }

  public saveSelectionState(): SelectionState {
    const selection: SelectionState = {};
    if (this.currentSelection instanceof ChartElementSelection) {
      selection.selection = {
        type: "chart-element",
        chartElementID: this.currentSelection.chartElement._id,
      };
    }
    if (this.currentSelection instanceof GlyphSelection) {
      selection.selection = {
        type: "glyph",
        glyphID: this.currentSelection.glyph._id,
      };
    }
    if (this.currentSelection instanceof MarkSelection) {
      selection.selection = {
        type: "mark",
        glyphID: this.currentSelection.glyph._id,
        markID: this.currentSelection.mark._id,
      };
    }
    if (this.currentGlyph) {
      selection.currentGlyphID = this.currentGlyph._id;
    }
    return selection;
  }

  public loadSelectionState(selectionState: SelectionState) {
    if (selectionState == null) {
      return;
    }
    const selection = selectionState.selection;
    if (selection != null) {
      if (selection.type == "chart-element") {
        const chartElement = getById(
          this.chart.elements,
          selection.chartElementID
        );
        if (chartElement) {
          this.currentSelection = new ChartElementSelection(chartElement);
        }
      }
      if (selection.type == "glyph") {
        const glyphID = selection.glyphID;
        const glyph = getById(this.chart.glyphs, glyphID);
        const plotSegment = getById(
          this.chart.elements,
          selection.chartElementID
        ) as Specification.PlotSegment;
        if (plotSegment && glyph) {
          this.currentSelection = new GlyphSelection(plotSegment, glyph);
          this.currentGlyph = glyph;
        }
      }
      if (selection.type == "mark") {
        const glyphID = selection.glyphID;
        const markID = selection.markID;
        const glyph = getById(this.chart.glyphs, glyphID);
        const plotSegment = getById(
          this.chart.elements,
          selection.chartElementID
        ) as Specification.PlotSegment;
        if (plotSegment && glyph) {
          const mark = getById(glyph.marks, markID);
          if (mark) {
            this.currentSelection = new MarkSelection(plotSegment, glyph, mark);
            this.currentGlyph = glyph;
          }
        }
      }
    }
    if (selectionState.currentGlyphID) {
      const glyph = getById(this.chart.glyphs, selectionState.currentGlyphID);
      if (glyph) {
        this.currentGlyph = glyph;
      }
    }
    this.emit(AppStore.EVENT_SELECTION);
  }

  public setSelectedGlyphIndex(plotSegmentID: string, glyphIndex: number) {
    this.selectedGlyphIndex[plotSegmentID] = glyphIndex;
  }

  public getSelectedGlyphIndex(plotSegmentID: string) {
    const plotSegment = this.chartManager.getClassById(
      plotSegmentID
    ) as Prototypes.PlotSegments.PlotSegmentClass;
    if (!plotSegment) {
      return 0;
    }
    // eslint-disable-next-line
    if (this.selectedGlyphIndex.hasOwnProperty(plotSegmentID)) {
      const idx = this.selectedGlyphIndex[plotSegmentID];
      if (idx >= plotSegment.state.dataRowIndices.length) {
        this.selectedGlyphIndex[plotSegmentID] = 0;
        return 0;
      } else {
        return idx;
      }
    } else {
      this.selectedGlyphIndex[plotSegmentID] = 0;
      return 0;
    }
  }

  public getMarkIndex(mark: Specification.Glyph) {
    return this.chart.glyphs.indexOf(mark);
  }

  public forAllGlyph(
    glyph: Specification.Glyph,
    callback: (
      glyphState: Specification.GlyphState,
      plotSegment: Specification.PlotSegment,
      plotSegmentState: Specification.PlotSegmentState
    ) => void
  ) {
    for (const [element, elementState] of zipArray(
      this.chart.elements,
      this.chartState.elements
    )) {
      if (Prototypes.isType(element.classID, "plot-segment")) {
        const plotSegment = element as Specification.PlotSegment;
        const plotSegmentState = elementState as Specification.PlotSegmentState;
        if (plotSegment.glyph == glyph._id) {
          for (const glyphState of plotSegmentState.glyphs) {
            callback(glyphState, plotSegment, plotSegmentState);
          }
        }
      }
    }
  }

  public preSolveValues: [
    Solver.ConstraintStrength,
    Specification.AttributeMap,
    string,
    number
  ][] = [];
  public addPresolveValue(
    strength: Solver.ConstraintStrength,
    state: Specification.AttributeMap,
    attr: string,
    value: number
  ) {
    this.preSolveValues.push([strength, state, attr, value]);
  }

  /** Given the current selection, find a reasonable plot segment for a glyph */
  public findPlotSegmentForGlyph(glyph: Specification.Glyph) {
    if (
      this.currentSelection instanceof MarkSelection ||
      this.currentSelection instanceof GlyphSelection
    ) {
      if (this.currentSelection.glyph == glyph) {
        return this.currentSelection.plotSegment;
      }
    }
    if (this.currentSelection instanceof ChartElementSelection) {
      if (
        Prototypes.isType(
          this.currentSelection.chartElement.classID,
          "plot-segment"
        )
      ) {
        const plotSegment = this.currentSelection
          .chartElement as Specification.PlotSegment;
        if (plotSegment.glyph == glyph._id) {
          return plotSegment;
        }
      }
    }
    for (const elem of this.chart.elements) {
      if (Prototypes.isType(elem.classID, "plot-segment")) {
        const plotSegment = elem as Specification.PlotSegment;
        if (plotSegment.glyph == glyph._id) {
          return plotSegment;
        }
      }
    }
  }

  // eslint-disable-next-line
  public scaleInference(
    context: { glyph?: Specification.Glyph; chart?: { table: string } },
    options: ScaleInferenceOptions
  ): string {
    // Figure out the source table
    let tableName: string = null;
    if (context.glyph) {
      tableName = context.glyph.table;
    }
    if (context.chart) {
      tableName = context.chart.table;
    }
    // Figure out the groupBy
    let groupBy: Specification.Types.GroupBy = null;
    if (context.glyph) {
      // Find plot segments that use the glyph.
      this.chartManager.enumeratePlotSegments((cls) => {
        if (cls.object.glyph == context.glyph._id) {
          groupBy = cls.object.groupBy;
        }
      });
    }
    let table = this.getTable(tableName);

    // compares the ranges of two expression to determine similarity
    const compareDomainRanges = (
      scaleID: string,
      expression: string
    ): boolean => {
      const scaleClass = this.chartManager.getClassById(
        scaleID
      ) as Prototypes.Scales.ScaleClass;

      // compare only numerical scales
      if (
        !Prototypes.isType(
          scaleClass.object.classID,
          "scale.linear<number,number>"
        )
      ) {
        return false;
      }

      const values = this.chartManager.getGroupedExpressionVector(
        table.name,
        groupBy,
        expression
      ) as number[];

      const min = Math.min(...values);
      const max = Math.min(...values);

      const domainMin = (scaleClass.object as Specification.Scale<
        LinearScaleProperties
      >).properties.domainMin;
      const domainMax = (scaleClass.object as Specification.Scale<
        LinearScaleProperties
      >).properties.domainMax;

      const domainRange = Math.abs(domainMin - domainMax) * 2;

      if (domainMin - domainRange < min && min < domainMax + domainRange) {
        return true;
      }
      if (domainMin - domainRange < max && max < domainMax + domainRange) {
        return true;
      }

      return false;
    };

    // If there is an existing scale on the same column in the table, return that one
    if (!options.hints?.newScale) {
      const getExpressionUnit = (expr: string) => {
        const parsed = Expression.parse(expr);
        // In the case of an aggregation function
        if (parsed instanceof Expression.FunctionCall) {
          const args0 = parsed.args[0];
          if (args0 instanceof Expression.Variable) {
            const column = getByName(table.columns, args0.name);
            if (column) {
              return column.metadata.unit;
            }
          }
        }
        return null; // unit is unknown
      };

      const findScale = (mappings: Specification.Mappings) => {
        for (const name in mappings) {
          // eslint-disable-next-line
          if (!mappings.hasOwnProperty(name)) {
            continue;
          }
          if (mappings[name].type == MappingType.scale) {
            const scaleMapping = mappings[name] as Specification.ScaleMapping;
            if (scaleMapping.scale != null) {
              if (
                (compareDomainRanges(scaleMapping.scale, options.expression) ||
                  scaleMapping.expression == options.expression) &&
                (compareMarkAttributeNames(
                  options.markAttribute,
                  scaleMapping.attribute
                ) ||
                  !options.markAttribute ||
                  !scaleMapping.attribute)
              ) {
                const scaleObject = getById(
                  this.chart.scales,
                  scaleMapping.scale
                );
                if (scaleObject.outputType == options.outputType) {
                  return scaleMapping.scale;
                }
              }
              // TODO: Fix this part
              if (
                getExpressionUnit(scaleMapping.expression) ==
                  getExpressionUnit(options.expression) &&
                getExpressionUnit(scaleMapping.expression) != null
              ) {
                const scaleObject = getById(
                  this.chart.scales,
                  scaleMapping.scale
                );
                if (scaleObject.outputType == options.outputType) {
                  return scaleMapping.scale;
                }
              }
            }
          }
        }
        return null;
      };

      for (const element of this.chart.elements) {
        if (Prototypes.isType(element.classID, "plot-segment")) {
          const plotSegment = element as Specification.PlotSegment;
          if (plotSegment.table != table.name) {
            continue;
          }
          const glyph = getById(this.chart.glyphs, plotSegment.glyph);
          if (!glyph) {
            continue;
          }
          for (const element of glyph.marks) {
            const foundScale = findScale(element.mappings);
            if (foundScale) {
              return foundScale;
            }
          }
        } else {
          const foundScale = findScale(element.mappings);
          if (foundScale) {
            return foundScale;
          }
        }
      }
      if (this.chart.scaleMappings) {
        for (const scaleMapping of this.chart.scaleMappings) {
          if (
            (compareDomainRanges(scaleMapping.scale, options.expression) ||
              scaleMapping.expression == options.expression) &&
            ((scaleMapping.attribute &&
              compareMarkAttributeNames(
                scaleMapping.attribute,
                options.markAttribute
              )) ||
              !scaleMapping.attribute)
          ) {
            const scaleObject = getById(this.chart.scales, scaleMapping.scale);
            if (scaleObject && scaleObject.outputType == options.outputType) {
              return scaleMapping.scale;
            }
          }
        }
      }
    }
    // Infer a new scale for this item
    const scaleClassID = Prototypes.Scales.inferScaleType(
      options.valueType,
      options.valueKind,
      options.outputType
    );

    if (scaleClassID != null) {
      const newScale = this.chartManager.createObject(
        scaleClassID
      ) as Specification.Scale;
      newScale.properties.name = this.chartManager.findUnusedName("Scale");
      newScale.inputType = options.valueType;
      newScale.outputType = options.outputType;
      this.chartManager.addScale(newScale);
      const scaleClass = this.chartManager.getClassById(
        newScale._id
      ) as Prototypes.Scales.ScaleClass;

      const parentMainTable = this.getTables().find(
        (table) => table.type === TableType.ParentMain
      );
      if (parentMainTable) {
        table = parentMainTable;
      }

      scaleClass.inferParameters(
        this.chartManager.getGroupedExpressionVector(
          table.name,
          groupBy,
          options.expression
        ) as Specification.DataValue[],
        {
          ...options.hints,
          extendScaleMax: true,
          extendScaleMin: true,
        }
      );

      return newScale._id;
    } else {
      return null;
    }
  }

  public isLegendExistForScale(scale: string) {
    // See if we already have a legend
    for (const element of this.chart.elements) {
      if (Prototypes.isType(element.classID, "legend")) {
        if (element.properties.scale == scale) {
          return true;
        }
      }
    }
    return false;
  }

  // eslint-disable-next-line
  public toggleLegendForScale(
    scale: string,
    mapping: Specification.ScaleMapping,
    plotSegment: ObjectClass
  ) {
    const scaleObject = getById(this.chartManager.chart.scales, scale);
    // See if we already have a legend
    for (const element of this.chart.elements) {
      if (Prototypes.isType(element.classID, "legend")) {
        if (element.properties.scale == scale) {
          this.chartManager.removeChartElement(element);
          return;
        }
      }
    }
    let newLegend: Specification.ChartElement;
    // Categorical-color scale
    if (scaleObject.classID == "scale.categorical<string,color>") {
      if (mapping && mapping.valueIndex != undefined) {
        newLegend = this.chartManager.createObject(`legend.custom`);
      } else {
        newLegend = this.chartManager.createObject(`legend.categorical`);
      }
      newLegend.properties.scale = scale;
      newLegend.mappings.x = {
        type: MappingType.parent,
        parentAttribute: "x2",
      } as Specification.ParentMapping;
      newLegend.mappings.y = {
        type: MappingType.parent,
        parentAttribute: "y2",
      } as Specification.ParentMapping;
      this.chartManager.chart.mappings.marginRight = {
        type: MappingType.value,
        value: 100,
      } as Specification.ValueMapping;
    }
    // Numerical-color scale
    if (
      scaleObject.classID == "scale.linear<number,color>" ||
      scaleObject.classID == "scale.linear<integer,color>"
    ) {
      newLegend = this.chartManager.createObject(`legend.numerical-color`);
      newLegend.properties.scale = scale;
      newLegend.mappings.x = {
        type: MappingType.parent,
        parentAttribute: "x2",
      } as Specification.ParentMapping;
      newLegend.mappings.y = {
        type: MappingType.parent,
        parentAttribute: "y2",
      } as Specification.ParentMapping;
      this.chartManager.chart.mappings.marginRight = {
        type: MappingType.value,
        value: 100,
      } as Specification.ValueMapping;
    }
    // Numerical-number scale
    if (
      scaleObject.classID == "scale.linear<number,number>" ||
      scaleObject.classID == "scale.linear<integer,number>"
    ) {
      if (!plotSegment) {
        console.log("Numerical-number legend needs plot segment parameter.");
        return;
      }
      newLegend = this.chartManager.createObject(`legend.numerical-number`);
      const properties = newLegend.properties as NumericalNumberLegendProperties;
      properties.scale = scale;
      let legendAttributes: NumericalNumberLegendAttributeNames[] = [
        NumericalNumberLegendAttributeNames.x1,
        NumericalNumberLegendAttributeNames.y1,
        NumericalNumberLegendAttributeNames.x2,
        NumericalNumberLegendAttributeNames.y2,
      ];
      let targetAttributes: string[];
      if (isType(plotSegment.object.classID, "plot-segment.polar")) {
        switch (mapping.attribute) {
          case "height": {
            // radial
            targetAttributes = ["a1r1x", "a1r1y", "a1r2x", "a1r2y"];
            properties.axis.side = "default";
            break;
          }
          case "width": {
            // angular
            legendAttributes = [
              NumericalNumberLegendAttributeNames.cx,
              NumericalNumberLegendAttributeNames.cy,
              NumericalNumberLegendAttributeNames.radius,
              NumericalNumberLegendAttributeNames.startAngle,
              NumericalNumberLegendAttributeNames.endAngle,
            ];
            targetAttributes = ["cx", "cy", "radial2", "angle1", "angle2"];
            properties.axis.side = "default";
            properties.polarAngularMode = true;
            break;
          }
        }
      } else {
        switch (mapping.attribute) {
          case "height": {
            targetAttributes = ["x1", "y1", "x1", "y2"];
            properties.axis.side = "default";
            break;
          }
          case "width": {
            targetAttributes = ["x1", "y1", "x2", "y1"];
            properties.axis.side = "opposite";
            break;
          }
        }
      }
      legendAttributes.forEach((attribute, i) => {
        // //snap legend to plot segment
        this.chartManager.chart.constraints.push({
          type: "snap",
          attributes: {
            element: newLegend._id,
            attribute,
            targetElement: plotSegment.object._id,
            targetAttribute: targetAttributes[i],
            gap: 0,
          },
        });
      });
    }

    const mappingOptions = {
      type: MappingType.scale,
      table: mapping.table,
      expression: mapping.expression,
      valueType: mapping.valueType,
      scale: scaleObject._id,
      allowSelectValue: mapping && mapping.valueIndex != undefined,
    } as Specification.ScaleMapping;

    newLegend.mappings.mappingOptions = mappingOptions;

    this.chartManager.addChartElement(newLegend);
  }

  public getRepresentativeGlyphState(glyph: Specification.Glyph) {
    // Is there a plot segment using this glyph?
    for (const element of this.chart.elements) {
      if (Prototypes.isType(element.classID, "plot-segment")) {
        const plotSegment = element as Specification.PlotSegment;
        if (plotSegment.glyph == glyph._id) {
          const state = this.chartManager.getClassById(plotSegment._id)
            .state as Specification.PlotSegmentState;
          return state.glyphs[0];
        }
      }
    }
    return null;
  }

  public solveConstraintsAndUpdateGraphics(mappingOnly: boolean = false) {
    this.solveConstraintsInWorker(mappingOnly).then(() => {
      this.emit(AppStore.EVENT_GRAPHICS);
    });
  }

  public async solveConstraintsInWorker(mappingOnly: boolean = false) {
    this.solverStatus = {
      solving: true,
    };
    this.emit(AppStore.EVENT_SOLVER_STATUS);

    await this.worker.solveChartConstraints(
      this.chart,
      this.chartState,
      this.dataset,
      this.preSolveValues,
      mappingOnly
    );
    this.preSolveValues = [];

    this.solverStatus = {
      solving: false,
    };
    this.emit(AppStore.EVENT_SOLVER_STATUS);
  }

  public newChartEmpty() {
    this.currentSelection = null;
    this.selectedGlyphIndex = {};
    this.currentTool = null;
    this.currentToolOptions = null;

    this.chart = createDefaultChart(this.dataset);
    this.chartManager = new Prototypes.ChartStateManager(
      this.chart,
      this.dataset
    );
    this.chartState = this.chartManager.chartState;
  }

  public deleteSelection() {
    const sel = this.currentSelection;
    this.currentSelection = null;
    this.emit(AppStore.EVENT_SELECTION);
    if (sel instanceof ChartElementSelection) {
      new Actions.DeleteChartElement(sel.chartElement).dispatch(
        this.dispatcher
      );
    }
    if (sel instanceof MarkSelection) {
      new Actions.RemoveMarkFromGlyph(sel.glyph, sel.mark).dispatch(
        this.dispatcher
      );
    }
    if (sel instanceof GlyphSelection) {
      new Actions.RemoveGlyph(sel.glyph).dispatch(this.dispatcher);
    }
  }

  public handleEscapeKey() {
    if (this.currentTool) {
      this.currentTool = null;
      this.emit(AppStore.EVENT_CURRENT_TOOL);
      return;
    }
    if (this.currentSelection) {
      new Actions.ClearSelection().dispatch(this.dispatcher);
    }
  }

  public getClosestSnappingGuide(point: { x: number; y: number }) {
    const chartClass = this.chartManager.getChartClass(
      this.chartManager.chartState
    );
    const boundsGuides = chartClass.getSnappingGuides();
    let chartGuides = boundsGuides.map((bounds) => {
      return {
        element: null,
        guide: bounds,
      };
    });
    const elements = this.chartManager.chart.elements;
    const elementStates = this.chartManager.chartState.elements;
    zipArray(elements, elementStates).forEach(
      ([layout, layoutState]: [
        Specification.ChartElement,
        Specification.ChartElementState
      ]) => {
        const layoutClass = this.chartManager.getChartElementClass(layoutState);
        chartGuides = chartGuides.concat(
          layoutClass.getSnappingGuides().map((bounds) => {
            return {
              element: layout,
              guide: bounds,
            };
          })
        );
      }
    );

    let minYDistance = null;
    let minXDistance = null;
    let minYGuide = null;
    let minXGuide = null;
    for (const g of chartGuides) {
      const guide = g.guide as Prototypes.SnappingGuides.Axis;
      // Find closest point
      if (guide.type == "y") {
        const dY = Math.abs(guide.value - point.y);
        if (dY < minYDistance || minYDistance == null) {
          minYDistance = dY;
          minYGuide = g;
        }
      } else if (guide.type == "x") {
        const dX = Math.abs(guide.value - point.x);
        if (dX < minXDistance || minXDistance == null) {
          minXDistance = dX;
          minXGuide = g;
        }
      }
    }

    return [minXGuide, minYGuide];
  }

  public buildChartTemplate(): Specification.Template.ChartTemplate {
    const builder = new ChartTemplateBuilder(
      this.chart,
      this.dataset,
      this.chartManager
    );

    const template = builder.build();
    return template;
  }

  public verifyUserExpressionWithTable(
    inputString: string,
    table: string,
    options: Expression.VerifyUserExpressionOptions = {}
  ) {
    if (table != null) {
      const dfTable = this.chartManager.dataflow.getTable(table);
      const rowIterator = function* () {
        for (let i = 0; i < dfTable.rows.length; i++) {
          yield dfTable.getRowContext(i);
        }
      };
      return Expression.verifyUserExpression(inputString, {
        data: rowIterator(),
        ...options,
      });
    } else {
      return Expression.verifyUserExpression(inputString, {
        ...options,
      });
    }
  }

  // eslint-disable-next-line
  public updateScales() {
    try {
      const updatedScales: string[] = [];
      // eslint-disable-next-line
      const updateScalesInternal = (
        scaleId: string,
        mappings: Specification.Guide<Specification.ObjectProperties>[],
        context: { glyph: Specification.Glyph; chart: Specification.Chart }
      ) => {
        if (updatedScales.find((scale) => scale === scaleId)) {
          return;
        }
        const scale = Prototypes.findObjectById(
          this.chart,
          scaleId
        ) as Specification.Scale;
        const filteredMappings = mappings
          .flatMap((el) => {
            return Object.keys(el.mappings).map((key) => {
              return {
                element: el,
                key,
                mapping: el.mappings[key],
              };
            });
          })
          .filter(
            (mapping) =>
              mapping.mapping.type === MappingType.scale &&
              (mapping.mapping as ScaleMapping).scale === scaleId
          ) as {
          element: Specification.Element<Specification.ObjectProperties>;
          key: string;
          mapping: ScaleMapping;
        }[];

        // Figure out the groupBy
        let groupBy: Specification.Types.GroupBy = null;
        if (context.glyph) {
          // Find plot segments that use the glyph.
          this.chartManager.enumeratePlotSegments((cls) => {
            if (cls.object.glyph == context.glyph._id) {
              groupBy = cls.object.groupBy;
            }
          });
        }

        filteredMappings.forEach((mapping) => {
          const scaleClass = this.chartManager.getClassById(
            scaleId
          ) as Prototypes.Scales.ScaleClass;

          let values: any = [];
          let newScale = true;
          let reuseRange = false;
          let extendScale = true;

          // special case for legend to draw column names
          if (mapping.element.classID === "legend.custom") {
            const table = this.chartManager.dataflow.getTable(
              mapping.mapping.table
            );
            const parsedExpression = this.chartManager.dataflow.cache.parse(
              mapping.mapping.expression
            );
            values = parsedExpression.getValue(table) as ValueType[];
            newScale = true;
            extendScale = true;
            reuseRange = true;
          } else {
            if (scale.classID == "scale.categorical<string,color>") {
              newScale = true;
              extendScale = true;
              reuseRange = true;
            } else {
              newScale = false;
              extendScale = true;
              reuseRange = true;
            }
            values = this.chartManager.getGroupedExpressionVector(
              mapping.mapping.table,
              groupBy,
              mapping.mapping.expression
            );
          }
          scaleClass.inferParameters(values as any, {
            newScale,
            reuseRange,
            extendScaleMax: extendScale,
            extendScaleMin: extendScale,
            rangeNumber: [
              (scale.mappings.rangeMin as ValueMapping)?.value as number,
              (scale.mappings.rangeMax as ValueMapping)?.value as number,
            ],
          });
          updatedScales.push(scaleId);
        });
      };

      const chartElements = this.chart.elements;

      const legendScales = chartElements
        .filter((el) => Prototypes.isType(el.classID, "legend"))
        .flatMap((el) => {
          return el.properties.scale as string;
        });

      legendScales.forEach((scale) => {
        updateScalesInternal(scale, chartElements, {
          chart: this.chart,
          glyph: null,
        });
        this.chart.glyphs.forEach((gl) =>
          updateScalesInternal(scale, gl.marks, {
            chart: this.chart,
            glyph: gl,
          })
        );
      });
    } catch (ex) {
      console.error("Updating of scales failed with error", ex);
    }
  }

  public getDataKindByType = (type: AxisDataBindingType): DataKind => {
    switch (type) {
      case AxisDataBindingType.Categorical:
        return DataKind.Categorical;
      case AxisDataBindingType.Numerical:
        return DataKind.Numerical;
      case AxisDataBindingType.Default:
        return DataKind.Categorical;
      default:
        return DataKind.Categorical;
    }
  };

  // eslint-disable-next-line
  public updatePlotSegments() {
    // Get plot segments to update with new data
    const plotSegments: Specification.PlotSegment[] = this.chart.elements.filter(
      (element) => Prototypes.isType(element.classID, "plot-segment")
    ) as Specification.PlotSegment[];
    // eslint-disable-next-line
    plotSegments.forEach((plot: Specification.PlotSegment) => {
      const table = this.dataset.tables.find(
        (table) => table.name === plot.table
      );

      // xData
      const xDataProperty: Specification.Types.AxisDataBinding = (plot.properties as Region2DProperties)
        .xData;
      if (xDataProperty) {
        const xData = new DragData.DataExpression(
          table,
          xDataProperty.expression,
          xDataProperty.valueType,
          {
            kind:
              xDataProperty.type === "numerical" &&
              xDataProperty.numericalMode === "temporal"
                ? DataKind.Temporal
                : xDataProperty.dataKind
                ? xDataProperty.dataKind
                : this.getDataKindByType(xDataProperty.type),
            orderMode: xDataProperty.orderMode
              ? xDataProperty.orderMode
              : xDataProperty.valueType === "string"
              ? OrderMode.order
              : null,
            order:
              xDataProperty.order !== undefined ? xDataProperty.order : null,
          },
          xDataProperty.rawExpression as string
        );

        this.bindDataToAxis({
          property: PlotSegmentAxisPropertyNames.xData,
          dataExpression: xData,
          object: plot,
          appendToProperty: null,
          type: xDataProperty.type, // TODO get type for column, from current dataset
          numericalMode: xDataProperty.numericalMode,
          autoDomainMax: xDataProperty.autoDomainMax,
          autoDomainMin: xDataProperty.autoDomainMin,
          domainMin: xDataProperty.domainMin,
          domainMax: xDataProperty.domainMax,
        });
      }

      // yData
      const yDataProperty: Specification.Types.AxisDataBinding = (plot.properties as Region2DProperties)
        .yData;
      if (yDataProperty) {
        const yData = new DragData.DataExpression(
          table,
          yDataProperty.expression,
          yDataProperty.valueType,
          {
            kind:
              yDataProperty.type === "numerical" &&
              yDataProperty.numericalMode === "temporal"
                ? DataKind.Temporal
                : yDataProperty.dataKind
                ? yDataProperty.dataKind
                : this.getDataKindByType(yDataProperty.type),
            orderMode: yDataProperty.orderMode
              ? yDataProperty.orderMode
              : yDataProperty.valueType === "string"
              ? OrderMode.order
              : null,
            order:
              yDataProperty.order !== undefined ? yDataProperty.order : null,
          },
          yDataProperty.rawExpression as string
        );

        this.bindDataToAxis({
          property: PlotSegmentAxisPropertyNames.yData,
          dataExpression: yData,
          object: plot,
          appendToProperty: null,
          type: yDataProperty.type, // TODO get type for column, from current dataset
          numericalMode: yDataProperty.numericalMode,
          autoDomainMax: yDataProperty.autoDomainMax,
          autoDomainMin: yDataProperty.autoDomainMin,
          domainMin: yDataProperty.domainMin,
          domainMax: yDataProperty.domainMax,
        });
      }

      const axisProperty: Specification.Types.AxisDataBinding = (plot.properties as LineGuideProperties)
        .axis;
      if (axisProperty) {
        const axisData = new DragData.DataExpression(
          table,
          axisProperty.expression !== undefined
            ? axisProperty.expression
            : null,
          axisProperty.valueType !== undefined ? axisProperty.valueType : null,
          {
            kind:
              axisProperty.type === "numerical" &&
              axisProperty.numericalMode === "temporal"
                ? DataKind.Temporal
                : axisProperty.dataKind
                ? axisProperty.dataKind
                : this.getDataKindByType(axisProperty.type),
            orderMode: axisProperty.orderMode
              ? axisProperty.orderMode
              : axisProperty.valueType === "string"
              ? OrderMode.order
              : null,
            order: axisProperty.order !== undefined ? axisProperty.order : null,
          },
          axisProperty.rawExpression as string
        );

        this.bindDataToAxis({
          property: PlotSegmentAxisPropertyNames.axis,
          dataExpression: axisData,
          object: plot,
          appendToProperty: null,
          type: axisProperty.type, // TODO get type for column, from current dataset
          numericalMode: axisProperty.numericalMode
            ? axisProperty.numericalMode
            : null,
          autoDomainMax: axisProperty.autoDomainMax,
          autoDomainMin: axisProperty.autoDomainMin,
          domainMin: axisProperty.domainMin,
          domainMax: axisProperty.domainMax,
        });
      }
    });
  }

  public updateDataAxes() {
    const mapElementWithTable = (table: string) => (el: any) => {
      return {
        table,
        element: el,
      };
    };

    const bindAxis = (
      dataAxisElement: { table: string; element: any },
      expression: string,
      axisProperty: Specification.Types.AxisDataBinding,
      dataAxis: Specification.ChartElement<DataAxisProperties>,
      appendToProperty: string = null
    ) => {
      const axisData = new DragData.DataExpression(
        this.dataset.tables.find((t) => t.name == dataAxisElement.table),
        expression,
        axisProperty.valueType,
        {
          kind:
            axisProperty.type === "numerical" &&
            axisProperty.numericalMode === "temporal"
              ? DataKind.Temporal
              : axisProperty.dataKind
              ? axisProperty.dataKind
              : this.getDataKindByType(axisProperty.type),
          orderMode: axisProperty.orderMode
            ? axisProperty.orderMode
            : axisProperty.valueType === "string"
            ? OrderMode.order
            : null,
          order: axisProperty.order,
        },
        axisProperty.rawColumnExpr as string
      );

      this.bindDataToAxis({
        property: PlotSegmentAxisPropertyNames.axis,
        dataExpression: axisData,
        object: dataAxis as any,
        appendToProperty,
        type: axisProperty.type,
        numericalMode: axisProperty.numericalMode,
        autoDomainMax: axisProperty.autoDomainMax,
        autoDomainMin: axisProperty.autoDomainMin,
        domainMin: axisProperty.domainMin,
        domainMax: axisProperty.domainMax,
      });
    };

    const table = this.dataset.tables.find((t) => t.type === TableType.Main);
    this.chart.elements
      .map(mapElementWithTable(table.name))
      .concat(
        this.chart.glyphs.flatMap((gl) =>
          gl.marks.map(mapElementWithTable(gl.table))
        )
      )
      .filter((element) =>
        Prototypes.isType(element.element.classID, "mark.data-axis")
      )
      .forEach((dataAxisElement) => {
        const dataAxis = dataAxisElement.element as Specification.ChartElement<
          DataAxisProperties
        >;
        const axisProperty: Specification.Types.AxisDataBinding = (dataAxis.properties as LineGuideProperties)
          .axis;
        if (axisProperty) {
          const expression = axisProperty.expression;

          bindAxis(dataAxisElement, expression, axisProperty, dataAxis);
        }

        const dataExpressions = dataAxis.properties.dataExpressions;
        // remove all and added again
        dataAxis.properties.dataExpressions = [];
        dataExpressions.forEach((dataExpression, index) => {
          const axisProperty: Specification.Types.AxisDataBinding = (dataAxis.properties as LineGuideProperties)
            .axis;
          if (axisProperty) {
            const expression = dataExpression.expression;

            bindAxis(
              dataAxisElement,
              expression,
              axisProperty,
              dataAxis,
              "dataExpressions"
            );

            // save old name/id of expression to hold binding marks to those axis points
            dataAxis.properties.dataExpressions[index].name =
              dataExpression.name;
          }
        });
      });
  }

  private getBindingByDataKind(kind: DataKind) {
    switch (kind) {
      case DataKind.Numerical:
        return AxisDataBindingType.Numerical;
      case DataKind.Temporal:
      case DataKind.Ordinal:
      case DataKind.Categorical:
        return AxisDataBindingType.Categorical;
    }
  }

  // eslint-disable-next-line
  public bindDataToAxis(options: {
    object: Specification.PlotSegment;
    property?: string;
    appendToProperty?: string;
    dataExpression: DragData.DataExpression;
    type?: AxisDataBindingType;
    numericalMode?: NumericalMode;
    autoDomainMax: boolean;
    autoDomainMin: boolean;
    domainMin: number;
    domainMax: number;
  }) {
    const { object, property, appendToProperty, dataExpression } = options;

    this.normalizeDataExpression(dataExpression);

    let groupExpression = dataExpression.expression;
    let valueType = dataExpression.valueType;
    const propertyValue = object.properties[options.property] as any;
    const type = dataExpression.type
      ? options.type
      : this.getBindingByDataKind(options.dataExpression.metadata.kind);
    const rawColumnExpression = dataExpression.rawColumnExpression;
    if (
      rawColumnExpression &&
      dataExpression.valueType !== DataType.Date &&
      (options.dataExpression.metadata.kind === DataKind.Ordinal ||
        options.dataExpression.metadata.kind === DataKind.Categorical)
    ) {
      groupExpression = rawColumnExpression;
      valueType = DataType.String;
    }

    const objectProperties = object.properties[
      options.property
    ] as ObjectProperties;

    const expression =
      appendToProperty === "dataExpressions" && propertyValue
        ? ((propertyValue as any).expression as string)
        : groupExpression;

    let dataBinding: Specification.Types.AxisDataBinding = {
      type: options.type || type,
      // Don't change current expression (use current expression), if user appends data expression ()
      expression: expression,
      rawExpression:
        dataExpression.rawColumnExpression != undefined
          ? dataExpression.rawColumnExpression
          : expression,
      valueType: valueType !== undefined ? valueType : null,
      gapRatio:
        propertyValue?.gapRatio === undefined ? 0.1 : propertyValue.gapRatio,
      visible:
        objectProperties?.visible !== undefined
          ? objectProperties?.visible
          : true,
      side: propertyValue?.side || "default",
      style:
        (objectProperties?.style as AxisRenderingStyle) ||
        deepClone(defaultAxisStyle),
      numericalMode:
        options.numericalMode != undefined ? options.numericalMode : null,
      dataKind:
        dataExpression.metadata.kind != undefined
          ? dataExpression.metadata.kind
          : null,
      order:
        dataExpression.metadata.order !== undefined
          ? dataExpression.metadata.order
          : null,
      orderMode:
        dataExpression.metadata.orderMode !== undefined
          ? dataExpression.metadata.orderMode
          : null,
<<<<<<< HEAD
      autoDomainMax: options.autoDomainMax,
      autoDomainMin: options.autoDomainMin,
=======
      autoDomainMax:
        options.autoDomainMax != undefined ? options.autoDomainMax : true,
      autoDomainMin:
        options.autoDomainMin != undefined ? options.autoDomainMin : true,
>>>>>>> fdcbad61
      tickFormat:
        <string>objectProperties?.tickFormat !== undefined
          ? <string>objectProperties?.tickFormat
          : null,
      tickDataExpression:
        <string>objectProperties?.tickDataExpression !== undefined
          ? <string>objectProperties?.tickDataExpression
          : null,
    };

    let expressions = [groupExpression];

    if (appendToProperty) {
      if (object.properties[appendToProperty] == null) {
        object.properties[appendToProperty] = [
          { name: uniqueID(), expression: groupExpression },
        ];
      } else {
        (object.properties[appendToProperty] as any[]).push({
          name: uniqueID(),
          expression: groupExpression,
        });
      }
      expressions = (object.properties[appendToProperty] as any[]).map(
        (x) => x.expression
      );
      if (object.properties[property] == null) {
        object.properties[property] = dataBinding;
      } else {
        dataBinding = object.properties[
          property
        ] as Specification.Types.AxisDataBinding;
      }
    } else {
      object.properties[property] = dataBinding;
    }

    const groupBy: Specification.Types.GroupBy = this.getGroupingExpression(
      object
    );
    let values: ValueType[] = [];
    if (
      appendToProperty == "dataExpressions" &&
      dataBinding.domainMax !== undefined &&
      dataBinding.domainMin !== undefined
    ) {
      // save current range of scale if user adds data
      values = values.concat(dataBinding.domainMax, dataBinding.domainMin);
    }
    for (const expr of expressions) {
      const r = this.chartManager.getGroupedExpressionVector(
        dataExpression.table.name,
        groupBy,
        expr
      );
      values = values.concat(r);
    }

    if (dataExpression.metadata) {
      switch (dataExpression.metadata.kind) {
        case Specification.DataKind.Categorical:
        case Specification.DataKind.Ordinal:
          {
            dataBinding.type = AxisDataBindingType.Categorical;
            dataBinding.valueType = dataExpression.valueType;
            const { categories, order } = this.getCategoriesForDataBinding(
              dataExpression.metadata,
              dataExpression.valueType,
              values
            );
            dataBinding.categories = categories;
            dataBinding.order = order != undefined ? order : null;
          }

          break;
        case Specification.DataKind.Numerical:
          {
            const scale = new Scale.LinearScale();
            scale.inferParameters(values as number[]);
            if (dataBinding.autoDomainMin) {
              dataBinding.domainMin = scale.domainMin;
            } else {
              dataBinding.domainMin = options.domainMin;
            }
            if (dataBinding.autoDomainMax) {
              dataBinding.domainMax = scale.domainMax;
            } else {
              dataBinding.domainMax = options.domainMax;
            }
            dataBinding.type = AxisDataBindingType.Numerical;
            dataBinding.numericalMode = NumericalMode.Linear;
          }
          break;
        case Specification.DataKind.Temporal:
          {
            const scale = new Scale.DateScale();
            scale.inferParameters(values as number[], false);
            if (dataBinding.autoDomainMin) {
              dataBinding.domainMin = scale.domainMin;
            } else {
              dataBinding.domainMin = options.domainMin;
            }
            if (dataBinding.autoDomainMax) {
              dataBinding.domainMax = scale.domainMax;
            } else {
              dataBinding.domainMax = options.domainMax;
            }
            dataBinding.type = AxisDataBindingType.Numerical;
            dataBinding.numericalMode = NumericalMode.Temporal;
            const { categories } = this.getCategoriesForDataBinding(
              dataExpression.metadata,
              dataExpression.valueType,
              values
            );
            dataBinding.categories = categories;
          }
          break;
      }
    }

    // Adjust sublayout option if current option is not available
    const props = object.properties as Prototypes.PlotSegments.Region2DProperties;
    if (props.sublayout) {
      if (
        props.sublayout.type == Region2DSublayoutType.DodgeX ||
        props.sublayout.type == Region2DSublayoutType.DodgeY ||
        props.sublayout.type == Region2DSublayoutType.Grid
      ) {
        if (props.xData && props.xData.type == "numerical") {
          props.sublayout.type = Region2DSublayoutType.Overlap;
        }
        if (props.yData && props.yData.type == "numerical") {
          props.sublayout.type = Region2DSublayoutType.Overlap;
        }
      }
    }
  }

  /**
   * Due to undefined "value" will not saved after JSON.stringfy, need to update all undefined "values" to null
   * deepClone uses JSON.stringfy to create copy of object. If object losses some property after copy
   * the function expect_deep_approximately_equals gives difference for identical tempalte/chart state
   * See {@link ChartStateManager.hasUnsavedChanges} for details
   * @param dataExpression Data expression for axis
   */
  private normalizeDataExpression(dataExpression: DragData.DataExpression) {
    if (dataExpression.metadata) {
      if (dataExpression.metadata.order === undefined) {
        dataExpression.metadata.order = null;
      }
      if (dataExpression.metadata.orderMode === undefined) {
        dataExpression.metadata.orderMode = null;
      }
      if (dataExpression.metadata.rawColumnName === undefined) {
        dataExpression.metadata.rawColumnName = null;
      }
      if (dataExpression.metadata.unit === undefined) {
        dataExpression.metadata.unit = null;
      }
      if (dataExpression.metadata.kind === undefined) {
        dataExpression.metadata.kind = null;
      }
      if (dataExpression.metadata.isRaw === undefined) {
        dataExpression.metadata.isRaw = null;
      }
      if (dataExpression.metadata.format === undefined) {
        dataExpression.metadata.format = null;
      }
      if (dataExpression.metadata.examples === undefined) {
        dataExpression.metadata.examples = null;
      }
      if (dataExpression.scaleID === undefined) {
        dataExpression.scaleID = null;
      }
      if (dataExpression.type === undefined) {
        dataExpression.type = null;
      }
      if (dataExpression.rawColumnExpression === undefined) {
        dataExpression.rawColumnExpression = null;
      }
      if (dataExpression.valueType === undefined) {
        dataExpression.valueType = null;
      }
    }
  }

  public getCategoriesForDataBinding(
    metadata: Dataset.ColumnMetadata,
    type: DataType,
    values: ValueType[]
  ) {
    let categories: string[];
    let order: string[];
    if (metadata.order && metadata.orderMode === OrderMode.order) {
      categories = metadata.order.slice();
      const scale = new Scale.CategoricalScale();
      scale.inferParameters(values as string[], metadata.orderMode);
      const newData = new Array<string>(scale.length);
      scale.domain.forEach(
        (index: any, x: any) => (newData[index] = x.toString())
      );

      metadata.order = metadata.order.filter((value) =>
        scale.domain.has(value)
      );
      const newItems = newData.filter(
        (category) => !metadata.order.find((order) => order === category)
      );

      categories = new Array<string>(metadata.order.length);
      metadata.order.forEach((value, index) => {
        categories[index] = value;
      });
      categories = categories.concat(newItems);
      order = metadata.order.concat(newItems);
    } else {
      let orderMode: OrderMode = OrderMode.alphabetically;
      const scale = new Scale.CategoricalScale();
      if (metadata.orderMode) {
        orderMode = metadata.orderMode;
      }
      if (type === "number") {
        values = (values as number[]).sort((a, b) => a - b);
        orderMode = OrderMode.order;
      }
      scale.inferParameters(values as string[], orderMode);
      categories = new Array<string>(scale.length);
      scale.domain.forEach(
        (index: any, x: any) => (categories[index] = x.toString())
      );
    }
    return { categories, order };
  }

  public getGroupingExpression(
    object: Specification.Object<Specification.ObjectProperties>
  ) {
    let groupBy: Specification.Types.GroupBy = null;
    if (Prototypes.isType(object.classID, "plot-segment")) {
      groupBy = (object as Specification.PlotSegment).groupBy;
    } else {
      // Find groupBy for data-driven guide
      if (Prototypes.isType(object.classID, "mark")) {
        for (const glyph of this.chart.glyphs) {
          if (glyph.marks.indexOf(object) >= 0) {
            // Found the glyph
            this.chartManager.enumeratePlotSegments((cls) => {
              if (cls.object.glyph == glyph._id) {
                groupBy = cls.object.groupBy;
              }
            });
          }
        }
      }
    }
    return groupBy;
  }

  public getLocaleFileFormat(): LocaleFileFormat {
    return this.localeFileFormat;
  }

  public setLocaleFileFormat(value: LocaleFileFormat) {
    this.localeFileFormat = value;
  }

  public checkColumnsMapping(
    column: Specification.Template.Column,
    tableType: TableType,
    dataset: Dataset.Dataset
  ): Specification.Template.Column[] {
    const unmappedColumns: Specification.Template.Column[] = [];
    const dataTable = dataset.tables.find((t) => t.type === tableType);
    const found = dataTable?.columns.find((c) => c.name === column.name);
    if (!found) {
      unmappedColumns.push(column);
    }
    return unmappedColumns;
  }
}<|MERGE_RESOLUTION|>--- conflicted
+++ resolved
@@ -1669,15 +1669,10 @@
         dataExpression.metadata.orderMode !== undefined
           ? dataExpression.metadata.orderMode
           : null,
-<<<<<<< HEAD
-      autoDomainMax: options.autoDomainMax,
-      autoDomainMin: options.autoDomainMin,
-=======
       autoDomainMax:
         options.autoDomainMax != undefined ? options.autoDomainMax : true,
       autoDomainMin:
         options.autoDomainMin != undefined ? options.autoDomainMin : true,
->>>>>>> fdcbad61
       tickFormat:
         <string>objectProperties?.tickFormat !== undefined
           ? <string>objectProperties?.tickFormat
