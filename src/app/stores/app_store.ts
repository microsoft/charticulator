// Copyright (c) Microsoft Corporation. All rights reserved.
// Licensed under the MIT license.

import {
  Dataset,
  deepClone,
  Expression,
  getById,
  getByName,
  Prototypes,
  Solver,
  Specification,
  zipArray,
  uniqueID,
  Scale,
  MessageType,
  compareMarkAttributeNames,
} from "../../core";
import { BaseStore } from "../../core/store/base";
import { CharticulatorWorkerInterface } from "../../worker";
import { Actions, DragData } from "../actions";
import { AbstractBackend } from "../backend/abstract";
import { IndexedDBBackend } from "../backend/indexed_db";
import { ChartTemplateBuilder, ExportTemplateTarget } from "../template";
import {
  renderDataURLToPNG,
  b64EncodeUnicode,
  stringToDataURL,
} from "../utils";
import {
  renderChartToLocalString,
  renderChartToString,
} from "../views/canvas/chart_display";
import {
  ActionHandlerRegistry,
  registerActionHandlers,
} from "./action_handlers";
import { createDefaultChart } from "./defaults";
import { HistoryManager } from "./history_manager";
import { Migrator } from "./migrator";
import {
  ChartElementSelection,
  GlyphSelection,
  MarkSelection,
  Selection,
} from "./selection";
import { LocaleFileFormat } from "../../core/dataset/dsv_parser";
import { TableType } from "../../core/dataset";
import { ValueType } from "../../core/expression/classes";
import {
  DataKind,
  DataType,
  MappingType,
  ObjectProperties,
  ScaleMapping,
  ValueMapping,
} from "../../core/specification";
import { RenderEvents } from "../../core/graphics";
import {
  AxisDataBindingType,
  AxisRenderingStyle,
  NumericalMode,
  OrderMode,
} from "../../core/specification/types";
import {
  NumericalNumberLegendAttributeNames,
  NumericalNumberLegendProperties,
} from "../../core/prototypes/legends/numerical_legend";

import {
  defaultAxisStyle,
  Region2DProperties,
} from "../../core/prototypes/plot_segments";
import { isType, ObjectClass } from "../../core/prototypes";
import { LinearScaleProperties } from "../../core/prototypes/scales/linear";
import {
  PlotSegmentAxisPropertyNames,
  Region2DSublayoutType,
} from "../../core/prototypes/plot_segments/region_2d/base";
import { LineGuideProperties } from "../../core/prototypes/plot_segments/line";
import { DataAxisProperties } from "../../core/prototypes/marks/data_axis.attrs";

export interface ChartStoreStateSolverStatus {
  solving: boolean;
}

export interface SelectionState {
  selection?: {
    type: string;
    chartElementID?: string;
    glyphID?: string;
    markID?: string;
    glyphIndex?: number;
  };
  currentGlyphID?: string;
}

export interface AppStoreState {
  version: string;
  originDataset?: Dataset.Dataset;
  dataset: Dataset.Dataset;
  chart: Specification.Chart;
  chartState: Specification.ChartState;
}

export interface ScaleInferenceOptions {
  expression: string;
  valueType: Specification.DataType;
  valueKind: Specification.DataKind;
  outputType: Specification.AttributeType;
  hints?: Prototypes.DataMappingHints;
  markAttribute?: string;
}

export class AppStore extends BaseStore {
  public static EVENT_IS_NESTED_EDITOR = "is-nested-editor";
  public static EVENT_NESTED_EDITOR_EDIT = "nested-editor-edit";

  /** Fires when the dataset changes */
  public static EVENT_DATASET = "dataset";
  /** Fires when the chart state changes */
  public static EVENT_GRAPHICS = "graphics";
  /** Fires when the selection changes */
  public static EVENT_SELECTION = "selection";
  /** Fires when the current tool changes */
  public static EVENT_CURRENT_TOOL = "current-tool";
  /** Fires when solver status changes */
  public static EVENT_SOLVER_STATUS = "solver-status";
  /** Fires when the chart was saved */
  public static EVENT_SAVECHART = "savechart";

  /** The WebWorker for solving constraints */
  public readonly worker: CharticulatorWorkerInterface;

  /** Is this app a nested chart editor? */
  public editorType: "chart" | "nested" | "embedded" = "chart";
  /** Should we disable the FileView */
  public disableFileView: boolean = false;

  /** The dataset created on import */
  public originDataset: Dataset.Dataset;
  /** The current dataset */
  public dataset: Dataset.Dataset;
  /** The current chart */
  public chart: Specification.Chart;
  /** The current chart state */
  public chartState: Specification.ChartState;
  public version: string;
  /** Rendering Events */
  public renderEvents?: RenderEvents;

  public currentSelection: Selection;
  public currentAttributeFocus: string;
  public currentGlyph: Specification.Glyph;
  protected selectedGlyphIndex: { [id: string]: number } = {};
  protected localeFileFormat: LocaleFileFormat = {
    delimiter: ",",
    numberFormat: {
      remove: ",",
      decimal: ".",
    },
    currency: '["$", ""]',
    group: "[3]",
  };
  public currentTool: string;
  public currentToolOptions: string;

  public chartManager: Prototypes.ChartStateManager;

  public solverStatus: ChartStoreStateSolverStatus;

  /** Manages the history of states */
  public historyManager: HistoryManager<AppStoreState>;

  /** The backend that manages data */
  public backend: AbstractBackend;
  /** The id of the currently editing chart */
  public currentChartID: string;

  public actionHandlers = new ActionHandlerRegistry<AppStore, Actions.Action>();

  private propertyExportName = new Map<string, string>();

  public messageState: Map<MessageType | string, string>;

  constructor(worker: CharticulatorWorkerInterface, dataset: Dataset.Dataset) {
    super(null);

    /** Register action handlers */
    registerActionHandlers(this.actionHandlers);

    this.worker = worker;

    this.backend = new IndexedDBBackend();

    this.historyManager = new HistoryManager<AppStoreState>();

    this.dataset = dataset;

    this.newChartEmpty();
    this.solveConstraintsAndUpdateGraphics();

    this.messageState = new Map();

    this.registerExportTemplateTarget(
      "Charticulator Template",
      (template: Specification.Template.ChartTemplate) => {
        return {
          getProperties: () => [
            {
              displayName: "Name",
              name: "name",
              type: "string",
              default: template.specification.properties?.name || "template",
            },
          ],
          getFileName: (props: { name: string }) => `${props.name}.tmplt`,
          generate: () => {
            return new Promise<string>((resolve) => {
              const r = b64EncodeUnicode(JSON.stringify(template, null, 2));
              resolve(r);
            });
          },
        };
      }
    );
  }

  public setPropertyExportName(propertyName: string, value: string) {
    this.propertyExportName.set(`${propertyName}`, value);
  }

  public getPropertyExportName(propertyName: string) {
    return this.propertyExportName.get(`${propertyName}`);
  }

  public saveState(): AppStoreState {
    return {
      version: CHARTICULATOR_PACKAGE.version,
      dataset: this.dataset,
      chart: this.chart,
      chartState: this.chartState,
    };
  }

  public saveDecoupledState(): AppStoreState {
    const state = this.saveState();
    return deepClone(state);
  }

  public loadState(state: AppStoreState) {
    this.currentSelection = null;
    this.selectedGlyphIndex = {};

    this.dataset = state.dataset;
    this.originDataset = state.dataset;
    this.chart = state.chart;
    this.chartState = state.chartState;
    this.version = state.version;

    this.chartManager = new Prototypes.ChartStateManager(
      this.chart,
      this.dataset,
      this.chartState,
      {},
      {},
      this.chartManager.getOriginChart()
    );

    this.emit(AppStore.EVENT_DATASET);
    this.emit(AppStore.EVENT_GRAPHICS);
    this.emit(AppStore.EVENT_SELECTION);
  }

  public saveHistory() {
    this.historyManager.addState(this.saveDecoupledState());
    try {
      this.emit(AppStore.EVENT_GRAPHICS);
    } catch (ex) {
      console.error(ex);
    }
  }

  public renderSVG() {
    const svg =
      '<?xml version="1.0" standalone="no"?>' +
      renderChartToString(this.dataset, this.chart, this.chartState);
    return svg;
  }

  public async renderLocalSVG() {
    const svg = await renderChartToLocalString(
      this.dataset,
      this.chart,
      this.chartState
    );
    return '<?xml version="1.0" standalone="no"?>' + svg;
  }

  public handleAction(action: Actions.Action) {
    this.actionHandlers.handleAction(this, action);
  }

  public async backendOpenChart(id: string) {
    const chart = await this.backend.get(id);
    this.currentChartID = id;
    this.historyManager.clear();
    const state = new Migrator().migrate(
      chart.data.state,
      CHARTICULATOR_PACKAGE.version
    );
    this.loadState(state);
    this.chartManager?.resetDifference();
  }

  // removes unused scale objecs
  private updateChartState() {
    function hasMappedProperty(
      mappings: Specification.Mappings,
      scaleId: string
    ) {
      for (const map in mappings) {
        if (mappings[map].type === MappingType.scale) {
          if ((mappings[map] as any).scale === scaleId) {
            return true;
          }
        }
      }
      return false;
    }
    const chart = this.chart;

    function scaleFilter(scale: any) {
      return !(
        chart.elements.find((element: any) => {
          const mappings = (element as Specification.Object).mappings;
          if (mappings) {
            return hasMappedProperty(mappings, scale._id);
          }
          return false;
        }) != null ||
        chart.glyphs.find((glyph) => {
          return (
            glyph.marks.find((mark) => {
              const mappings = (mark as Specification.Object).mappings;
              if (mappings) {
                return hasMappedProperty(mappings, scale._id);
              }
              return false;
            }) != null
          );
        })
      );
    }

    chart.scales
      .filter(scaleFilter)
      .forEach((scale) => this.chartManager.removeScale(scale));

    chart.scaleMappings = chart.scaleMappings.filter((scaleMapping) =>
      chart.scales.find((scale) => scale._id === scaleMapping.scale)
    );
  }

  public async backendSaveChart() {
    if (this.currentChartID != null) {
      const chart = await this.backend.get(this.currentChartID);
      this.updateChartState();
      chart.data.state = this.saveState();
      const svg = stringToDataURL("image/svg+xml", await this.renderLocalSVG());
      const png = await renderDataURLToPNG(svg, {
        mode: "thumbnail",
        thumbnail: [200, 150],
      });
      chart.metadata.thumbnail = png.toDataURL();
      await this.backend.put(chart.id, chart.data, chart.metadata);
      this.chartManager?.resetDifference();

      this.emit(AppStore.EVENT_GRAPHICS);
      this.emit(AppStore.EVENT_SAVECHART);
    }
  }

  public async backendSaveChartAs(name: string) {
    this.updateChartState();
    const state = this.saveState();
    const svg = stringToDataURL("image/svg+xml", await this.renderLocalSVG());
    const png = await renderDataURLToPNG(svg, {
      mode: "thumbnail",
      thumbnail: [200, 150],
    });
    const id = await this.backend.create(
      "chart",
      {
        state,
        name,
      },
      {
        name,
        dataset: this.dataset.name,
        thumbnail: png.toDataURL(),
      }
    );
    this.currentChartID = id;
    this.emit(AppStore.EVENT_GRAPHICS);
    this.emit(AppStore.EVENT_SAVECHART);
    return id;
  }

  public setupNestedEditor(
    callback: (newSpecification: Specification.Chart) => void,
    type: "nested" | "embedded"
  ) {
    this.editorType = type;
    this.disableFileView = true;
    this.emit(AppStore.EVENT_IS_NESTED_EDITOR);
    this.addListener(AppStore.EVENT_NESTED_EDITOR_EDIT, () => {
      callback(this.chart);
    });
  }

  private registeredExportTemplateTargets = new Map<
    string,
    (template: Specification.Template.ChartTemplate) => ExportTemplateTarget
  >();

  public registerExportTemplateTarget(
    name: string,
    ctor: (
      template: Specification.Template.ChartTemplate
    ) => ExportTemplateTarget
  ) {
    this.registeredExportTemplateTargets.set(name, ctor);
  }

  public unregisterExportTemplateTarget(name: string) {
    this.registeredExportTemplateTargets.delete(name);
  }

  public listExportTemplateTargets(): string[] {
    const r: string[] = [];
    this.registeredExportTemplateTargets.forEach((x, i) => {
      r.push(i);
    });
    return r;
  }

  public createExportTemplateTarget(
    name: string,
    template: Specification.Template.ChartTemplate
  ): ExportTemplateTarget {
    return this.registeredExportTemplateTargets.get(name)(template);
  }

  public getTable(name: string): Dataset.Table {
    if (this.dataset != null) {
      return this.dataset.tables.filter((d) => d.name == name)[0];
    } else {
      return null;
    }
  }

  public getTables(): Dataset.Table[] {
    return this.dataset.tables;
  }

  public getColumnVector(
    table: Dataset.Table,
    columnName: string
  ): Dataset.DataValue[] {
    return table.rows.map((d) => d[columnName]);
  }

  public saveSelectionState(): SelectionState {
    const selection: SelectionState = {};
    if (this.currentSelection instanceof ChartElementSelection) {
      selection.selection = {
        type: "chart-element",
        chartElementID: this.currentSelection.chartElement._id,
      };
    }
    if (this.currentSelection instanceof GlyphSelection) {
      selection.selection = {
        type: "glyph",
        glyphID: this.currentSelection.glyph._id,
      };
    }
    if (this.currentSelection instanceof MarkSelection) {
      selection.selection = {
        type: "mark",
        glyphID: this.currentSelection.glyph._id,
        markID: this.currentSelection.mark._id,
      };
    }
    if (this.currentGlyph) {
      selection.currentGlyphID = this.currentGlyph._id;
    }
    return selection;
  }

  public loadSelectionState(selectionState: SelectionState) {
    if (selectionState == null) {
      return;
    }
    const selection = selectionState.selection;
    if (selection != null) {
      if (selection.type == "chart-element") {
        const chartElement = getById(
          this.chart.elements,
          selection.chartElementID
        );
        if (chartElement) {
          this.currentSelection = new ChartElementSelection(chartElement);
        }
      }
      if (selection.type == "glyph") {
        const glyphID = selection.glyphID;
        const glyph = getById(this.chart.glyphs, glyphID);
        const plotSegment = getById(
          this.chart.elements,
          selection.chartElementID
        ) as Specification.PlotSegment;
        if (plotSegment && glyph) {
          this.currentSelection = new GlyphSelection(plotSegment, glyph);
          this.currentGlyph = glyph;
        }
      }
      if (selection.type == "mark") {
        const glyphID = selection.glyphID;
        const markID = selection.markID;
        const glyph = getById(this.chart.glyphs, glyphID);
        const plotSegment = getById(
          this.chart.elements,
          selection.chartElementID
        ) as Specification.PlotSegment;
        if (plotSegment && glyph) {
          const mark = getById(glyph.marks, markID);
          if (mark) {
            this.currentSelection = new MarkSelection(plotSegment, glyph, mark);
            this.currentGlyph = glyph;
          }
        }
      }
    }
    if (selectionState.currentGlyphID) {
      const glyph = getById(this.chart.glyphs, selectionState.currentGlyphID);
      if (glyph) {
        this.currentGlyph = glyph;
      }
    }
    this.emit(AppStore.EVENT_SELECTION);
  }

  public setSelectedGlyphIndex(plotSegmentID: string, glyphIndex: number) {
    this.selectedGlyphIndex[plotSegmentID] = glyphIndex;
  }

  public getSelectedGlyphIndex(plotSegmentID: string) {
    const plotSegment = this.chartManager.getClassById(
      plotSegmentID
    ) as Prototypes.PlotSegments.PlotSegmentClass;
    if (!plotSegment) {
      return 0;
    }
    // eslint-disable-next-line
    if (this.selectedGlyphIndex.hasOwnProperty(plotSegmentID)) {
      const idx = this.selectedGlyphIndex[plotSegmentID];
      if (idx >= plotSegment.state.dataRowIndices.length) {
        this.selectedGlyphIndex[plotSegmentID] = 0;
        return 0;
      } else {
        return idx;
      }
    } else {
      this.selectedGlyphIndex[plotSegmentID] = 0;
      return 0;
    }
  }

  public getMarkIndex(mark: Specification.Glyph) {
    return this.chart.glyphs.indexOf(mark);
  }

  public forAllGlyph(
    glyph: Specification.Glyph,
    callback: (
      glyphState: Specification.GlyphState,
      plotSegment: Specification.PlotSegment,
      plotSegmentState: Specification.PlotSegmentState
    ) => void
  ) {
    for (const [element, elementState] of zipArray(
      this.chart.elements,
      this.chartState.elements
    )) {
      if (Prototypes.isType(element.classID, "plot-segment")) {
        const plotSegment = element as Specification.PlotSegment;
        const plotSegmentState = elementState as Specification.PlotSegmentState;
        if (plotSegment.glyph == glyph._id) {
          for (const glyphState of plotSegmentState.glyphs) {
            callback(glyphState, plotSegment, plotSegmentState);
          }
        }
      }
    }
  }

  public preSolveValues: [
    Solver.ConstraintStrength,
    Specification.AttributeMap,
    string,
    number
  ][] = [];
  public addPresolveValue(
    strength: Solver.ConstraintStrength,
    state: Specification.AttributeMap,
    attr: string,
    value: number
  ) {
    this.preSolveValues.push([strength, state, attr, value]);
  }

  /** Given the current selection, find a reasonable plot segment for a glyph */
  public findPlotSegmentForGlyph(glyph: Specification.Glyph) {
    if (
      this.currentSelection instanceof MarkSelection ||
      this.currentSelection instanceof GlyphSelection
    ) {
      if (this.currentSelection.glyph == glyph) {
        return this.currentSelection.plotSegment;
      }
    }
    if (this.currentSelection instanceof ChartElementSelection) {
      if (
        Prototypes.isType(
          this.currentSelection.chartElement.classID,
          "plot-segment"
        )
      ) {
        const plotSegment = this.currentSelection
          .chartElement as Specification.PlotSegment;
        if (plotSegment.glyph == glyph._id) {
          return plotSegment;
        }
      }
    }
    for (const elem of this.chart.elements) {
      if (Prototypes.isType(elem.classID, "plot-segment")) {
        const plotSegment = elem as Specification.PlotSegment;
        if (plotSegment.glyph == glyph._id) {
          return plotSegment;
        }
      }
    }
  }

  // eslint-disable-next-line
  public scaleInference(
    context: { glyph?: Specification.Glyph; chart?: { table: string } },
    options: ScaleInferenceOptions
  ): string {
    // Figure out the source table
    let tableName: string = null;
    if (context.glyph) {
      tableName = context.glyph.table;
    }
    if (context.chart) {
      tableName = context.chart.table;
    }
    // Figure out the groupBy
    let groupBy: Specification.Types.GroupBy = null;
    if (context.glyph) {
      // Find plot segments that use the glyph.
      this.chartManager.enumeratePlotSegments((cls) => {
        if (cls.object.glyph == context.glyph._id) {
          groupBy = cls.object.groupBy;
        }
      });
    }
    let table = this.getTable(tableName);

    // compares the ranges of two expression to determine similarity
    const compareDomainRanges = (
      scaleID: string,
      expression: string
    ): boolean => {
      const scaleClass = this.chartManager.getClassById(
        scaleID
      ) as Prototypes.Scales.ScaleClass;

      // compare only numerical scales
      if (
        !Prototypes.isType(
          scaleClass.object.classID,
          "scale.linear<number,number>"
        )
      ) {
        return false;
      }

      const values = this.chartManager.getGroupedExpressionVector(
        table.name,
        groupBy,
        expression
      ) as number[];

      const min = Math.min(...values);
      const max = Math.min(...values);

      const domainMin = (scaleClass.object as Specification.Scale<
        LinearScaleProperties
      >).properties.domainMin;
      const domainMax = (scaleClass.object as Specification.Scale<
        LinearScaleProperties
      >).properties.domainMax;

      const domainRange = Math.abs(domainMin - domainMax) * 2;

      if (domainMin - domainRange < min && min < domainMax + domainRange) {
        return true;
      }
      if (domainMin - domainRange < max && max < domainMax + domainRange) {
        return true;
      }

      return false;
    };

    // If there is an existing scale on the same column in the table, return that one
    if (!options.hints?.newScale) {
      const getExpressionUnit = (expr: string) => {
        const parsed = Expression.parse(expr);
        // In the case of an aggregation function
        if (parsed instanceof Expression.FunctionCall) {
          const args0 = parsed.args[0];
          if (args0 instanceof Expression.Variable) {
            const column = getByName(table.columns, args0.name);
            if (column) {
              return column.metadata.unit;
            }
          }
        }
        return null; // unit is unknown
      };

      const findScale = (mappings: Specification.Mappings) => {
        for (const name in mappings) {
          // eslint-disable-next-line
          if (!mappings.hasOwnProperty(name)) {
            continue;
          }
          if (mappings[name].type == MappingType.scale) {
            const scaleMapping = mappings[name] as Specification.ScaleMapping;
            if (scaleMapping.scale != null) {
              if (
                (compareDomainRanges(scaleMapping.scale, options.expression) ||
                  scaleMapping.expression == options.expression) &&
                (compareMarkAttributeNames(
                  options.markAttribute,
                  scaleMapping.attribute
                ) ||
                  !options.markAttribute ||
                  !scaleMapping.attribute)
              ) {
                const scaleObject = getById(
                  this.chart.scales,
                  scaleMapping.scale
                );
                if (scaleObject.outputType == options.outputType) {
                  return scaleMapping.scale;
                }
              }
              // TODO: Fix this part
              if (
                getExpressionUnit(scaleMapping.expression) ==
                  getExpressionUnit(options.expression) &&
                getExpressionUnit(scaleMapping.expression) != null
              ) {
                const scaleObject = getById(
                  this.chart.scales,
                  scaleMapping.scale
                );
                if (scaleObject.outputType == options.outputType) {
                  return scaleMapping.scale;
                }
              }
            }
          }
        }
        return null;
      };

      for (const element of this.chart.elements) {
        if (Prototypes.isType(element.classID, "plot-segment")) {
          const plotSegment = element as Specification.PlotSegment;
          if (plotSegment.table != table.name) {
            continue;
          }
          const glyph = getById(this.chart.glyphs, plotSegment.glyph);
          if (!glyph) {
            continue;
          }
          for (const element of glyph.marks) {
            const foundScale = findScale(element.mappings);
            if (foundScale) {
              return foundScale;
            }
          }
        } else {
          const foundScale = findScale(element.mappings);
          if (foundScale) {
            return foundScale;
          }
        }
      }
      if (this.chart.scaleMappings) {
        for (const scaleMapping of this.chart.scaleMappings) {
          if (
            (compareDomainRanges(scaleMapping.scale, options.expression) ||
              scaleMapping.expression == options.expression) &&
            ((scaleMapping.attribute &&
              compareMarkAttributeNames(
                scaleMapping.attribute,
                options.markAttribute
              )) ||
              !scaleMapping.attribute)
          ) {
            const scaleObject = getById(this.chart.scales, scaleMapping.scale);
            if (scaleObject && scaleObject.outputType == options.outputType) {
              return scaleMapping.scale;
            }
          }
        }
      }
    }
    // Infer a new scale for this item
    const scaleClassID = Prototypes.Scales.inferScaleType(
      options.valueType,
      options.valueKind,
      options.outputType
    );

    if (scaleClassID != null) {
      const newScale = this.chartManager.createObject(
        scaleClassID
      ) as Specification.Scale;
      newScale.properties.name = this.chartManager.findUnusedName("Scale");
      newScale.inputType = options.valueType;
      newScale.outputType = options.outputType;
      this.chartManager.addScale(newScale);
      const scaleClass = this.chartManager.getClassById(
        newScale._id
      ) as Prototypes.Scales.ScaleClass;

      const parentMainTable = this.getTables().find(
        (table) => table.type === TableType.ParentMain
      );
      if (parentMainTable) {
        table = parentMainTable;
      }

      scaleClass.inferParameters(
        this.chartManager.getGroupedExpressionVector(
          table.name,
          groupBy,
          options.expression
        ) as Specification.DataValue[],
        {
          ...options.hints,
          extendScaleMax: true,
          extendScaleMin: true,
        }
      );

      return newScale._id;
    } else {
      return null;
    }
  }

  public isLegendExistForScale(scale: string) {
    // See if we already have a legend
    for (const element of this.chart.elements) {
      if (Prototypes.isType(element.classID, "legend")) {
        if (element.properties.scale == scale) {
          return true;
        }
      }
    }
    return false;
  }

  // eslint-disable-next-line
  public toggleLegendForScale(
    scale: string,
    mapping: Specification.ScaleMapping,
    plotSegment: ObjectClass
  ) {
    const scaleObject = getById(this.chartManager.chart.scales, scale);
    // See if we already have a legend
    for (const element of this.chart.elements) {
      if (Prototypes.isType(element.classID, "legend")) {
        if (element.properties.scale == scale) {
          this.chartManager.removeChartElement(element);
          return;
        }
      }
    }
    let newLegend: Specification.ChartElement;
    // Categorical-color scale
    if (scaleObject.classID == "scale.categorical<string,color>") {
      if (mapping && mapping.valueIndex != undefined) {
        newLegend = this.chartManager.createObject(`legend.custom`);
      } else {
        newLegend = this.chartManager.createObject(`legend.categorical`);
      }
      newLegend.properties.scale = scale;
      newLegend.mappings.x = {
        type: MappingType.parent,
        parentAttribute: "x2",
      } as Specification.ParentMapping;
      newLegend.mappings.y = {
        type: MappingType.parent,
        parentAttribute: "y2",
      } as Specification.ParentMapping;
      this.chartManager.chart.mappings.marginRight = {
        type: MappingType.value,
        value: 100,
      } as Specification.ValueMapping;
    }
    // Numerical-color scale
    if (
      scaleObject.classID == "scale.linear<number,color>" ||
      scaleObject.classID == "scale.linear<integer,color>"
    ) {
      newLegend = this.chartManager.createObject(`legend.numerical-color`);
      newLegend.properties.scale = scale;
      newLegend.mappings.x = {
        type: MappingType.parent,
        parentAttribute: "x2",
      } as Specification.ParentMapping;
      newLegend.mappings.y = {
        type: MappingType.parent,
        parentAttribute: "y2",
      } as Specification.ParentMapping;
      this.chartManager.chart.mappings.marginRight = {
        type: MappingType.value,
        value: 100,
      } as Specification.ValueMapping;
    }
    // Numerical-number scale
    if (
      scaleObject.classID == "scale.linear<number,number>" ||
      scaleObject.classID == "scale.linear<integer,number>"
    ) {
      if (!plotSegment) {
        console.log("Numerical-number legend needs plot segment parameter.");
        return;
      }
      newLegend = this.chartManager.createObject(`legend.numerical-number`);
      const properties = newLegend.properties as NumericalNumberLegendProperties;
      properties.scale = scale;
      let legendAttributes: NumericalNumberLegendAttributeNames[] = [
        NumericalNumberLegendAttributeNames.x1,
        NumericalNumberLegendAttributeNames.y1,
        NumericalNumberLegendAttributeNames.x2,
        NumericalNumberLegendAttributeNames.y2,
      ];
      let targetAttributes: string[];
      if (isType(plotSegment.object.classID, "plot-segment.polar")) {
        switch (mapping.attribute) {
          case "height": {
            // radial
            targetAttributes = ["a1r1x", "a1r1y", "a1r2x", "a1r2y"];
            properties.axis.side = "default";
            break;
          }
          case "width": {
            // angular
            legendAttributes = [
              NumericalNumberLegendAttributeNames.cx,
              NumericalNumberLegendAttributeNames.cy,
              NumericalNumberLegendAttributeNames.radius,
              NumericalNumberLegendAttributeNames.startAngle,
              NumericalNumberLegendAttributeNames.endAngle,
            ];
            targetAttributes = ["cx", "cy", "radial2", "angle1", "angle2"];
            properties.axis.side = "default";
            properties.polarAngularMode = true;
            break;
          }
        }
      } else {
        switch (mapping.attribute) {
          case "height": {
            targetAttributes = ["x1", "y1", "x1", "y2"];
            properties.axis.side = "default";
            break;
          }
          case "width": {
            targetAttributes = ["x1", "y1", "x2", "y1"];
            properties.axis.side = "opposite";
            break;
          }
        }
      }
      legendAttributes.forEach((attribute, i) => {
        // //snap legend to plot segment
        this.chartManager.chart.constraints.push({
          type: "snap",
          attributes: {
            element: newLegend._id,
            attribute,
            targetElement: plotSegment.object._id,
            targetAttribute: targetAttributes[i],
            gap: 0,
          },
        });
      });
    }

    const mappingOptions = {
      type: MappingType.scale,
      table: mapping.table,
      expression: mapping.expression,
      valueType: mapping.valueType,
      scale: scaleObject._id,
      allowSelectValue: mapping && mapping.valueIndex != undefined,
    } as Specification.ScaleMapping;

    newLegend.mappings.mappingOptions = mappingOptions;

    this.chartManager.addChartElement(newLegend);
  }

  public getRepresentativeGlyphState(glyph: Specification.Glyph) {
    // Is there a plot segment using this glyph?
    for (const element of this.chart.elements) {
      if (Prototypes.isType(element.classID, "plot-segment")) {
        const plotSegment = element as Specification.PlotSegment;
        if (plotSegment.glyph == glyph._id) {
          const state = this.chartManager.getClassById(plotSegment._id)
            .state as Specification.PlotSegmentState;
          return state.glyphs[0];
        }
      }
    }
    return null;
  }

  public solveConstraintsAndUpdateGraphics(mappingOnly: boolean = false) {
    this.solveConstraintsInWorker(mappingOnly).then(() => {
      this.emit(AppStore.EVENT_GRAPHICS);
    });
  }

  public async solveConstraintsInWorker(mappingOnly: boolean = false) {
    this.solverStatus = {
      solving: true,
    };
    this.emit(AppStore.EVENT_SOLVER_STATUS);

    await this.worker.solveChartConstraints(
      this.chart,
      this.chartState,
      this.dataset,
      this.preSolveValues,
      mappingOnly
    );
    this.preSolveValues = [];

    this.solverStatus = {
      solving: false,
    };
    this.emit(AppStore.EVENT_SOLVER_STATUS);
  }

  public newChartEmpty() {
    this.currentSelection = null;
    this.selectedGlyphIndex = {};
    this.currentTool = null;
    this.currentToolOptions = null;

    this.chart = createDefaultChart(this.dataset);
    this.chartManager = new Prototypes.ChartStateManager(
      this.chart,
      this.dataset
    );
    this.chartState = this.chartManager.chartState;
  }

  public deleteSelection() {
    const sel = this.currentSelection;
    this.currentSelection = null;
    this.emit(AppStore.EVENT_SELECTION);
    if (sel instanceof ChartElementSelection) {
      new Actions.DeleteChartElement(sel.chartElement).dispatch(
        this.dispatcher
      );
    }
    if (sel instanceof MarkSelection) {
      new Actions.RemoveMarkFromGlyph(sel.glyph, sel.mark).dispatch(
        this.dispatcher
      );
    }
    if (sel instanceof GlyphSelection) {
      new Actions.RemoveGlyph(sel.glyph).dispatch(this.dispatcher);
    }
  }

  public handleEscapeKey() {
    if (this.currentTool) {
      this.currentTool = null;
      this.emit(AppStore.EVENT_CURRENT_TOOL);
      return;
    }
    if (this.currentSelection) {
      new Actions.ClearSelection().dispatch(this.dispatcher);
    }
  }

  public getClosestSnappingGuide(point: { x: number; y: number }) {
    const chartClass = this.chartManager.getChartClass(
      this.chartManager.chartState
    );
    const boundsGuides = chartClass.getSnappingGuides();
    let chartGuides = boundsGuides.map((bounds) => {
      return {
        element: null,
        guide: bounds,
      };
    });
    const elements = this.chartManager.chart.elements;
    const elementStates = this.chartManager.chartState.elements;
    zipArray(elements, elementStates).forEach(
      ([layout, layoutState]: [
        Specification.ChartElement,
        Specification.ChartElementState
      ]) => {
        const layoutClass = this.chartManager.getChartElementClass(layoutState);
        chartGuides = chartGuides.concat(
          layoutClass.getSnappingGuides().map((bounds) => {
            return {
              element: layout,
              guide: bounds,
            };
          })
        );
      }
    );

    let minYDistance = null;
    let minXDistance = null;
    let minYGuide = null;
    let minXGuide = null;
    for (const g of chartGuides) {
      const guide = g.guide as Prototypes.SnappingGuides.Axis;
      // Find closest point
      if (guide.type == "y") {
        const dY = Math.abs(guide.value - point.y);
        if (dY < minYDistance || minYDistance == null) {
          minYDistance = dY;
          minYGuide = g;
        }
      } else if (guide.type == "x") {
        const dX = Math.abs(guide.value - point.x);
        if (dX < minXDistance || minXDistance == null) {
          minXDistance = dX;
          minXGuide = g;
        }
      }
    }

    return [minXGuide, minYGuide];
  }

  public buildChartTemplate(): Specification.Template.ChartTemplate {
    const builder = new ChartTemplateBuilder(
      this.chart,
      this.dataset,
      this.chartManager,
      CHARTICULATOR_PACKAGE.version
    );

    const template = builder.build();
    return template;
  }

  public verifyUserExpressionWithTable(
    inputString: string,
    table: string,
    options: Expression.VerifyUserExpressionOptions = {}
  ) {
    if (table != null) {
      const dfTable = this.chartManager.dataflow.getTable(table);
      const rowIterator = function* () {
        for (let i = 0; i < dfTable.rows.length; i++) {
          yield dfTable.getRowContext(i);
        }
      };
      return Expression.verifyUserExpression(inputString, {
        data: rowIterator(),
        ...options,
      });
    } else {
      return Expression.verifyUserExpression(inputString, {
        ...options,
      });
    }
  }

  // eslint-disable-next-line
  public updateScales() {
    try {
      const updatedScales: string[] = [];
      // eslint-disable-next-line
      const updateScalesInternal = (
        scaleId: string,
        mappings: Specification.Guide<Specification.ObjectProperties>[],
        context: { glyph: Specification.Glyph; chart: Specification.Chart }
      ) => {
        if (updatedScales.find((scale) => scale === scaleId)) {
          return;
        }
        const scale = Prototypes.findObjectById(
          this.chart,
          scaleId
        ) as Specification.Scale;
        const filteredMappings = mappings
          .flatMap((el) => {
            return Object.keys(el.mappings).map((key) => {
              return {
                element: el,
                key,
                mapping: el.mappings[key],
              };
            });
          })
          .filter(
            (mapping) =>
              mapping.mapping.type === MappingType.scale &&
              (mapping.mapping as ScaleMapping).scale === scaleId
          ) as {
          element: Specification.Element<Specification.ObjectProperties>;
          key: string;
          mapping: ScaleMapping;
        }[];

        // Figure out the groupBy
        let groupBy: Specification.Types.GroupBy = null;
        if (context.glyph) {
          // Find plot segments that use the glyph.
          this.chartManager.enumeratePlotSegments((cls) => {
            if (cls.object.glyph == context.glyph._id) {
              groupBy = cls.object.groupBy;
            }
          });
        }

        filteredMappings.forEach((mapping) => {
          const scaleClass = this.chartManager.getClassById(
            scaleId
          ) as Prototypes.Scales.ScaleClass;

          let values: any = [];
          let newScale = true;
          let reuseRange = false;
          let extendScale = true;

          // special case for legend to draw column names
          if (mapping.element.classID === "legend.custom") {
            const table = this.chartManager.dataflow.getTable(
              mapping.mapping.table
            );
            const parsedExpression = this.chartManager.dataflow.cache.parse(
              mapping.mapping.expression
            );
            values = parsedExpression.getValue(table) as ValueType[];
            newScale = true;
            extendScale = true;
            reuseRange = true;
          } else {
            if (scale.classID == "scale.categorical<string,color>") {
              newScale = true;
              extendScale = true;
              reuseRange = true;
            } else {
              newScale = false;
              extendScale = true;
              reuseRange = true;
            }
            values = this.chartManager.getGroupedExpressionVector(
              mapping.mapping.table,
              groupBy,
              mapping.mapping.expression
            );
          }
          scaleClass.inferParameters(values as any, {
            newScale,
            reuseRange,
            extendScaleMax: extendScale,
            extendScaleMin: extendScale,
            rangeNumber: [
              (scale.mappings.rangeMin as ValueMapping)?.value as number,
              (scale.mappings.rangeMax as ValueMapping)?.value as number,
            ],
          });
          updatedScales.push(scaleId);
        });
      };

      const chartElements = this.chart.elements;

      const legendScales = chartElements
        .filter((el) => Prototypes.isType(el.classID, "legend"))
        .flatMap((el) => {
          return el.properties.scale as string;
        });

      legendScales.forEach((scale) => {
        updateScalesInternal(scale, chartElements, {
          chart: this.chart,
          glyph: null,
        });
        this.chart.glyphs.forEach((gl) =>
          updateScalesInternal(scale, gl.marks, {
            chart: this.chart,
            glyph: gl,
          })
        );
      });
    } catch (ex) {
      console.error("Updating of scales failed with error", ex);
    }
  }

  public getDataKindByType = (type: AxisDataBindingType): DataKind => {
    switch (type) {
      case AxisDataBindingType.Categorical:
        return DataKind.Categorical;
      case AxisDataBindingType.Numerical:
        return DataKind.Numerical;
      case AxisDataBindingType.Default:
        return DataKind.Categorical;
      default:
        return DataKind.Categorical;
    }
  };

  // eslint-disable-next-line
  public updatePlotSegments() {
    // Get plot segments to update with new data
    const plotSegments: Specification.PlotSegment[] = this.chart.elements.filter(
      (element) => Prototypes.isType(element.classID, "plot-segment")
    ) as Specification.PlotSegment[];
    // eslint-disable-next-line
    plotSegments.forEach((plot: Specification.PlotSegment) => {
      const table = this.dataset.tables.find(
        (table) => table.name === plot.table
      );

      // xData
      const xDataProperty: Specification.Types.AxisDataBinding = (plot.properties as Region2DProperties)
        .xData;
      if (xDataProperty && xDataProperty.expression) {
        const xData = new DragData.DataExpression(
          table,
          xDataProperty.expression,
          xDataProperty.valueType,
          {
            kind:
              xDataProperty.type === "numerical" &&
              xDataProperty.numericalMode === "temporal"
                ? DataKind.Temporal
                : xDataProperty.dataKind
                ? xDataProperty.dataKind
                : this.getDataKindByType(xDataProperty.type),
            orderMode: xDataProperty.orderMode
              ? xDataProperty.orderMode
              : xDataProperty.valueType === "string"
              ? OrderMode.order
              : null,
            order:
              xDataProperty.order !== undefined ? xDataProperty.order : null,
          },
          xDataProperty.rawExpression as string
        );

        this.bindDataToAxis({
          property: PlotSegmentAxisPropertyNames.xData,
          dataExpression: xData,
          object: plot,
          appendToProperty: null,
          type: xDataProperty.type, // TODO get type for column, from current dataset
          numericalMode: xDataProperty.numericalMode,
          autoDomainMax: xDataProperty.autoDomainMax,
          autoDomainMin: xDataProperty.autoDomainMin,
          domainMin: xDataProperty.domainMin,
          domainMax: xDataProperty.domainMax,
        });
      }

      // yData
      const yDataProperty: Specification.Types.AxisDataBinding = (plot.properties as Region2DProperties)
        .yData;
      if (yDataProperty && yDataProperty.expression) {
        const yData = new DragData.DataExpression(
          table,
          yDataProperty.expression,
          yDataProperty.valueType,
          {
            kind:
              yDataProperty.type === "numerical" &&
              yDataProperty.numericalMode === "temporal"
                ? DataKind.Temporal
                : yDataProperty.dataKind
                ? yDataProperty.dataKind
                : this.getDataKindByType(yDataProperty.type),
            orderMode: yDataProperty.orderMode
              ? yDataProperty.orderMode
              : yDataProperty.valueType === "string"
              ? OrderMode.order
              : null,
            order:
              yDataProperty.order !== undefined ? yDataProperty.order : null,
          },
          yDataProperty.rawExpression as string
        );

        this.bindDataToAxis({
          property: PlotSegmentAxisPropertyNames.yData,
          dataExpression: yData,
          object: plot,
          appendToProperty: null,
          type: yDataProperty.type, // TODO get type for column, from current dataset
          numericalMode: yDataProperty.numericalMode,
          autoDomainMax: yDataProperty.autoDomainMax,
          autoDomainMin: yDataProperty.autoDomainMin,
          domainMin: yDataProperty.domainMin,
          domainMax: yDataProperty.domainMax,
        });
      }

      const axisProperty: Specification.Types.AxisDataBinding = (plot.properties as LineGuideProperties)
        .axis;
      if (axisProperty && axisProperty.expression) {
        const axisData = new DragData.DataExpression(
          table,
          axisProperty.expression !== undefined
            ? axisProperty.expression
            : null,
          axisProperty.valueType !== undefined ? axisProperty.valueType : null,
          {
            kind:
              axisProperty.type === "numerical" &&
              axisProperty.numericalMode === "temporal"
                ? DataKind.Temporal
                : axisProperty.dataKind
                ? axisProperty.dataKind
                : this.getDataKindByType(axisProperty.type),
            orderMode: axisProperty.orderMode
              ? axisProperty.orderMode
              : axisProperty.valueType === "string"
              ? OrderMode.order
              : null,
            order: axisProperty.order !== undefined ? axisProperty.order : null,
          },
          axisProperty.rawExpression as string
        );

        this.bindDataToAxis({
          property: PlotSegmentAxisPropertyNames.axis,
          dataExpression: axisData,
          object: plot,
          appendToProperty: null,
          type: axisProperty.type, // TODO get type for column, from current dataset
          numericalMode: axisProperty.numericalMode
            ? axisProperty.numericalMode
            : null,
          autoDomainMax: axisProperty.autoDomainMax,
          autoDomainMin: axisProperty.autoDomainMin,
          domainMin: axisProperty.domainMin,
          domainMax: axisProperty.domainMax,
        });
      }
    });
  }

  public updateDataAxes() {
    const mapElementWithTable = (table: string) => (el: any) => {
      return {
        table,
        element: el,
      };
    };

    const bindAxis = (
      dataAxisElement: { table: string; element: any },
      expression: string,
      axisProperty: Specification.Types.AxisDataBinding,
      dataAxis: Specification.ChartElement<DataAxisProperties>,
      appendToProperty: string = null
    ) => {
      const axisData = new DragData.DataExpression(
        this.dataset.tables.find((t) => t.name == dataAxisElement.table),
        expression,
        axisProperty.valueType,
        {
          kind:
            axisProperty.type === "numerical" &&
            axisProperty.numericalMode === "temporal"
              ? DataKind.Temporal
              : axisProperty.dataKind
              ? axisProperty.dataKind
              : this.getDataKindByType(axisProperty.type),
          orderMode: axisProperty.orderMode
            ? axisProperty.orderMode
            : axisProperty.valueType === "string"
            ? OrderMode.order
            : null,
          order: axisProperty.order,
        },
<<<<<<< HEAD
        axisProperty.rawColumnExpr as string
=======
        axisProperty.rawExpression as string
>>>>>>> 561ff6ac
      );

      this.bindDataToAxis({
        property: PlotSegmentAxisPropertyNames.axis,
        dataExpression: axisData,
        object: dataAxis as any,
        appendToProperty,
        type: axisProperty.type,
        numericalMode: axisProperty.numericalMode,
        autoDomainMax: axisProperty.autoDomainMax,
        autoDomainMin: axisProperty.autoDomainMin,
        domainMin: axisProperty.domainMin,
        domainMax: axisProperty.domainMax,
      });
    };

    const table = this.dataset.tables.find((t) => t.type === TableType.Main);
    this.chart.elements
      .map(mapElementWithTable(table.name))
      .concat(
        this.chart.glyphs.flatMap((gl) =>
          gl.marks.map(mapElementWithTable(gl.table))
        )
      )
      .filter((element) =>
        Prototypes.isType(element.element.classID, "mark.data-axis")
      )
      .forEach((dataAxisElement) => {
        const dataAxis = dataAxisElement.element as Specification.ChartElement<
          DataAxisProperties
        >;
        const axisProperty: Specification.Types.AxisDataBinding = (dataAxis.properties as LineGuideProperties)
          .axis;
        if (axisProperty) {
          const expression = axisProperty.expression;

          bindAxis(dataAxisElement, expression, axisProperty, dataAxis);
        }

        const dataExpressions = dataAxis.properties.dataExpressions;
        // remove all and added again
        dataAxis.properties.dataExpressions = [];
        dataExpressions.forEach((dataExpression, index) => {
          const axisProperty: Specification.Types.AxisDataBinding = (dataAxis.properties as LineGuideProperties)
            .axis;
          if (axisProperty) {
            const expression = dataExpression.expression;

            bindAxis(
              dataAxisElement,
              expression,
              axisProperty,
              dataAxis,
              "dataExpressions"
            );

            // save old name/id of expression to hold binding marks to those axis points
            dataAxis.properties.dataExpressions[index].name =
              dataExpression.name;
          }
        });
      });
  }

  private getBindingByDataKind(kind: DataKind) {
    switch (kind) {
      case DataKind.Numerical:
        return AxisDataBindingType.Numerical;
      case DataKind.Temporal:
      case DataKind.Ordinal:
      case DataKind.Categorical:
        return AxisDataBindingType.Categorical;
    }
  }

  // eslint-disable-next-line
  public bindDataToAxis(options: {
    object: Specification.PlotSegment;
    property?: string;
    appendToProperty?: string;
    dataExpression: DragData.DataExpression;
    type?: AxisDataBindingType;
    numericalMode?: NumericalMode;
    autoDomainMax: boolean;
    autoDomainMin: boolean;
    domainMin: number;
    domainMax: number;
  }) {
    const { object, property, appendToProperty, dataExpression } = options;

    this.normalizeDataExpression(dataExpression);

    let groupExpression = dataExpression.expression;
    let valueType = dataExpression.valueType;
    const propertyValue = object.properties[options.property] as any;
    const type = dataExpression.type
      ? options.type
      : this.getBindingByDataKind(options.dataExpression.metadata.kind);
    const rawColumnExpression = dataExpression.rawColumnExpression;
    if (
      rawColumnExpression &&
      dataExpression.valueType !== DataType.Date &&
      (options.dataExpression.metadata.kind === DataKind.Ordinal ||
        options.dataExpression.metadata.kind === DataKind.Categorical)
    ) {
      groupExpression = rawColumnExpression;
      valueType = DataType.String;
    }

    const objectProperties = object.properties[
      options.property
    ] as ObjectProperties;

    const expression =
      appendToProperty === "dataExpressions" && propertyValue
        ? ((propertyValue as any).expression as string)
        : groupExpression;

    let dataBinding: Specification.Types.AxisDataBinding = {
      type: options.type || type,
      // Don't change current expression (use current expression), if user appends data expression ()
      expression: expression,
      rawExpression:
        dataExpression.rawColumnExpression != undefined
          ? dataExpression.rawColumnExpression
          : expression,
      valueType: valueType !== undefined ? valueType : null,
      gapRatio:
        propertyValue?.gapRatio === undefined ? 0.1 : propertyValue.gapRatio,
      visible:
        objectProperties?.visible !== undefined
          ? objectProperties?.visible
          : true,
      side: propertyValue?.side || "default",
      style:
        (objectProperties?.style as AxisRenderingStyle) ||
        deepClone(defaultAxisStyle),
      numericalMode:
        options.numericalMode != undefined ? options.numericalMode : null,
      dataKind:
        dataExpression.metadata.kind != undefined
          ? dataExpression.metadata.kind
          : null,
      order:
        dataExpression.metadata.order !== undefined
          ? dataExpression.metadata.order
          : null,
      orderMode:
        dataExpression.metadata.orderMode !== undefined
          ? dataExpression.metadata.orderMode
          : null,
      autoDomainMax:
        options.autoDomainMax != undefined ? options.autoDomainMax : true,
      autoDomainMin:
        options.autoDomainMin != undefined ? options.autoDomainMin : true,
      tickFormat:
        <string>objectProperties?.tickFormat !== undefined
          ? <string>objectProperties?.tickFormat
          : null,
      tickDataExpression:
        <string>objectProperties?.tickDataExpression !== undefined
          ? <string>objectProperties?.tickDataExpression
          : null,
<<<<<<< HEAD
=======
      domainMin:
        <number>objectProperties?.domainMin !== undefined
          ? <number>objectProperties?.domainMin
          : null,
      domainMax:
        <number>objectProperties?.domainMax !== undefined
          ? <number>objectProperties?.domainMax
          : null,
      enablePrePostGap:
        <boolean>objectProperties?.enablePrePostGap !== undefined
          ? <boolean>objectProperties?.enablePrePostGap
          : null,
      categories:
        <string[]>objectProperties?.categories !== undefined
          ? <string[]>objectProperties?.categories
          : null,
>>>>>>> 561ff6ac
    };

    let expressions = [groupExpression];

    if (appendToProperty) {
      if (object.properties[appendToProperty] == null) {
        object.properties[appendToProperty] = [
          { name: uniqueID(), expression: groupExpression },
        ];
      } else {
        (object.properties[appendToProperty] as any[]).push({
          name: uniqueID(),
          expression: groupExpression,
        });
      }
      expressions = (object.properties[appendToProperty] as any[]).map(
        (x) => x.expression
      );
      if (object.properties[property] == null) {
        object.properties[property] = dataBinding;
      } else {
        dataBinding = object.properties[
          property
        ] as Specification.Types.AxisDataBinding;
      }
    } else {
      object.properties[property] = dataBinding;
    }

    const groupBy: Specification.Types.GroupBy = this.getGroupingExpression(
      object
    );
    let values: ValueType[] = [];
    if (
      appendToProperty == "dataExpressions" &&
      dataBinding.domainMax !== undefined &&
      dataBinding.domainMin !== undefined
    ) {
      // save current range of scale if user adds data
      values = values.concat(dataBinding.domainMax, dataBinding.domainMin);
    }
    for (const expr of expressions) {
      if (expr) {
        const r = this.chartManager.getGroupedExpressionVector(
          dataExpression.table.name,
          groupBy,
          expr
        );
        values = values.concat(r);
      }
    }

    if (dataExpression.metadata) {
      switch (dataExpression.metadata.kind) {
        case Specification.DataKind.Categorical:
        case Specification.DataKind.Ordinal:
          {
            dataBinding.type = AxisDataBindingType.Categorical;
            dataBinding.valueType = dataExpression.valueType;
            const { categories, order } = this.getCategoriesForDataBinding(
              dataExpression.metadata,
              dataExpression.valueType,
              values
            );
            dataBinding.categories = categories;
            dataBinding.order = order != undefined ? order : null;
          }

          break;
        case Specification.DataKind.Numerical:
          {
            if (options.numericalMode === NumericalMode.Logarithmic) {
              const scale = new Scale.LogarithmicScale();
              scale.inferParameters(values as number[]);
              if (dataBinding.autoDomainMin) {
                dataBinding.domainMin = scale.domainMin;
              } else {
                dataBinding.domainMin = options.domainMin;
              }
              if (dataBinding.autoDomainMax) {
                dataBinding.domainMax = scale.domainMax;
              } else {
                dataBinding.domainMax = options.domainMax;
              }
              dataBinding.type = AxisDataBindingType.Numerical;
              dataBinding.numericalMode = NumericalMode.Logarithmic;
            } else {
              const scale = new Scale.LinearScale();
              scale.inferParameters(values as number[]);
              if (dataBinding.autoDomainMin) {
                dataBinding.domainMin = scale.domainMin;
              } else {
                dataBinding.domainMin = options.domainMin;
              }
              if (dataBinding.autoDomainMax) {
                dataBinding.domainMax = scale.domainMax;
              } else {
                dataBinding.domainMax = options.domainMax;
              }
              dataBinding.type = AxisDataBindingType.Numerical;
              dataBinding.numericalMode = NumericalMode.Linear;
            }
          }
          break;
        case Specification.DataKind.Temporal:
          {
            const scale = new Scale.DateScale();
            scale.inferParameters(values as number[], false);
            if (dataBinding.autoDomainMin) {
              dataBinding.domainMin = scale.domainMin;
            } else {
              dataBinding.domainMin = options.domainMin;
            }
            if (dataBinding.autoDomainMax) {
              dataBinding.domainMax = scale.domainMax;
            } else {
              dataBinding.domainMax = options.domainMax;
            }
            dataBinding.type = AxisDataBindingType.Numerical;
            dataBinding.numericalMode = NumericalMode.Temporal;
            const { categories } = this.getCategoriesForDataBinding(
              dataExpression.metadata,
              dataExpression.valueType,
              values
            );
            dataBinding.categories = categories;
          }
          break;
      }
    }

    // Adjust sublayout option if current option is not available
    const props = object.properties as Prototypes.PlotSegments.Region2DProperties;
    if (props.sublayout) {
      if (
        props.sublayout.type == Region2DSublayoutType.DodgeX ||
        props.sublayout.type == Region2DSublayoutType.DodgeY ||
        props.sublayout.type == Region2DSublayoutType.Grid
      ) {
        if (props.xData && props.xData.type == "numerical") {
          props.sublayout.type = Region2DSublayoutType.Overlap;
        }
        if (props.yData && props.yData.type == "numerical") {
          props.sublayout.type = Region2DSublayoutType.Overlap;
        }
      }
    }
  }

  /**
   * Due to undefined "value" will not saved after JSON.stringfy, need to update all undefined "values" to null
   * deepClone uses JSON.stringfy to create copy of object. If object losses some property after copy
   * the function expect_deep_approximately_equals gives difference for identical tempalte/chart state
   * See {@link ChartStateManager.hasUnsavedChanges} for details
   * @param dataExpression Data expression for axis
   */
  private normalizeDataExpression(dataExpression: DragData.DataExpression) {
    if (dataExpression.metadata) {
      if (dataExpression.metadata.order === undefined) {
        dataExpression.metadata.order = null;
      }
      if (dataExpression.metadata.orderMode === undefined) {
        dataExpression.metadata.orderMode = null;
      }
      if (dataExpression.metadata.rawColumnName === undefined) {
        dataExpression.metadata.rawColumnName = null;
      }
      if (dataExpression.metadata.unit === undefined) {
        dataExpression.metadata.unit = null;
      }
      if (dataExpression.metadata.kind === undefined) {
        dataExpression.metadata.kind = null;
      }
      if (dataExpression.metadata.isRaw === undefined) {
        dataExpression.metadata.isRaw = null;
      }
      if (dataExpression.metadata.format === undefined) {
        dataExpression.metadata.format = null;
      }
      if (dataExpression.metadata.examples === undefined) {
        dataExpression.metadata.examples = null;
      }
      if (dataExpression.scaleID === undefined) {
        dataExpression.scaleID = null;
      }
      if (dataExpression.type === undefined) {
        dataExpression.type = null;
      }
      if (dataExpression.rawColumnExpression === undefined) {
        dataExpression.rawColumnExpression = null;
      }
      if (dataExpression.valueType === undefined) {
        dataExpression.valueType = null;
      }
    }
  }

  public getCategoriesForDataBinding(
    metadata: Dataset.ColumnMetadata,
    type: DataType,
    values: ValueType[]
  ) {
    let categories: string[];
    let order: string[];
    if (metadata.order && metadata.orderMode === OrderMode.order) {
      categories = metadata.order.slice();
      const scale = new Scale.CategoricalScale();
      scale.inferParameters(values as string[], metadata.orderMode);
      const newData = new Array<string>(scale.length);
      scale.domain.forEach(
        (index: any, x: any) => (newData[index] = x.toString())
      );

      metadata.order = metadata.order.filter((value) =>
        scale.domain.has(value)
      );
      const newItems = newData.filter(
        (category) => !metadata.order.find((order) => order === category)
      );

      categories = new Array<string>(metadata.order.length);
      metadata.order.forEach((value, index) => {
        categories[index] = value;
      });
      categories = categories.concat(newItems);
      order = metadata.order.concat(newItems);
    } else {
      let orderMode: OrderMode = OrderMode.alphabetically;
      const scale = new Scale.CategoricalScale();
      if (metadata.orderMode) {
        orderMode = metadata.orderMode;
      }
      if (type === "number") {
        values = (values as number[]).sort((a, b) => a - b);
        orderMode = OrderMode.order;
      }
      scale.inferParameters(values as string[], orderMode);
      categories = new Array<string>(scale.length);
      scale.domain.forEach(
        (index: any, x: any) => (categories[index] = x.toString())
      );
    }
    return { categories, order };
  }

  public getGroupingExpression(
    object: Specification.Object<Specification.ObjectProperties>
  ) {
    let groupBy: Specification.Types.GroupBy = null;
    if (Prototypes.isType(object.classID, "plot-segment")) {
      groupBy = (object as Specification.PlotSegment).groupBy;
    } else {
      // Find groupBy for data-driven guide
      if (Prototypes.isType(object.classID, "mark")) {
        for (const glyph of this.chart.glyphs) {
          if (glyph.marks.indexOf(object) >= 0) {
            // Found the glyph
            this.chartManager.enumeratePlotSegments((cls) => {
              if (cls.object.glyph == glyph._id) {
                groupBy = cls.object.groupBy;
              }
            });
          }
        }
      }
    }
    return groupBy;
  }

  public getLocaleFileFormat(): LocaleFileFormat {
    return this.localeFileFormat;
  }

  public setLocaleFileFormat(value: LocaleFileFormat) {
    this.localeFileFormat = value;
  }

  public checkColumnsMapping(
    column: Specification.Template.Column,
    tableType: TableType,
    dataset: Dataset.Dataset
  ): Specification.Template.Column[] {
    const unmappedColumns: Specification.Template.Column[] = [];
    const dataTable = dataset.tables.find((t) => t.type === tableType);
    const found = dataTable?.columns.find((c) => c.name === column.name);
    if (!found) {
      unmappedColumns.push(column);
    }
    return unmappedColumns;
  }
}<|MERGE_RESOLUTION|>--- conflicted
+++ resolved
@@ -1520,11 +1520,7 @@
             : null,
           order: axisProperty.order,
         },
-<<<<<<< HEAD
-        axisProperty.rawColumnExpr as string
-=======
         axisProperty.rawExpression as string
->>>>>>> 561ff6ac
       );
 
       this.bindDataToAxis({
@@ -1688,8 +1684,6 @@
         <string>objectProperties?.tickDataExpression !== undefined
           ? <string>objectProperties?.tickDataExpression
           : null,
-<<<<<<< HEAD
-=======
       domainMin:
         <number>objectProperties?.domainMin !== undefined
           ? <number>objectProperties?.domainMin
@@ -1706,7 +1700,6 @@
         <string[]>objectProperties?.categories !== undefined
           ? <string[]>objectProperties?.categories
           : null,
->>>>>>> 561ff6ac
     };
 
     let expressions = [groupExpression];
