// Copyright (c) Microsoft Corporation. All rights reserved.
// Licensed under the MIT license.
import {
  CharticulatorCoreConfig,
  Dataset,
  Prototypes,
  Solver,
  Specification,
  zipArray,
} from "../core";
import { AttributeMap, ChartState } from "../core/specification";
import { WorkerRPC } from "./communication";

<<<<<<< HEAD
export interface WorkerInterface {
  initialize: (config: CharticulatorCoreConfig) => Promise<void>;
=======
export { CharticulatorWorkerProcess } from "./worker_main";

export interface CharticulatorWorkerInterface {
  initialize(config: CharticulatorCoreConfig): Promise<any>;
>>>>>>> 635f2c71
  solveChartConstraints: (
    chart: Specification.Chart,
    chartState: Specification.ChartState,
    dataset: Dataset.Dataset,
    preSolveValues: Array<
      [Solver.ConstraintStrength, Specification.AttributeMap, string, number]
    >,
    mappingOnly: boolean
<<<<<<< HEAD
  ) => Promise<ChartState<AttributeMap>>;
}

/** The representation of the background worker. This is used from the main process. */
export class CharticulatorWorker extends WorkerRPC implements WorkerInterface {
=======
  ) => Promise<any> | any;
}

/** The representation of the background worker. This is used from the main process. */
export class CharticulatorWorker
  extends WorkerRPC
  implements CharticulatorWorkerInterface {
>>>>>>> 635f2c71
  constructor(workerLocation: string) {
    super(workerLocation);
  }

  public async initialize(config: CharticulatorCoreConfig) {
    await this.rpc("initialize", config);
  }

  public async solveChartConstraints(
    chart: Specification.Chart,
    chartState: Specification.ChartState,
    dataset: Dataset.Dataset,
    preSolveValues: Array<
      [Solver.ConstraintStrength, Specification.AttributeMap, string, number]
    >,
    mappingOnly: boolean = false
  ) {
    const result: Specification.ChartState = await this.rpc(
      "solveChartConstraints",
      chart,
      chartState,
      dataset,
      preSolveValues,
      mappingOnly
    );
    // Copy all attributes from result to chartState
    // let isValidObject = (x: any) => x !== null && typeof (x) == "object";
    // let copyAttributes = (dest: any, src: any) => {
    //     if (src instanceof Array) {
    //         for (let i = 0; i < src.length; i++) {
    //             if (isValidObject(src[i]) && isValidObject(dest[i])) {
    //                 copyAttributes(dest[i], src[i])
    //             } else {
    //                 dest[i] = src[i];
    //             }
    //         }
    //         // Remove extra stuff from dest
    //         if (dest.length > src.length) {
    //             dest.splice(src.length, dest.length - src.length);
    //         }
    //     } else {
    //         for (let i in src) {
    //             if (!src.hasOwnProperty(i)) continue;
    //             if (isValidObject(src[i]) && isValidObject(dest[i])) {
    //                 copyAttributes(dest[i], src[i])
    //             } else {
    //                 dest[i] = src[i];
    //             }
    //         }
    //         for (let i in dest) {
    //             if (!src.hasOwnProperty(i)) {
    //                 delete dest[i];
    //             }
    //         }
    //     }
    // };
    // copyAttributes(chartState, result);

    // Copy only attributes
    const shallowCopyAttributes = (
      dest: Specification.AttributeMap,
      src: Specification.AttributeMap
    ) => {
      for (const key in src) {
        if (src.hasOwnProperty(key)) {
          dest[key] = src[key];
        }
      }
    };
    shallowCopyAttributes(chartState.attributes, result.attributes);
    for (let i = 0; i < chartState.elements.length; i++) {
      const elementState = chartState.elements[i];
      const resultElementState = result.elements[i];
      shallowCopyAttributes(
        elementState.attributes,
        resultElementState.attributes
      );
      // Is this a plot segment
      if (Prototypes.isType(chart.elements[i].classID, "plot-segment")) {
        const plotSegmentState = elementState as Specification.PlotSegmentState;
        const resultPlotSegmentState = resultElementState as Specification.PlotSegmentState;
        for (const [glyphState, resultGlyphState] of zipArray(
          plotSegmentState.glyphs,
          resultPlotSegmentState.glyphs
        )) {
          shallowCopyAttributes(
            glyphState.attributes,
            resultGlyphState.attributes
          );
          for (const [markState, resultMarkState] of zipArray(
            glyphState.marks,
            resultGlyphState.marks
          )) {
            shallowCopyAttributes(
              markState.attributes,
              resultMarkState.attributes
            );
          }
        }
      }
    }
    for (const [element, resultElement] of zipArray(
      chartState.scales,
      result.scales
    )) {
      shallowCopyAttributes(element.attributes, resultElement.attributes);
    }
    return chartState;
  }
}<|MERGE_RESOLUTION|>--- conflicted
+++ resolved
@@ -11,15 +11,10 @@
 import { AttributeMap, ChartState } from "../core/specification";
 import { WorkerRPC } from "./communication";
 
-<<<<<<< HEAD
-export interface WorkerInterface {
-  initialize: (config: CharticulatorCoreConfig) => Promise<void>;
-=======
 export { CharticulatorWorkerProcess } from "./worker_main";
 
 export interface CharticulatorWorkerInterface {
   initialize(config: CharticulatorCoreConfig): Promise<any>;
->>>>>>> 635f2c71
   solveChartConstraints: (
     chart: Specification.Chart,
     chartState: Specification.ChartState,
@@ -28,13 +23,6 @@
       [Solver.ConstraintStrength, Specification.AttributeMap, string, number]
     >,
     mappingOnly: boolean
-<<<<<<< HEAD
-  ) => Promise<ChartState<AttributeMap>>;
-}
-
-/** The representation of the background worker. This is used from the main process. */
-export class CharticulatorWorker extends WorkerRPC implements WorkerInterface {
-=======
   ) => Promise<any> | any;
 }
 
@@ -42,7 +30,6 @@
 export class CharticulatorWorker
   extends WorkerRPC
   implements CharticulatorWorkerInterface {
->>>>>>> 635f2c71
   constructor(workerLocation: string) {
     super(workerLocation);
   }
